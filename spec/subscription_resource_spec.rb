require 'spec_helper'
require 'candlepin_scenarios'

describe 'Subscription Resource' do

  include CandlepinMethods

  before do
    @owner = create_owner random_string('test_owner')
<<<<<<< HEAD
    @some_product = create_product(nil, 'some_product')
    @another_product = create_product(nil, 'another_product')
    @one_more_product = create_product(nil, 'one_more_product')
    @monitoring_product = create_product(nil, 'monitoring')
=======
    @some_product = create_product('some_product')
    @another_product = create_product('another_product')
    @one_more_product = create_product('one_more_product')
    @monitoring_product = create_product('monitoring')
>>>>>>> 6ce3bb18
  end

  it 'should allow owners to create subscriptions and retrieve all' do
      @cp.create_subscription(@owner['key'], @some_product.id, 2)
      @cp.create_subscription(@owner['key'], @another_product.id, 3)
      @cp.create_subscription(@owner['key'], @one_more_product.id, 2)
      @cp.list_subscriptions(@owner['key']).size.should == 3
  end

  it 'should allow admins to delete subscriptions' do
      subs = @cp.create_subscription(@owner['key'], @monitoring_product.id, 5)
      @cp.refresh_pools(@owner['key'])

      @cp.delete_subscription(subs.id)
      @cp.list_subscriptions(@owner['key']).size.should == 0
  end

end<|MERGE_RESOLUTION|>--- conflicted
+++ resolved
@@ -7,17 +7,10 @@
 
   before do
     @owner = create_owner random_string('test_owner')
-<<<<<<< HEAD
-    @some_product = create_product(nil, 'some_product')
-    @another_product = create_product(nil, 'another_product')
-    @one_more_product = create_product(nil, 'one_more_product')
-    @monitoring_product = create_product(nil, 'monitoring')
-=======
     @some_product = create_product('some_product')
     @another_product = create_product('another_product')
     @one_more_product = create_product('one_more_product')
     @monitoring_product = create_product('monitoring')
->>>>>>> 6ce3bb18
   end
 
   it 'should allow owners to create subscriptions and retrieve all' do
