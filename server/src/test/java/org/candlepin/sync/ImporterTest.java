/**
 * Copyright (c) 2009 - 2012 Red Hat, Inc.
 *
 * This software is licensed to you under the GNU General Public License,
 * version 2 (GPLv2). There is NO WARRANTY for this software, express or
 * implied, including the implied warranties of MERCHANTABILITY or FITNESS
 * FOR A PARTICULAR PURPOSE. You should have received a copy of GPLv2
 * along with this software; if not, see
 * http://www.gnu.org/licenses/old-licenses/gpl-2.0.txt.
 *
 * Red Hat trademarks are not licensed under GPLv2. No permission is
 * granted to use or replicate Red Hat trademarks that are incorporated
 * in this software or its documentation.
 */
package org.candlepin.sync;

import static org.junit.Assert.assertEquals;
import static org.junit.Assert.assertFalse;
import static org.junit.Assert.assertNull;
import static org.junit.Assert.assertNotNull;
import static org.junit.Assert.assertTrue;
import static org.junit.Assert.fail;
import static org.mockito.Matchers.any;
import static org.mockito.Matchers.eq;
import static org.mockito.Mockito.doNothing;
import static org.mockito.Mockito.doThrow;
import static org.mockito.Mockito.mock;
import static org.mockito.Mockito.never;
import static org.mockito.Mockito.verify;
import static org.mockito.Mockito.when;

import org.candlepin.audit.EventSink;
import org.candlepin.common.config.MapConfiguration;
import org.candlepin.config.CandlepinCommonTestConfig;
import org.candlepin.config.ConfigProperties;
import org.candlepin.controller.PoolManager;
import org.candlepin.controller.Refresher;
import org.candlepin.jackson.ProductCachedSerializationModule;
import org.candlepin.model.CertificateSerialCurator;
import org.candlepin.model.ConsumerType;
import org.candlepin.model.ConsumerType.ConsumerTypeEnum;
import org.candlepin.model.ConsumerTypeCurator;
import org.candlepin.model.DistributorVersion;
import org.candlepin.model.DistributorVersionCapability;
import org.candlepin.model.DistributorVersionCurator;
import org.candlepin.model.Entitlement;
import org.candlepin.model.ExporterMetadata;
import org.candlepin.model.ExporterMetadataCurator;
import org.candlepin.model.IdentityCertificateCurator;
import org.candlepin.model.ImportRecord;
import org.candlepin.model.ImportRecordCurator;
import org.candlepin.model.ImportUpstreamConsumer;
import org.candlepin.model.Owner;
import org.candlepin.model.OwnerCurator;
import org.candlepin.model.Pool;
import org.candlepin.model.Product;
<<<<<<< HEAD
import org.candlepin.model.UpstreamConsumer;
=======
import org.candlepin.model.ProductCurator;
>>>>>>> d893ceb7
import org.candlepin.model.dto.Subscription;
import org.candlepin.pki.PKIUtility;
import org.candlepin.pki.impl.BouncyCastlePKIUtility;
import org.candlepin.pki.impl.DefaultSubjectKeyIdentifierWriter;
import org.candlepin.service.SubscriptionServiceAdapter;
import org.candlepin.sync.Importer.ImportFile;

import com.fasterxml.jackson.core.JsonGenerationException;
import com.fasterxml.jackson.databind.JsonMappingException;
import com.fasterxml.jackson.databind.ObjectMapper;

import org.bouncycastle.jce.provider.BouncyCastleProvider;
import org.junit.After;
import org.junit.Before;
import org.junit.Rule;
import org.junit.Test;
import org.junit.rules.TemporaryFolder;
import org.mockito.Mockito;
import org.xnap.commons.i18n.I18n;
import org.xnap.commons.i18n.I18nFactory;

import java.io.File;
import java.io.FileInputStream;
import java.io.FileNotFoundException;
import java.io.FileOutputStream;
import java.io.FileWriter;
import java.io.IOException;
import java.io.PrintStream;
import java.io.Reader;
import java.net.URISyntaxException;
import java.security.Security;
import java.util.ArrayList;
import java.util.Date;
import java.util.HashMap;
import java.util.HashSet;
import java.util.LinkedList;
import java.util.List;
import java.util.Locale;
import java.util.Map;
import java.util.Set;
import java.util.zip.ZipEntry;
import java.util.zip.ZipOutputStream;

/**
 * ImporterTest
 */
public class ImporterTest {

    @Rule
    public TemporaryFolder folder = new TemporaryFolder();

    private ObjectMapper mapper;
    private I18n i18n;
    private String mockJsPath;
    private CandlepinCommonTestConfig config;
    private ClassLoader classLoader = getClass().getClassLoader();
    private SyncUtils su;
    private ProductCurator pc;

    @Before
    public void init() throws URISyntaxException, IOException {
        mapper = TestSyncUtils.getTestSyncUtils(new MapConfiguration(
            new HashMap<String, String>() {
                {
                    put(ConfigProperties.FAIL_ON_UNKNOWN_IMPORT_PROPERTIES, "false");
                }
            }
        ));

        i18n = I18nFactory.getI18n(getClass(), Locale.US, I18nFactory.FALLBACK);
        config = new CandlepinCommonTestConfig();
        pc = Mockito.mock(ProductCurator.class);
        ProductCachedSerializationModule productCachedModule = new ProductCachedSerializationModule(pc);
        su = new SyncUtils(config, productCachedModule);
        PrintStream ps = new PrintStream(new File(this.getClass()
            .getClassLoader().getResource("version.properties").toURI()));
        ps.println("version=0.0.3");
        ps.println("release=1");
        ps.close();
        mockJsPath = new File(folder.getRoot(), "empty.js").getPath();
    }

    @Test
    public void validateMetaJson() throws Exception {
        /* read file
         *  read in version
         *  read in created date
         * make sure created date is XYZ
         * make sure version is > ABC
         */
        Date now = new Date();
        File file = createFile("meta", "0.0.3", now,
            "test_user", "prefix");
        File actual = createFile("meta.json", "0.0.3", now,
            "test_user", "prefix");
        ExporterMetadataCurator emc = mock(ExporterMetadataCurator.class);
        ExporterMetadata em = new ExporterMetadata();
        Date daybefore = getDateBeforeDays(1);
        em.setExported(daybefore);
        em.setId("42");
        em.setType(ExporterMetadata.TYPE_SYSTEM);
        when(emc.lookupByType(ExporterMetadata.TYPE_SYSTEM)).thenReturn(em);
        Importer i = new Importer(null, null, null, null, null, null,
<<<<<<< HEAD
            null, null, null, emc, null, null, i18n, null, null, null);
=======
            null, null, null, emc, null, null, i18n, null, null, su);
>>>>>>> d893ceb7
        i.validateMetadata(ExporterMetadata.TYPE_SYSTEM, null, actual,
            new ConflictOverrides());

        Meta fileMeta = mapper.readValue(file, Meta.class);
        Meta actualMeta = mapper.readValue(actual, Meta.class);
        assertEquals(fileMeta.getPrincipalName(), actualMeta.getPrincipalName());
        assertEquals(fileMeta.getCreated().getTime(), actualMeta.getCreated().getTime());
        assertEquals(fileMeta.getWebAppPrefix(), actualMeta.getWebAppPrefix());

        assertTrue(file.delete());
        assertTrue(actual.delete());
        assertTrue(daybefore.compareTo(em.getExported()) < 0);
    }

    @Test
    public void firstRun() throws Exception {
        File f = createFile("meta", "0.0.3", new Date(),
            "test_user", "prefix");
        File actualmeta = createFile("meta.json", "0.0.3", new Date(),
            "test_user", "prefix");
        ExporterMetadataCurator emc = mock(ExporterMetadataCurator.class);
        when(emc.lookupByType(ExporterMetadata.TYPE_SYSTEM)).thenReturn(null);
        Importer i = new Importer(null, null, null, null, null, null,
<<<<<<< HEAD
            null, null, null, emc, null, null, i18n, null, null, null);
=======
            null, null, null, emc, null, null, i18n, null, null, su);
>>>>>>> d893ceb7
        i.validateMetadata(ExporterMetadata.TYPE_SYSTEM, null, actualmeta,
            new ConflictOverrides());
        assertTrue(f.delete());
        assertTrue(actualmeta.delete());
        verify(emc).create(any(ExporterMetadata.class));
    }

    @Test
    public void oldImport() throws Exception {
        // actualmeta is the mock for the import itself
        File actualmeta = createFile("meta.json", "0.0.3", getDateBeforeDays(10),
            "test_user", "prefix");
        ExporterMetadataCurator emc = mock(ExporterMetadataCurator.class);
        // emc is the mock for lastrun (i.e., the most recent import in CP)
        ExporterMetadata em = new ExporterMetadata();
        em.setExported(getDateBeforeDays(3));
        em.setId("42");
        em.setType(ExporterMetadata.TYPE_SYSTEM);
        when(emc.lookupByType(ExporterMetadata.TYPE_SYSTEM)).thenReturn(em);
        Importer i = new Importer(null, null, null, null, null, null,
<<<<<<< HEAD
            null, null, null, emc, null, null, i18n, null, null, null);
=======
            null, null, null, emc, null, null, i18n, null, null, su);
>>>>>>> d893ceb7
        try {
            i.validateMetadata(ExporterMetadata.TYPE_SYSTEM, null, actualmeta,
                new ConflictOverrides());
            fail();
        }
        catch (ImportConflictException e) {
            assertFalse(e.message().getConflicts().isEmpty());
            assertEquals(1, e.message().getConflicts().size());
            assertTrue(e.message().getConflicts().contains(
                Importer.Conflict.MANIFEST_OLD));
        }
    }

    @Test
    public void sameImport() throws Exception {
        // actualmeta is the mock for the import itself
        Date date = getDateBeforeDays(10);
        File actualmeta = createFile("meta.json", "0.0.3", date,
            "test_user", "prefix");
        ExporterMetadataCurator emc = mock(ExporterMetadataCurator.class);
        // emc is the mock for lastrun (i.e., the most recent import in CP)
        ExporterMetadata em = new ExporterMetadata();
        em.setExported(date); // exact same date = assumed same manifest
        em.setId("42");
        em.setType(ExporterMetadata.TYPE_SYSTEM);
        when(emc.lookupByType(ExporterMetadata.TYPE_SYSTEM)).thenReturn(em);
        Importer i = new Importer(null, null, null, null, null, null,
<<<<<<< HEAD
            null, null, null, emc, null, null, i18n, null, null, null);
=======
            null, null, null, emc, null, null, i18n, null, null, su);
>>>>>>> d893ceb7
        try {
            i.validateMetadata(ExporterMetadata.TYPE_SYSTEM, null, actualmeta,
                new ConflictOverrides());
            fail();
        }
        catch (ImportConflictException e) {
            assertFalse(e.message().getConflicts().isEmpty());
            assertEquals(1, e.message().getConflicts().size());
            assertTrue(e.message().getConflicts().contains(
                Importer.Conflict.MANIFEST_SAME));
        }
    }

    @Test
    public void mergeConflicts() {
        ImportConflictException e2 = new ImportConflictException("testing",
            Importer.Conflict.DISTRIBUTOR_CONFLICT);
        ImportConflictException e3 = new ImportConflictException("testing2",
            Importer.Conflict.MANIFEST_OLD);
        List<ImportConflictException> exceptions =
            new LinkedList<ImportConflictException>();
        exceptions.add(e2);
        exceptions.add(e3);

        ImportConflictException e1 = new ImportConflictException(exceptions);
        assertEquals("testing\ntesting2", e1.message().getDisplayMessage());
        assertEquals(2, e1.message().getConflicts().size());
        assertTrue(e1.message().getConflicts().contains(
            Importer.Conflict.DISTRIBUTOR_CONFLICT));
        assertTrue(e1.message().getConflicts().contains(Importer.Conflict.MANIFEST_OLD));
    }

    @Test
    public void newerImport() throws Exception {
        // this tests bz #790751
        Date importDate = getDateBeforeDays(10);
        // actualmeta is the mock for the import itself
        File actualmeta = createFile("meta.json", "0.0.3", importDate,
            "test_user", "prefix");
        ExporterMetadataCurator emc = mock(ExporterMetadataCurator.class);
        // em is the mock for lastrun (i.e., the most recent import in CP)
        ExporterMetadata em = new ExporterMetadata();
        em.setExported(getDateBeforeDays(30));
        em.setId("42");
        em.setType(ExporterMetadata.TYPE_SYSTEM);
        when(emc.lookupByType(ExporterMetadata.TYPE_SYSTEM)).thenReturn(em);
        Importer i = new Importer(null, null, null, null, null, null,
<<<<<<< HEAD
            null, null, null, emc, null, null, i18n, null, null, null);
=======
            null, null, null, emc, null, null, i18n, null, null, su);
>>>>>>> d893ceb7
        i.validateMetadata(ExporterMetadata.TYPE_SYSTEM, null, actualmeta,
            new ConflictOverrides());
        assertEquals(importDate, em.getExported());
    }

    @Test(expected = ImporterException.class)
    public void nullType() throws ImporterException, IOException {
        File actualmeta = createFile("meta.json", "0.0.3", new Date(),
            "test_user", "prefix");
        try {
            Importer i = new Importer(null, null, null, null, null, null,
<<<<<<< HEAD
                null, null, null, null, null, null, i18n, null, null, null);
=======
                null, null, null, null, null, null, i18n, null, null, su);
>>>>>>> d893ceb7

            // null Type should cause exception
            i.validateMetadata(null, null, actualmeta, new ConflictOverrides());
        }
        finally {
            assertTrue(actualmeta.delete());
        }
    }

    @Test(expected = ImporterException.class)
    public void expectOwner() throws ImporterException, IOException {
        File actualmeta = createFile("meta.json", "0.0.3", new Date(),
            "test_user", "prefix");
        ExporterMetadataCurator emc = mock(ExporterMetadataCurator.class);
        when(emc.lookupByTypeAndOwner(ExporterMetadata.TYPE_PER_USER, null))
            .thenReturn(null);
        Importer i = new Importer(null, null, null, null, null, null,
<<<<<<< HEAD
            null, null, null, emc, null, null, i18n, null, null, null);
=======
            null, null, null, emc, null, null, i18n, null, null, su);
>>>>>>> d893ceb7

        // null Type should cause exception
        i.validateMetadata(ExporterMetadata.TYPE_PER_USER, null, actualmeta,
            new ConflictOverrides());
        verify(emc, never()).create(any(ExporterMetadata.class));
    }

    @Test
    public void testImportWithNonZipArchive()
        throws IOException, ImporterException {
        Importer i = new Importer(null, null, null, null, null, null,
<<<<<<< HEAD
            null, null, config, null, null, null, i18n, null, null, null);
=======
            null, null, config, null, null, null, i18n, null, null, su);
>>>>>>> d893ceb7
        Owner owner = mock(Owner.class);
        ConflictOverrides co = mock(ConflictOverrides.class);
        File archive = new File(folder.getRoot(), "non_zip_file.zip");
        FileWriter fw = new FileWriter(archive);
        fw.write("Just a flat file");
        fw.close();

        try {
            i.loadExport(owner, archive, co, "original_file.zip");
        }
        catch (ImportExtractionException e) {
            assertEquals(e.getMessage(), i18n.tr("The archive {0} is " +
                "not a properly compressed file or is empty", "non_zip_file.zip"));
            return;
        }
        fail();
    }

    @Test
    public void testImportZipArchiveNoContent()
        throws IOException, ImporterException {
        Importer i = new Importer(null, null, null, null, null, null,
<<<<<<< HEAD
            null, null, config, null, null, null, i18n, null, null, null);
=======
            null, null, config, null, null, null, i18n, null, null, su);
>>>>>>> d893ceb7
        Owner owner = mock(Owner.class);
        ConflictOverrides co = mock(ConflictOverrides.class);

        File archive = new File(folder.getRoot(), "file.zip");
        ZipOutputStream out = new ZipOutputStream(new FileOutputStream(archive));
        out.putNextEntry(new ZipEntry("no_content"));
        out.close();

        try {
            i.loadExport(owner, archive, co, "original_file.zip");
        }
        catch (ImportExtractionException e) {
            assertEquals(e.getMessage(), i18n.tr("The archive does not " +
                "contain the required signature file"));
            return;
        }
        fail();
    }

    @Test(expected = ImportConflictException.class)
    public void testImportBadSignature()
        throws IOException, ImporterException {
        PKIUtility pki = mock(PKIUtility.class);
        Importer i = new Importer(null, null, null, null, null, null, null,
<<<<<<< HEAD
            pki, config, null, null, null, i18n, null, null, null);
=======
            pki, config, null, null, null, i18n, null, null, su);
>>>>>>> d893ceb7
        Owner owner = mock(Owner.class);
        ConflictOverrides co = mock(ConflictOverrides.class);

        File archive = new File(folder.getRoot(), "file.zip");
        ZipOutputStream out = new ZipOutputStream(new FileOutputStream(archive));
        out.putNextEntry(new ZipEntry("signature"));
        out.write("This is the placeholder for the signature file".getBytes());
        File ceArchive = new File(folder.getRoot(), "consumer_export.zip");
        FileOutputStream fos = new FileOutputStream(ceArchive);
        fos.write("This is just a flat file".getBytes());
        fos.close();
        addFileToArchive(out, ceArchive);
        out.close();

        i.loadExport(owner, archive, co, "original_file.zip");
    }

    @Test
    public void testImportBadConsumerZip() throws Exception {
        PKIUtility pki = mock(PKIUtility.class);
        Importer i = new Importer(null, null, null, null, null, null, null,
<<<<<<< HEAD
            pki, config, null, null, null, i18n, null, null, null);
=======
            pki, config, null, null, null, i18n, null, null, su);
>>>>>>> d893ceb7
        Owner owner = mock(Owner.class);
        ConflictOverrides co = mock(ConflictOverrides.class);

        // Mock a passed signature check:
        when(pki.verifySHA256WithRSAHashAgainstCACerts(any(File.class),
            any(byte [].class))).thenReturn(true);

        File archive = new File(folder.getRoot(), "file.zip");
        ZipOutputStream out = new ZipOutputStream(new FileOutputStream(archive));
        out.putNextEntry(new ZipEntry("signature"));
        out.write("This is the placeholder for the signature file".getBytes());
        File ceArchive = new File(folder.getRoot(), "consumer_export.zip");
        FileOutputStream fos = new FileOutputStream(ceArchive);
        fos.write("This is just a flat file".getBytes());
        fos.close();
        addFileToArchive(out, ceArchive);
        out.close();

        try {
            i.loadExport(owner, archive, co, "original_file.zip");
        }
        catch (ImportExtractionException e) {
            assertTrue(e.getMessage().contains(
                "not a properly compressed file or is empty"));
            return;
        }
        fail();
    }

    @Test
    public void testImportZipSigAndEmptyConsumerZip()
        throws Exception {
        PKIUtility pki = mock(PKIUtility.class);
        Importer i = new Importer(null, null, null, null, null, null, null,
<<<<<<< HEAD
            pki, config, null, null, null, i18n, null, null, null);
=======
            pki, config, null, null, null, i18n, null, null, su);
>>>>>>> d893ceb7
        Owner owner = mock(Owner.class);
        ConflictOverrides co = mock(ConflictOverrides.class);

        // Mock a passed signature check:
        when(pki.verifySHA256WithRSAHashAgainstCACerts(any(File.class),
            any(byte [].class))).thenReturn(true);

        File archive = new File(folder.getRoot(), "file.zip");
        ZipOutputStream out = new ZipOutputStream(new FileOutputStream(archive));
        out.putNextEntry(new ZipEntry("signature"));
        out.write("This is the placeholder for the signature file".getBytes());
        File ceArchive = new File(folder.getRoot(), "consumer_export.zip");
        ZipOutputStream cezip = new ZipOutputStream(new FileOutputStream(ceArchive));
        cezip.putNextEntry(new ZipEntry("no_content"));
        cezip.close();
        addFileToArchive(out, ceArchive);
        out.close();

        try {
            i.loadExport(owner, archive, co, "original_file.zip");
        }
        catch (ImportExtractionException e) {
            assertTrue(e.getMessage().contains("consumer_export archive has no contents"));
            return;
        }
        fail();
    }

    private Map<String, File> getTestImportFiles() {
        Map<String, File> importFiles = new HashMap<String, File>();
        importFiles.put(ImportFile.META.fileName(), mock(File.class));
        importFiles.put(ImportFile.RULES_FILE.fileName(), mock(File.class));
        importFiles.put(ImportFile.CONSUMER_TYPE.fileName(), mock(File.class));
        importFiles.put(ImportFile.CONSUMER.fileName(), mock(File.class));
        importFiles.put(ImportFile.PRODUCTS.fileName(), mock(File.class));
        importFiles.put(ImportFile.ENTITLEMENTS.fileName(), mock(File.class));
        importFiles.put(ImportFile.DISTRIBUTOR_VERSIONS.fileName(), mock(File.class));
        return importFiles;
    }

    @Test
    public void testImportNoMeta() throws IOException {
        Importer i = new Importer(null, null, null, null, null, null, null,
<<<<<<< HEAD
            null, config, null, null, null, i18n, null, null, null);
=======
            null, config, null, null, null, i18n, null, null, su);
>>>>>>> d893ceb7
        Owner owner = mock(Owner.class);
        ConflictOverrides co = mock(ConflictOverrides.class);

        Map<String, File> importFiles = getTestImportFiles();
        importFiles.put(ImportFile.META.fileName(), null);

        try {
            i.importObjects(owner, importFiles, co);
        }
        catch (ImporterException e) {
            assertEquals(e.getMessage(), i18n.tr("The archive does not contain the " +
                "required meta.json file"));
            return;
        }
        fail();
    }

    @Test
    public void testImportNoConsumerTypesDir() throws IOException {
        Importer i = new Importer(null, null, null, null, null, null, null,
<<<<<<< HEAD
            null, config, null, null, null, i18n, null, null, null);
=======
            null, config, null, null, null, i18n, null, null, su);
>>>>>>> d893ceb7
        Owner owner = mock(Owner.class);
        ConflictOverrides co = mock(ConflictOverrides.class);
        Map<String, File> importFiles = getTestImportFiles();

        importFiles.put(ImportFile.CONSUMER_TYPE.fileName(), null);

        try {
            i.importObjects(owner, importFiles, co);
        }
        catch (ImporterException e) {
            assertEquals(e.getMessage(), i18n.tr("The archive does not contain the " +
                "required consumer_types directory"));
            return;
        }
        fail();
    }

    @Test
    public void testImportNoConsumer() throws IOException {
        Importer i = new Importer(null, null, null, null, null, null, null,
<<<<<<< HEAD
            null, config, null, null, null, i18n, null, null, null);
=======
            null, config, null, null, null, i18n, null, null, su);
>>>>>>> d893ceb7
        Owner owner = mock(Owner.class);
        ConflictOverrides co = mock(ConflictOverrides.class);
        Map<String, File> importFiles = getTestImportFiles();

        importFiles.put(ImportFile.CONSUMER.fileName(), null);

        try {
            i.importObjects(owner, importFiles, co);
        }
        catch (ImporterException e) {
            assertEquals(e.getMessage(), i18n.tr("The archive does not contain the " +
                "required consumer.json file"));
            return;
        }
        fail();
    }

    @Test
    public void testImportNoProductDir()
        throws IOException, ImporterException {
        RulesImporter ri = mock(RulesImporter.class);
        Importer i = new Importer(null, null, ri, null, null, null, null,
<<<<<<< HEAD
            null, config, null, null, null, i18n, null, null, null);
=======
            null, config, null, null, null, i18n, null, null, su);
>>>>>>> d893ceb7
        Owner owner = mock(Owner.class);
        ConflictOverrides co = mock(ConflictOverrides.class);
        Map<String, File> importFiles = getTestImportFiles();
        File ruleDir = mock(File.class);
        File[] rulesFiles = createMockJsFile(mockJsPath);
        when(ruleDir.listFiles()).thenReturn(rulesFiles);
        File actualmeta = createFile("meta.json", "0.0.3", new Date(),
            "test_user", "prefix");
        // this is the hook to stop testing. we confirm that the archive component tests
        //  are passed and then jump out instead of trying to fake the actual file
        //  processing.
        doThrow(new RuntimeException("Done with the test")).when(ri).importObject(
            any(Reader.class));

        importFiles.put(ImportFile.META.fileName(), actualmeta);
        importFiles.put(ImportFile.RULES_FILE.fileName(), rulesFiles[0]);
        importFiles.put(ImportFile.PRODUCTS.fileName(), null);
        importFiles.put(ImportFile.ENTITLEMENTS.fileName(), null);
        importFiles.put(ImportFile.UPSTREAM_CONSUMER.fileName(), mock(File.class));

        try {
            i.importObjects(owner, importFiles, co);
        }
        catch (RuntimeException e) {
            assertEquals(e.getMessage(), "Done with the test");
            return;
        }
        fail();

    }

    @Test
    public void testReturnsSubscriptionsFromManifest() throws IOException, ImporterException {

        Owner owner = new Owner("admin", "Admin Owner");

        ExporterMetadataCurator emc = mock(ExporterMetadataCurator.class);
        when(emc.lookupByTypeAndOwner("per_user", owner)).thenReturn(null);

        ConsumerType type = new ConsumerType(ConsumerTypeEnum.SYSTEM);
        ConsumerTypeCurator ctc = mock(ConsumerTypeCurator.class);
        when(ctc.lookupByLabel(eq("system"))).thenReturn(type);

        OwnerCurator oc = mock(OwnerCurator.class);
        when(oc.lookupWithUpstreamUuid(any(String.class))).thenReturn(null);

        PoolManager pm = mock(PoolManager.class);
        Refresher refresher = mock(Refresher.class);
        when(pm.getRefresher(any(SubscriptionServiceAdapter.class))).thenReturn(refresher);

        Map<String, File> importFiles = new HashMap<String, File>();
        File ruleDir = mock(File.class);
        File[] rulesFiles = createMockJsFile(mockJsPath);
        when(ruleDir.listFiles()).thenReturn(rulesFiles);

        File actualmeta = createFile("meta.json", "0.0.3", new Date(),
            "test_user", "prefix");
        importFiles.put(ImportFile.META.fileName(), actualmeta);

        ConsumerDto consumer = new ConsumerDto("eb5e04bf-be27-44cf-abe3-0c0b1edd523e", "mymachine",
            new ConsumerType(ConsumerTypeEnum.CANDLEPIN), owner, "foo.example.com/subscription",
            "/candlepin");
        File consumerFile = new File(folder.getRoot(), "consumer.json");
        mapper.writeValue(consumerFile, consumer);
        importFiles.put(ImportFile.CONSUMER.fileName(), consumerFile);

        File cTypes = mock(File.class);
        when(cTypes.listFiles()).thenReturn(new File[]{});
        importFiles.put(ImportFile.CONSUMER_TYPE.fileName(), cTypes);

        Product prod = new Product("prodId", "prodTest", null);
        prod.setDependentProductIds(null);
        File prodFile = new File(folder.getRoot(), "product.json");
        mapper.writeValue(prodFile, prod);
        File products = mock(File.class);
        when(products.listFiles()).thenReturn(new File[]{prodFile});
        importFiles.put(ImportFile.PRODUCTS.fileName(), products);

        Entitlement ent = new Entitlement();
        Pool pool = new Pool();
        pool.setProduct(prod);
        ent.setPool(pool);
        ent.setQuantity(2);
        File entFile = new File(folder.getRoot(), "entitlement.json");
        mapper.writeValue(entFile, ent);
        File entitlements = mock(File.class);
        when(entitlements.listFiles()).thenReturn(new File[]{entFile});
        importFiles.put(ImportFile.ENTITLEMENTS.fileName(), entitlements);

        RulesImporter ri = mock(RulesImporter.class);
        importFiles.put(ImportFile.RULES_FILE.fileName(), rulesFiles[0]);

        ConflictOverrides co = mock(ConflictOverrides.class);

<<<<<<< HEAD
        Importer i = new Importer(ctc, null, ri, oc, null, null, pm,
            null, config, emc, null, null, i18n, null, null, null);
=======
        Importer i = new Importer(ctc, pc, ri, oc, null, null, pm,
            null, config, emc, null, null, i18n, null, null, su);
>>>>>>> d893ceb7
        List<Subscription> subscriptions = i.importObjects(owner, importFiles, co);

        assertEquals(1, subscriptions.size());
        assertEquals("prodId", subscriptions.get(0).getProduct().getId());
        assertEquals(2, subscriptions.get(0).getQuantity().longValue());

    }

    @Test
    public void testImportProductNoEntitlementDir() throws IOException {
        Importer i = new Importer(null, null, null, null, null, null, null,
<<<<<<< HEAD
            null, config, null, null, null, i18n, null, null, null);
=======
            null, config, null, null, null, i18n, null, null, su);
>>>>>>> d893ceb7
        Owner owner = mock(Owner.class);
        ConflictOverrides co = mock(ConflictOverrides.class);
        Map<String, File> importFiles = getTestImportFiles();

        importFiles.put(ImportFile.ENTITLEMENTS.fileName(), null);

        try {
            i.importObjects(owner, importFiles, co);
        }
        catch (ImporterException e) {
            assertEquals(e.getMessage(), i18n.tr("The archive does not contain the " +
                "required entitlements directory"));
            return;
        }
        fail();
    }

    @After
    public void tearDown() throws Exception {
        PrintStream ps = new PrintStream(new File(this.getClass()
            .getClassLoader().getResource("version.properties").toURI()));
        ps.println("version=${version}");
        ps.println("release=${release}");
        ps.close();
    }

    private File createFile(String filename, String version, Date date,
        String username, String prefix)
        throws JsonGenerationException, JsonMappingException, IOException {

        File f = new File(folder.getRoot(), filename);
        Meta meta = new Meta(version, date, username, prefix, null);
        mapper.writeValue(f, meta);
        return f;
    }

    private File[] createMockJsFile(String filename)
        throws IOException {

        FileWriter f = new FileWriter(filename);
        f.write("// nothing to see here");
        f.close();

        File[] fileArray = new File[1];
        fileArray[0] = new File(filename);
        return fileArray;
    }

    private Date getDateBeforeDays(int days) {
        long daysinmillis = 24 * 60 * 60 * 1000;
        long ms = System.currentTimeMillis() - (days * daysinmillis);
        Date backDate = new Date();
        backDate.setTime(ms);
        return backDate;
    }

    private void addFileToArchive(ZipOutputStream out, File file)
        throws IOException, FileNotFoundException {
        out.putNextEntry(new ZipEntry(file.getName()));
        FileInputStream in = new FileInputStream(file);

        byte [] buf = new byte[1024];
        int len;
        while ((len = in.read(buf)) > 0) {
            out.write(buf, 0, len);
        }
        out.closeEntry();
        in.close();
    }

    @Test
    public void importConsumer() throws Exception {
        Security.addProvider(new BouncyCastleProvider());
        PKIUtility pki = new BouncyCastlePKIUtility(null,
            new DefaultSubjectKeyIdentifierWriter(), null);

        OwnerCurator oc = mock(OwnerCurator.class);
        ConsumerTypeCurator ctc = mock(ConsumerTypeCurator.class);
        ConsumerType type = new ConsumerType(ConsumerTypeEnum.CANDLEPIN);
        when(ctc.lookupByLabel(eq("candlepin"))).thenReturn(type);

        Importer i = new Importer(ctc, null, null, oc,
            mock(IdentityCertificateCurator.class), null, null,
            pki, null, null, mock(CertificateSerialCurator.class), null, i18n, null,
<<<<<<< HEAD
            null, null);
=======
            null, su);
>>>>>>> d893ceb7
        File[] upstream = new File[2];
        File idcertfile = new File(classLoader.getResource("upstream/testidcert.json").toURI());
        File kpfile = new File(classLoader.getResource("upstream/keypair.pem").toURI());
        upstream[0] = idcertfile;
        upstream[1] = kpfile;
        Owner owner = new Owner("admin", "Admin Owner");
        ConsumerDto consumer = new ConsumerDto("eb5e04bf-be27-44cf-abe3-0c0b1edd523e",
            "mymachine", new ConsumerType(ConsumerTypeEnum.CANDLEPIN), owner,
            "foo.example.com/subscription", "/candlepin");
        File consumerfile = new File(folder.getRoot(), "consumer.json");
        mapper.writeValue(consumerfile, consumer);
        ConflictOverrides forcedConflicts = mock(ConflictOverrides.class);
        when(forcedConflicts.isForced(any(Importer.Conflict.class))).thenReturn(false);

        Meta meta = new Meta("1.0", new Date(), "admin", "/candlepin/owners", null);

        i.importConsumer(owner, consumerfile, upstream, forcedConflicts, meta);

        verify(oc).merge(eq(owner));
    }

    private DistributorVersion createTestDistributerVersion() {
        DistributorVersion dVersion = new DistributorVersion("test-dist-ver");
        Set<DistributorVersionCapability> capabilities = new HashSet<DistributorVersionCapability>();
        capabilities.add(new DistributorVersionCapability(null, "capability-1"));
        capabilities.add(new DistributorVersionCapability(null, "capability-2"));
        capabilities.add(new DistributorVersionCapability(null, "capability-3"));
        dVersion.setCapabilities(capabilities);
        return dVersion;
    }

    @Test
    public void importDistributorVersionCreate() throws Exception {
        DistributorVersionCurator dvc = mock(DistributorVersionCurator.class);
        Importer i = new Importer(null, null, null, null, null, null,
<<<<<<< HEAD
            null, null, null, null, null, null, i18n, dvc, null, null);
=======
            null, null, null, null, null, null, i18n, dvc, null, su);
>>>>>>> d893ceb7
        File[] distVer = new File[1];
        distVer[0] = new File(folder.getRoot(), "dist-ver.json");
        mapper.writeValue(distVer[0], createTestDistributerVersion());

        i.importDistributorVersions(distVer);

        verify(dvc).create(any(DistributorVersion.class));
        verify(dvc, never()).merge(any(DistributorVersion.class));
    }

    @Test
    public void importDistributorVersionUpdate() throws Exception {
        DistributorVersionCurator dvc = mock(DistributorVersionCurator.class);
        Importer i = new Importer(null, null, null, null, null, null,
<<<<<<< HEAD
            null, null, null, null, null, null, i18n, dvc, null, null);
=======
            null, null, null, null, null, null, i18n, dvc, null, su);
>>>>>>> d893ceb7
        when(dvc.findByName("test-dist-ver")).thenReturn(
            new DistributorVersion("test-dist-ver"));
        File[] distVer = new File[1];
        distVer[0] = new File(folder.getRoot(), "dist-ver.json");
        mapper.writeValue(distVer[0], createTestDistributerVersion());

        i.importDistributorVersions(distVer);

        verify(dvc, never()).create(any(DistributorVersion.class));
        verify(dvc).merge(any(DistributorVersion.class));
    }

    @Test
    public void testImportNoDistributorVersions()
        throws IOException, ImporterException {
        RulesImporter ri = mock(RulesImporter.class);
        ExporterMetadataCurator emc = mock(ExporterMetadataCurator.class);
        Importer i = new Importer(null, null, ri, null, null, null,
<<<<<<< HEAD
            null, null, config, emc, null, null, i18n, null, null, null);
=======
            null, null, config, emc, null, null, i18n, null, null, su);
>>>>>>> d893ceb7
        Owner owner = mock(Owner.class);
        ConflictOverrides co = mock(ConflictOverrides.class);
        Map<String, File> importFiles = getTestImportFiles();
        File ruleDir = mock(File.class);
        File[] rulesFiles = createMockJsFile(mockJsPath);
        when(ruleDir.listFiles()).thenReturn(rulesFiles);
        File actualmeta = createFile("meta.json", "0.0.3", new Date(),
            "test_user", "prefix");
        importFiles.put(ImportFile.META.fileName(), actualmeta);
        importFiles.put(ImportFile.RULES_FILE.fileName(), rulesFiles[0]);
        importFiles.put(ImportFile.PRODUCTS.fileName(), null);
        importFiles.put(ImportFile.ENTITLEMENTS.fileName(), null);
        doNothing().when(ri).importObject(any(Reader.class));
        importFiles.put(ImportFile.DISTRIBUTOR_VERSIONS.fileName(), null);
        File cTypes = mock(File.class);
        when(cTypes.listFiles()).thenReturn(new File[]{});
        importFiles.put(ImportFile.CONSUMER_TYPE.fileName(), cTypes);

        // this is the hook to stop testing. we confirm that the dist version null test
        //  is passed and then jump out instead of trying to fake the actual file
        //  processing.
        doThrow(new RuntimeException("Done with the test")).when(emc)
            .lookupByTypeAndOwner(any(String.class), any(Owner.class));

        try {
            i.importObjects(owner, importFiles, co);
        }
        catch (RuntimeException e) {
            assertEquals(e.getMessage(), "Done with the test");
            return;
        }
        fail();
    }

    @Test
    public void testRecordImportSuccess() {
        String expectedOwnerKey = "TEST_OWNER";
        Owner owner = new Owner(expectedOwnerKey);

        EventSink eventSinkMock = mock(EventSink.class);
        ImportRecordCurator importRecordCurator = mock(ImportRecordCurator.class);
        Importer importer = new Importer(null, null, null, null, null, null, null, null, config, null,
            null, eventSinkMock, i18n, null, null, importRecordCurator);

        Meta meta = new Meta("1.0", new Date(), "test-user", "candlepin", "testcdn");

        List<Subscription> subscriptions = new ArrayList<Subscription>();
        Subscription subscription = new Subscription();
        subscriptions.add(subscription);

        Map<String, Object> data = new HashMap<String, Object>();
        data.put("meta", meta);
        data.put("subscriptions", subscriptions);

        ImportRecord record = importer.recordImportSuccess(owner, data, new ConflictOverrides(), "test.zip");
        assertEquals(meta.getPrincipalName(), record.getGeneratedBy());
        assertEquals(meta.getCreated(), record.getGeneratedDate());
        assertEquals(ImportRecord.Status.SUCCESS, record.getStatus());
        assertEquals(owner.getKey() + " file imported successfully.", record.getStatusMessage());
        assertEquals("test.zip", record.getFileName());
        verify(importRecordCurator).create(eq(record));
        verify(eventSinkMock, never()).emitSubscriptionExpired(subscription);
    }

    @Test
    public void testRecordImportSetsUpstreamConsumerFromOwner() {
        String expectedOwnerKey = "TEST_OWNER";
        Owner owner = new Owner(expectedOwnerKey);

        UpstreamConsumer uc = new UpstreamConsumer("uc", owner,
            new ConsumerType(ConsumerType.ConsumerTypeEnum.CANDLEPIN), "uuid");
        owner.setUpstreamConsumer(uc);

        EventSink eventSinkMock = mock(EventSink.class);
        ImportRecordCurator importRecordCurator = mock(ImportRecordCurator.class);
        Importer importer = new Importer(null, null, null, null, null, null, null, null, config, null,
            null, eventSinkMock, i18n, null, null, importRecordCurator);

        Meta meta = new Meta("1.0", new Date(), "test-user", "candlepin", "testcdn");

        Map<String, Object> data = new HashMap<String, Object>();
        data.put("meta", meta);
        data.put("subscriptions",  new ArrayList<Subscription>());

        ImportRecord record = importer.recordImportSuccess(owner, data, new ConflictOverrides(), "test.zip");

        ImportUpstreamConsumer iuc = record.getUpstreamConsumer();
        assertNotNull(iuc);
        assertEquals(uc.getOwnerId(), iuc.getOwnerId());
        assertEquals(uc.getName(), iuc.getName());
        assertEquals(uc.getUuid(), iuc.getUuid());
        assertEquals(uc.getType(), iuc.getType());
        assertEquals(uc.getWebUrl(), iuc.getWebUrl());
        assertEquals(uc.getApiUrl(), iuc.getApiUrl());

        verify(importRecordCurator).create(eq(record));
    }

    @Test
    public void testRecordImportIgnoresUpstreamConsumerIfNotSetOnOwner() {
        String expectedOwnerKey = "TEST_OWNER";
        Owner owner = new Owner(expectedOwnerKey);

        EventSink eventSinkMock = mock(EventSink.class);
        ImportRecordCurator importRecordCurator = mock(ImportRecordCurator.class);
        Importer importer = new Importer(null, null, null, null, null, null, null, null, config, null,
            null, eventSinkMock, i18n, null, null, importRecordCurator);

        Meta meta = new Meta("1.0", new Date(), "test-user", "candlepin", "testcdn");

        Map<String, Object> data = new HashMap<String, Object>();
        data.put("meta", meta);
        data.put("subscriptions",  new ArrayList<Subscription>());

        ImportRecord record = importer.recordImportSuccess(owner, data, new ConflictOverrides(), "test.zip");
        assertNull(record.getUpstreamConsumer());
        verify(importRecordCurator).create(eq(record));
    }

    @Test
    public void testRecordImportExpiredSubsFound() {
        String expectedOwnerKey = "TEST_OWNER";
        Owner owner = new Owner(expectedOwnerKey);

        EventSink eventSinkMock = mock(EventSink.class);
        ImportRecordCurator importRecordCurator = mock(ImportRecordCurator.class);
        Importer importer = new Importer(null, null, null, null, null, null, null, null, config, null,
            null, eventSinkMock, i18n, null, null, importRecordCurator);

        Map<String, Object> data = new HashMap<String, Object>();
        List<Subscription> subscriptions = new ArrayList<Subscription>();
        Subscription subscription1 = new Subscription();
        //expires tomorrow
        subscription1.setEndDate(new Date((new Date()).getTime() + (1000 * 60 * 60 * 24)));
        subscriptions.add(subscription1);

        Subscription subscription2 = new Subscription();
        //expires yesterday
        subscription2.setEndDate(new Date((new Date()).getTime() - (1000 * 60 * 60 * 24)));
        subscriptions.add(subscription2);
        data.put("subscriptions", subscriptions);

        ImportRecord record = importer.recordImportSuccess(owner, data, new ConflictOverrides(), "test.zip");
        assertEquals(ImportRecord.Status.SUCCESS_WITH_WARNING, record.getStatus());
        assertEquals(owner.getKey() + " file imported successfully." +
            "One or more inactive subscriptions found in the file.", record.getStatusMessage());
        verify(eventSinkMock, never()).emitSubscriptionExpired(subscription1);
        verify(eventSinkMock).emitSubscriptionExpired(subscription2);
        verify(importRecordCurator).create(eq(record));
    }

    @Test
    public void testRecordImportNoActiveSubsFound() {
        String expectedOwnerKey = "TEST_OWNER";
        Owner owner = new Owner(expectedOwnerKey);

        EventSink eventSinkMock = mock(EventSink.class);
        ImportRecordCurator importRecordCurator = mock(ImportRecordCurator.class);
        Importer importer = new Importer(null, null, null, null, null, null, null, null, config, null,
            null, eventSinkMock, i18n, null, null, importRecordCurator);

        Map<String, Object> data = new HashMap<String, Object>();
        data.put("subscriptions", new ArrayList<Subscription>());

        ImportRecord record = importer.recordImportSuccess(owner, data, new ConflictOverrides(), "test.zip");
        assertEquals(ImportRecord.Status.SUCCESS_WITH_WARNING, record.getStatus());
        assertEquals(owner.getKey() + " file imported successfully." +
            "No active subscriptions found in the file.", record.getStatusMessage());
        verify(eventSinkMock, never()).emitSubscriptionExpired(any(Subscription.class));
        verify(importRecordCurator).create(eq(record));
    }

}<|MERGE_RESOLUTION|>--- conflicted
+++ resolved
@@ -54,11 +54,8 @@
 import org.candlepin.model.OwnerCurator;
 import org.candlepin.model.Pool;
 import org.candlepin.model.Product;
-<<<<<<< HEAD
 import org.candlepin.model.UpstreamConsumer;
-=======
 import org.candlepin.model.ProductCurator;
->>>>>>> d893ceb7
 import org.candlepin.model.dto.Subscription;
 import org.candlepin.pki.PKIUtility;
 import org.candlepin.pki.impl.BouncyCastlePKIUtility;
@@ -162,11 +159,7 @@
         em.setType(ExporterMetadata.TYPE_SYSTEM);
         when(emc.lookupByType(ExporterMetadata.TYPE_SYSTEM)).thenReturn(em);
         Importer i = new Importer(null, null, null, null, null, null,
-<<<<<<< HEAD
-            null, null, null, emc, null, null, i18n, null, null, null);
-=======
-            null, null, null, emc, null, null, i18n, null, null, su);
->>>>>>> d893ceb7
+            null, null, null, emc, null, null, i18n, null, null, su, null);
         i.validateMetadata(ExporterMetadata.TYPE_SYSTEM, null, actual,
             new ConflictOverrides());
 
@@ -189,12 +182,8 @@
             "test_user", "prefix");
         ExporterMetadataCurator emc = mock(ExporterMetadataCurator.class);
         when(emc.lookupByType(ExporterMetadata.TYPE_SYSTEM)).thenReturn(null);
-        Importer i = new Importer(null, null, null, null, null, null,
-<<<<<<< HEAD
-            null, null, null, emc, null, null, i18n, null, null, null);
-=======
-            null, null, null, emc, null, null, i18n, null, null, su);
->>>>>>> d893ceb7
+        Importer i = new Importer(null, pc, null, null, null, null,
+            null, null, null, emc, null, null, i18n, null, null, su, null);
         i.validateMetadata(ExporterMetadata.TYPE_SYSTEM, null, actualmeta,
             new ConflictOverrides());
         assertTrue(f.delete());
@@ -214,12 +203,8 @@
         em.setId("42");
         em.setType(ExporterMetadata.TYPE_SYSTEM);
         when(emc.lookupByType(ExporterMetadata.TYPE_SYSTEM)).thenReturn(em);
-        Importer i = new Importer(null, null, null, null, null, null,
-<<<<<<< HEAD
-            null, null, null, emc, null, null, i18n, null, null, null);
-=======
-            null, null, null, emc, null, null, i18n, null, null, su);
->>>>>>> d893ceb7
+        Importer i = new Importer(null, pc, null, null, null, null,
+            null, null, null, emc, null, null, i18n, null, null, su, null);
         try {
             i.validateMetadata(ExporterMetadata.TYPE_SYSTEM, null, actualmeta,
                 new ConflictOverrides());
@@ -246,12 +231,8 @@
         em.setId("42");
         em.setType(ExporterMetadata.TYPE_SYSTEM);
         when(emc.lookupByType(ExporterMetadata.TYPE_SYSTEM)).thenReturn(em);
-        Importer i = new Importer(null, null, null, null, null, null,
-<<<<<<< HEAD
-            null, null, null, emc, null, null, i18n, null, null, null);
-=======
-            null, null, null, emc, null, null, i18n, null, null, su);
->>>>>>> d893ceb7
+        Importer i = new Importer(null, pc, null, null, null, null,
+            null, null, null, emc, null, null, i18n, null, null, su, null);
         try {
             i.validateMetadata(ExporterMetadata.TYPE_SYSTEM, null, actualmeta,
                 new ConflictOverrides());
@@ -298,12 +279,8 @@
         em.setId("42");
         em.setType(ExporterMetadata.TYPE_SYSTEM);
         when(emc.lookupByType(ExporterMetadata.TYPE_SYSTEM)).thenReturn(em);
-        Importer i = new Importer(null, null, null, null, null, null,
-<<<<<<< HEAD
-            null, null, null, emc, null, null, i18n, null, null, null);
-=======
-            null, null, null, emc, null, null, i18n, null, null, su);
->>>>>>> d893ceb7
+        Importer i = new Importer(null, pc, null, null, null, null,
+            null, null, null, emc, null, null, i18n, null, null, su, null);
         i.validateMetadata(ExporterMetadata.TYPE_SYSTEM, null, actualmeta,
             new ConflictOverrides());
         assertEquals(importDate, em.getExported());
@@ -315,11 +292,7 @@
             "test_user", "prefix");
         try {
             Importer i = new Importer(null, null, null, null, null, null,
-<<<<<<< HEAD
-                null, null, null, null, null, null, i18n, null, null, null);
-=======
-                null, null, null, null, null, null, i18n, null, null, su);
->>>>>>> d893ceb7
+                null, null, null, null, null, null, i18n, null, null, su, null);
 
             // null Type should cause exception
             i.validateMetadata(null, null, actualmeta, new ConflictOverrides());
@@ -336,12 +309,8 @@
         ExporterMetadataCurator emc = mock(ExporterMetadataCurator.class);
         when(emc.lookupByTypeAndOwner(ExporterMetadata.TYPE_PER_USER, null))
             .thenReturn(null);
-        Importer i = new Importer(null, null, null, null, null, null,
-<<<<<<< HEAD
-            null, null, null, emc, null, null, i18n, null, null, null);
-=======
-            null, null, null, emc, null, null, i18n, null, null, su);
->>>>>>> d893ceb7
+        Importer i = new Importer(null, pc, null, null, null, null,
+            null, null, null, emc, null, null, i18n, null, null, su, null);
 
         // null Type should cause exception
         i.validateMetadata(ExporterMetadata.TYPE_PER_USER, null, actualmeta,
@@ -352,12 +321,8 @@
     @Test
     public void testImportWithNonZipArchive()
         throws IOException, ImporterException {
-        Importer i = new Importer(null, null, null, null, null, null,
-<<<<<<< HEAD
-            null, null, config, null, null, null, i18n, null, null, null);
-=======
-            null, null, config, null, null, null, i18n, null, null, su);
->>>>>>> d893ceb7
+        Importer i = new Importer(null, pc, null, null, null, null,
+            null, null, config, null, null, null, i18n, null, null, su, null);
         Owner owner = mock(Owner.class);
         ConflictOverrides co = mock(ConflictOverrides.class);
         File archive = new File(folder.getRoot(), "non_zip_file.zip");
@@ -379,12 +344,8 @@
     @Test
     public void testImportZipArchiveNoContent()
         throws IOException, ImporterException {
-        Importer i = new Importer(null, null, null, null, null, null,
-<<<<<<< HEAD
-            null, null, config, null, null, null, i18n, null, null, null);
-=======
-            null, null, config, null, null, null, i18n, null, null, su);
->>>>>>> d893ceb7
+        Importer i = new Importer(null, pc, null, null, null, null,
+            null, null, config, null, null, null, i18n, null, null, su, null);
         Owner owner = mock(Owner.class);
         ConflictOverrides co = mock(ConflictOverrides.class);
 
@@ -408,12 +369,8 @@
     public void testImportBadSignature()
         throws IOException, ImporterException {
         PKIUtility pki = mock(PKIUtility.class);
-        Importer i = new Importer(null, null, null, null, null, null, null,
-<<<<<<< HEAD
-            pki, config, null, null, null, i18n, null, null, null);
-=======
-            pki, config, null, null, null, i18n, null, null, su);
->>>>>>> d893ceb7
+        Importer i = new Importer(null, pc, null, null, null, null, null,
+            pki, config, null, null, null, i18n, null, null, su, null);
         Owner owner = mock(Owner.class);
         ConflictOverrides co = mock(ConflictOverrides.class);
 
@@ -434,12 +391,8 @@
     @Test
     public void testImportBadConsumerZip() throws Exception {
         PKIUtility pki = mock(PKIUtility.class);
-        Importer i = new Importer(null, null, null, null, null, null, null,
-<<<<<<< HEAD
-            pki, config, null, null, null, i18n, null, null, null);
-=======
-            pki, config, null, null, null, i18n, null, null, su);
->>>>>>> d893ceb7
+        Importer i = new Importer(null, pc, null, null, null, null, null,
+            pki, config, null, null, null, i18n, null, null, su, null);
         Owner owner = mock(Owner.class);
         ConflictOverrides co = mock(ConflictOverrides.class);
 
@@ -473,12 +426,8 @@
     public void testImportZipSigAndEmptyConsumerZip()
         throws Exception {
         PKIUtility pki = mock(PKIUtility.class);
-        Importer i = new Importer(null, null, null, null, null, null, null,
-<<<<<<< HEAD
-            pki, config, null, null, null, i18n, null, null, null);
-=======
-            pki, config, null, null, null, i18n, null, null, su);
->>>>>>> d893ceb7
+        Importer i = new Importer(null, pc, null, null, null, null, null,
+            pki, config, null, null, null, i18n, null, null, su, null);
         Owner owner = mock(Owner.class);
         ConflictOverrides co = mock(ConflictOverrides.class);
 
@@ -521,12 +470,8 @@
 
     @Test
     public void testImportNoMeta() throws IOException {
-        Importer i = new Importer(null, null, null, null, null, null, null,
-<<<<<<< HEAD
-            null, config, null, null, null, i18n, null, null, null);
-=======
-            null, config, null, null, null, i18n, null, null, su);
->>>>>>> d893ceb7
+        Importer i = new Importer(null, pc, null, null, null, null, null,
+            null, config, null, null, null, i18n, null, null, su, null);
         Owner owner = mock(Owner.class);
         ConflictOverrides co = mock(ConflictOverrides.class);
 
@@ -546,12 +491,8 @@
 
     @Test
     public void testImportNoConsumerTypesDir() throws IOException {
-        Importer i = new Importer(null, null, null, null, null, null, null,
-<<<<<<< HEAD
-            null, config, null, null, null, i18n, null, null, null);
-=======
-            null, config, null, null, null, i18n, null, null, su);
->>>>>>> d893ceb7
+        Importer i = new Importer(null, pc, null, null, null, null, null,
+            null, config, null, null, null, i18n, null, null, su, null);
         Owner owner = mock(Owner.class);
         ConflictOverrides co = mock(ConflictOverrides.class);
         Map<String, File> importFiles = getTestImportFiles();
@@ -571,12 +512,8 @@
 
     @Test
     public void testImportNoConsumer() throws IOException {
-        Importer i = new Importer(null, null, null, null, null, null, null,
-<<<<<<< HEAD
-            null, config, null, null, null, i18n, null, null, null);
-=======
-            null, config, null, null, null, i18n, null, null, su);
->>>>>>> d893ceb7
+        Importer i = new Importer(null, pc, null, null, null, null, null,
+            null, config, null, null, null, i18n, null, null, su, null);
         Owner owner = mock(Owner.class);
         ConflictOverrides co = mock(ConflictOverrides.class);
         Map<String, File> importFiles = getTestImportFiles();
@@ -598,12 +535,8 @@
     public void testImportNoProductDir()
         throws IOException, ImporterException {
         RulesImporter ri = mock(RulesImporter.class);
-        Importer i = new Importer(null, null, ri, null, null, null, null,
-<<<<<<< HEAD
-            null, config, null, null, null, i18n, null, null, null);
-=======
-            null, config, null, null, null, i18n, null, null, su);
->>>>>>> d893ceb7
+        Importer i = new Importer(null, pc, ri, null, null, null, null,
+            null, config, null, null, null, i18n, null, null, su, null);
         Owner owner = mock(Owner.class);
         ConflictOverrides co = mock(ConflictOverrides.class);
         Map<String, File> importFiles = getTestImportFiles();
@@ -698,13 +631,8 @@
 
         ConflictOverrides co = mock(ConflictOverrides.class);
 
-<<<<<<< HEAD
-        Importer i = new Importer(ctc, null, ri, oc, null, null, pm,
-            null, config, emc, null, null, i18n, null, null, null);
-=======
         Importer i = new Importer(ctc, pc, ri, oc, null, null, pm,
-            null, config, emc, null, null, i18n, null, null, su);
->>>>>>> d893ceb7
+            null, config, emc, null, null, i18n, null, null, su, null);
         List<Subscription> subscriptions = i.importObjects(owner, importFiles, co);
 
         assertEquals(1, subscriptions.size());
@@ -715,12 +643,8 @@
 
     @Test
     public void testImportProductNoEntitlementDir() throws IOException {
-        Importer i = new Importer(null, null, null, null, null, null, null,
-<<<<<<< HEAD
-            null, config, null, null, null, i18n, null, null, null);
-=======
-            null, config, null, null, null, i18n, null, null, su);
->>>>>>> d893ceb7
+        Importer i = new Importer(null, pc, null, null, null, null, null,
+            null, config, null, null, null, i18n, null, null, su, null);
         Owner owner = mock(Owner.class);
         ConflictOverrides co = mock(ConflictOverrides.class);
         Map<String, File> importFiles = getTestImportFiles();
@@ -805,11 +729,7 @@
         Importer i = new Importer(ctc, null, null, oc,
             mock(IdentityCertificateCurator.class), null, null,
             pki, null, null, mock(CertificateSerialCurator.class), null, i18n, null,
-<<<<<<< HEAD
-            null, null);
-=======
-            null, su);
->>>>>>> d893ceb7
+            null, su, null);
         File[] upstream = new File[2];
         File idcertfile = new File(classLoader.getResource("upstream/testidcert.json").toURI());
         File kpfile = new File(classLoader.getResource("upstream/keypair.pem").toURI());
@@ -845,11 +765,7 @@
     public void importDistributorVersionCreate() throws Exception {
         DistributorVersionCurator dvc = mock(DistributorVersionCurator.class);
         Importer i = new Importer(null, null, null, null, null, null,
-<<<<<<< HEAD
-            null, null, null, null, null, null, i18n, dvc, null, null);
-=======
-            null, null, null, null, null, null, i18n, dvc, null, su);
->>>>>>> d893ceb7
+            null, null, null, null, null, null, i18n, dvc, null, su, null);
         File[] distVer = new File[1];
         distVer[0] = new File(folder.getRoot(), "dist-ver.json");
         mapper.writeValue(distVer[0], createTestDistributerVersion());
@@ -864,11 +780,7 @@
     public void importDistributorVersionUpdate() throws Exception {
         DistributorVersionCurator dvc = mock(DistributorVersionCurator.class);
         Importer i = new Importer(null, null, null, null, null, null,
-<<<<<<< HEAD
-            null, null, null, null, null, null, i18n, dvc, null, null);
-=======
-            null, null, null, null, null, null, i18n, dvc, null, su);
->>>>>>> d893ceb7
+            null, null, null, null, null, null, i18n, dvc, null, su, null);
         when(dvc.findByName("test-dist-ver")).thenReturn(
             new DistributorVersion("test-dist-ver"));
         File[] distVer = new File[1];
@@ -887,11 +799,7 @@
         RulesImporter ri = mock(RulesImporter.class);
         ExporterMetadataCurator emc = mock(ExporterMetadataCurator.class);
         Importer i = new Importer(null, null, ri, null, null, null,
-<<<<<<< HEAD
-            null, null, config, emc, null, null, i18n, null, null, null);
-=======
-            null, null, config, emc, null, null, i18n, null, null, su);
->>>>>>> d893ceb7
+            null, null, config, emc, null, null, i18n, null, null, su, null);
         Owner owner = mock(Owner.class);
         ConflictOverrides co = mock(ConflictOverrides.class);
         Map<String, File> importFiles = getTestImportFiles();
@@ -934,7 +842,7 @@
         EventSink eventSinkMock = mock(EventSink.class);
         ImportRecordCurator importRecordCurator = mock(ImportRecordCurator.class);
         Importer importer = new Importer(null, null, null, null, null, null, null, null, config, null,
-            null, eventSinkMock, i18n, null, null, importRecordCurator);
+            null, eventSinkMock, i18n, null, null, su, importRecordCurator);
 
         Meta meta = new Meta("1.0", new Date(), "test-user", "candlepin", "testcdn");
 
@@ -968,7 +876,7 @@
         EventSink eventSinkMock = mock(EventSink.class);
         ImportRecordCurator importRecordCurator = mock(ImportRecordCurator.class);
         Importer importer = new Importer(null, null, null, null, null, null, null, null, config, null,
-            null, eventSinkMock, i18n, null, null, importRecordCurator);
+            null, eventSinkMock, i18n, null, null, su, importRecordCurator);
 
         Meta meta = new Meta("1.0", new Date(), "test-user", "candlepin", "testcdn");
 
@@ -998,7 +906,7 @@
         EventSink eventSinkMock = mock(EventSink.class);
         ImportRecordCurator importRecordCurator = mock(ImportRecordCurator.class);
         Importer importer = new Importer(null, null, null, null, null, null, null, null, config, null,
-            null, eventSinkMock, i18n, null, null, importRecordCurator);
+            null, eventSinkMock, i18n, null, null, su, importRecordCurator);
 
         Meta meta = new Meta("1.0", new Date(), "test-user", "candlepin", "testcdn");
 
@@ -1019,7 +927,7 @@
         EventSink eventSinkMock = mock(EventSink.class);
         ImportRecordCurator importRecordCurator = mock(ImportRecordCurator.class);
         Importer importer = new Importer(null, null, null, null, null, null, null, null, config, null,
-            null, eventSinkMock, i18n, null, null, importRecordCurator);
+            null, eventSinkMock, i18n, null, null, su, importRecordCurator);
 
         Map<String, Object> data = new HashMap<String, Object>();
         List<Subscription> subscriptions = new ArrayList<Subscription>();
@@ -1051,7 +959,7 @@
         EventSink eventSinkMock = mock(EventSink.class);
         ImportRecordCurator importRecordCurator = mock(ImportRecordCurator.class);
         Importer importer = new Importer(null, null, null, null, null, null, null, null, config, null,
-            null, eventSinkMock, i18n, null, null, importRecordCurator);
+            null, eventSinkMock, i18n, null, null, su, importRecordCurator);
 
         Map<String, Object> data = new HashMap<String, Object>();
         data.put("subscriptions", new ArrayList<Subscription>());
