/**
 * Copyright (c) 2009 - 2012 Red Hat, Inc.
 *
 * This software is licensed to you under the GNU General Public License,
 * version 2 (GPLv2). There is NO WARRANTY for this software, express or
 * implied, including the implied warranties of MERCHANTABILITY or FITNESS
 * FOR A PARTICULAR PURPOSE. You should have received a copy of GPLv2
 * along with this software; if not, see
 * http://www.gnu.org/licenses/old-licenses/gpl-2.0.txt.
 *
 * Red Hat trademarks are not licensed under GPLv2. No permission is
 * granted to use or replicate Red Hat trademarks that are incorporated
 * in this software or its documentation.
 */
package org.candlepin.resource;

import static org.junit.Assert.*;
import static org.mockito.Matchers.*;
import static org.mockito.Mockito.*;

import org.candlepin.audit.Event;
import org.candlepin.audit.Event.Target;
import org.candlepin.audit.Event.Type;
import org.candlepin.audit.EventBuilder;
import org.candlepin.audit.EventFactory;
import org.candlepin.audit.EventSink;
import org.candlepin.common.exceptions.BadRequestException;
import org.candlepin.common.exceptions.NotFoundException;
import org.candlepin.config.CandlepinCommonTestConfig;
import org.candlepin.controller.Entitler;
import org.candlepin.controller.PoolManager;
import org.candlepin.model.Consumer;
import org.candlepin.model.ConsumerCapability;
import org.candlepin.model.ConsumerCurator;
import org.candlepin.model.ConsumerInstalledProduct;
import org.candlepin.model.ConsumerType;
import org.candlepin.model.ConsumerTypeCurator;
import org.candlepin.model.DeletedConsumerCurator;
import org.candlepin.model.Entitlement;
import org.candlepin.model.Environment;
import org.candlepin.model.EnvironmentCurator;
import org.candlepin.model.GuestId;
import org.candlepin.model.IdentityCertificate;
import org.candlepin.model.Owner;
import org.candlepin.model.Product;
import org.candlepin.model.ProductCurator;
import org.candlepin.model.Release;
import org.candlepin.model.VirtConsumerMap;
import org.candlepin.model.activationkeys.ActivationKeyCurator;
import org.candlepin.policy.js.compliance.ComplianceRules;
import org.candlepin.policy.js.compliance.ComplianceStatus;
import org.candlepin.resource.dto.AutobindData;
import org.candlepin.resource.util.ConsumerBindUtil;
import org.candlepin.service.IdentityCertServiceAdapter;
import org.candlepin.service.SubscriptionServiceAdapter;
import org.candlepin.service.UserServiceAdapter;
import org.candlepin.test.TestUtil;
import org.candlepin.util.ServiceLevelValidator;

import org.junit.Before;
import org.junit.Ignore;
import org.junit.Test;
import org.junit.runner.RunWith;
import org.mockito.Mock;
import org.mockito.runners.MockitoJUnitRunner;
import org.xnap.commons.i18n.I18n;
import org.xnap.commons.i18n.I18nFactory;

import java.util.ArrayList;
import java.util.Arrays;
import java.util.Date;
import java.util.HashMap;
import java.util.HashSet;
import java.util.Locale;
import java.util.Set;

@RunWith(MockitoJUnitRunner.class)
public class ConsumerResourceUpdateTest {

    @Mock private UserServiceAdapter userService;
    @Mock private IdentityCertServiceAdapter idCertService;
    @Mock private SubscriptionServiceAdapter subscriptionService;
    @Mock private ConsumerCurator consumerCurator;
    @Mock private ConsumerTypeCurator consumerTypeCurator;
    @Mock private EventSink sink;
    @Mock private EventFactory eventFactory;
    @Mock private ActivationKeyCurator activationKeyCurator;
    @Mock private PoolManager poolManager;
    @Mock private ComplianceRules complianceRules;
    @Mock private Entitler entitler;
    @Mock private DeletedConsumerCurator deletedConsumerCurator;
    @Mock private EnvironmentCurator environmentCurator;
    @Mock private ServiceLevelValidator serviceLevelValidator;
    @Mock private EventBuilder consumerEventBuilder;
    @Mock private ConsumerBindUtil consumerBindUtil;
    @Mock private ProductCurator productCurator;

    private I18n i18n;

    private ConsumerResource resource;

    @Before
    public void init() throws Exception {
        this.i18n = I18nFactory.getI18n(getClass(), Locale.US, I18nFactory.FALLBACK);

        this.resource = new ConsumerResource(this.consumerCurator,
            this.consumerTypeCurator, null, this.subscriptionService, null,
            this.idCertService, null, this.i18n, this.sink, this.eventFactory, null, null,
            this.userService, poolManager, null, null,
            this.activationKeyCurator, this.entitler, this.complianceRules,
            this.deletedConsumerCurator, this.environmentCurator, null,
<<<<<<< HEAD
            new CandlepinCommonTestConfig(), null, null, null, this.consumerBindUtil, null);
=======
>>>>>>> d893ceb7

            new CandlepinCommonTestConfig(), null, null, null, this.consumerBindUtil, productCurator);
        when(complianceRules.getStatus(any(Consumer.class), any(Date.class),
                any(Boolean.class), any(Boolean.class)))
            .thenReturn(new ComplianceStatus(new Date()));

        when(idCertService.regenerateIdentityCert(any(Consumer.class)))
            .thenReturn(new IdentityCertificate());

        when(consumerEventBuilder.setNewEntity(any(Consumer.class)))
            .thenReturn(consumerEventBuilder);
        when(consumerEventBuilder.setOldEntity(any(Consumer.class)))
            .thenReturn(consumerEventBuilder);
        when(eventFactory.getEventBuilder(any(Target.class), any(Type.class)))
            .thenReturn(consumerEventBuilder);
    }

    @Test
    public void nothingChanged() throws Exception {
        Consumer consumer = getFakeConsumer();
        this.resource.updateConsumer(consumer.getUuid(), consumer);
        verify(sink, never()).queueEvent((Event) any());
    }

    private Consumer getFakeConsumer() {
        Consumer consumer = new Consumer();
        Owner owner = new Owner();
        owner.setId("FAKEOWNERID");
        String uuid = "FAKEUUID";
        consumer.setUuid(uuid);
        consumer.setOwner(owner);
        // go ahead and patch the curator to match it
        when(this.consumerCurator.findByUuid(uuid)).thenReturn(consumer);
        when(this.consumerCurator.verifyAndLookupConsumer(uuid)).thenReturn(consumer);
        return consumer;
    }

    @Test
    public void testUpdatesOnContentTagChanges() {
        HashSet<String> originalTags = new HashSet<String>(Arrays.asList(new String[] {"hello", "world"}));
        HashSet<String> changedTags = new HashSet<String>(Arrays.asList(new String[] {"x", "y"}));

        Consumer c = getFakeConsumer();
        c.setContentTags(originalTags);

        Consumer incoming = new Consumer();
        incoming.setContentTags(changedTags);

        resource.updateConsumer(c.getUuid(), incoming);

        assertEquals(changedTags, c.getContentTags());
    }

    @Test
    public void nullReleaseVer() {
        Consumer consumer = getFakeConsumer();
        consumer.setReleaseVer(null);

        Consumer incoming = new Consumer();
        incoming.setReleaseVer(new Release("not null"));
        this.resource.updateConsumer(consumer.getUuid(), incoming);

        Consumer consumer2 = getFakeConsumer();
        consumer2.setReleaseVer(new Release("foo"));
        Consumer incoming2 = new Consumer();
        incoming2.setReleaseVer(null);
        this.resource.updateConsumer(consumer2.getUuid(), incoming2);

    }

    private void compareConsumerRelease(String release1, String release2, Boolean verify) {
        Consumer consumer = getFakeConsumer();
        consumer.setReleaseVer(new Release(release1));

        Consumer incoming = new Consumer();
        incoming.setReleaseVer(new Release(release2));

        this.resource.updateConsumer(consumer.getUuid(), incoming);
        if (verify) {
            verify(sink).queueEvent((Event) any());
        }
        assertEquals(consumer.getReleaseVer().getReleaseVer(),
            incoming.getReleaseVer().getReleaseVer());
    }

    @Test
    public void releaseVerChanged() {
        compareConsumerRelease("6.2", "6.2.1", true);
    }

    @Test
    public void releaseVerChangedEmpty() {
        compareConsumerRelease("", "6.2.1", true);
    }

    @Test
    public void releaseVerChangedNull() {
        compareConsumerRelease(null, "6.2.1", true);
    }

    @Test
    public void releaseVerNothingChangedEmpty() {
        compareConsumerRelease("", "", false);
    }

    @Test
    public void installedPackagesChanged() throws Exception {
        Product productA = TestUtil.createProduct("Product A");
        Product productB = TestUtil.createProduct("Product B");
        Product productC = TestUtil.createProduct("Product C");

        Consumer consumer = getFakeConsumer();
        consumer.addInstalledProduct(new ConsumerInstalledProduct(productA));
        consumer.addInstalledProduct(new ConsumerInstalledProduct(productB));

        Consumer incoming = new Consumer();
        incoming.addInstalledProduct(new ConsumerInstalledProduct(productB));
        incoming.addInstalledProduct(new ConsumerInstalledProduct(productC));

        this.resource.updateConsumer(consumer.getUuid(), incoming);
        verify(sink).queueEvent((Event) any());
    }

    @Test
    public void setStatusOnUpdate() throws Exception {
        Product productA = TestUtil.createProduct("Product A");
        Product productB = TestUtil.createProduct("Product B");
        Product productC = TestUtil.createProduct("Product C");

        Consumer consumer = getFakeConsumer();
        consumer.addInstalledProduct(new ConsumerInstalledProduct(consumer, productA));
        consumer.addInstalledProduct(new ConsumerInstalledProduct(consumer, productB));

        Consumer incoming = new Consumer();
        incoming.addInstalledProduct(new ConsumerInstalledProduct(incoming, productB));
        incoming.addInstalledProduct(new ConsumerInstalledProduct(incoming, productC));

        this.resource.updateConsumer(consumer.getUuid(), incoming);
        verify(sink).queueEvent((Event) any());
        verify(complianceRules).getStatus(eq(consumer), any(Date.class),
            any(Boolean.class), any(Boolean.class));
    }

    @Test
    public void testInstalledPackageSetEquality() throws Exception {
        Consumer consumerA = new Consumer();
        Consumer consumerB = new Consumer();
        Consumer consumerC = new Consumer();
        Consumer consumerD = new Consumer();

        Product productA = TestUtil.createProduct("Product A");
        Product productB = TestUtil.createProduct("Product B");
        Product productC = TestUtil.createProduct("Product C");
        Product productD = TestUtil.createProduct("Product D");

        consumerA.addInstalledProduct(new ConsumerInstalledProduct(consumerA, productA));
        consumerA.addInstalledProduct(new ConsumerInstalledProduct(consumerB, productB));
        consumerA.addInstalledProduct(new ConsumerInstalledProduct(consumerC, productC));

        consumerB.addInstalledProduct(new ConsumerInstalledProduct(consumerA, productA));
        consumerB.addInstalledProduct(new ConsumerInstalledProduct(consumerB, productB));
        consumerB.addInstalledProduct(new ConsumerInstalledProduct(consumerC, productC));

        consumerC.addInstalledProduct(new ConsumerInstalledProduct(consumerA, productA));
        consumerC.addInstalledProduct(new ConsumerInstalledProduct(consumerC, productC));

        consumerD.addInstalledProduct(new ConsumerInstalledProduct(consumerA, productA));
        consumerD.addInstalledProduct(new ConsumerInstalledProduct(consumerB, productB));
        consumerD.addInstalledProduct(new ConsumerInstalledProduct(consumerD, productD));

        assertEquals(consumerA.getInstalledProducts(), consumerB.getInstalledProducts());
        assertFalse(consumerA.getInstalledProducts().equals(consumerC.getInstalledProducts()));
        assertFalse(consumerA.getInstalledProducts().equals(consumerD.getInstalledProducts()));
    }

    @Test
    public void testGuestListEquality() throws Exception {
        Consumer a = new Consumer();
        a.addGuestId(new GuestId("Guest A"));
        a.addGuestId(new GuestId("Guest B"));
        a.addGuestId(new GuestId("Guest C"));

        Consumer b = new Consumer();
        b.addGuestId(new GuestId("Guest A"));
        b.addGuestId(new GuestId("Guest B"));
        b.addGuestId(new GuestId("Guest C"));

        Consumer c = new Consumer();
        c.addGuestId(new GuestId("Guest A"));
        c.addGuestId(new GuestId("Guest C"));

        Consumer d = new Consumer();
        d.addGuestId(new GuestId("Guest A"));
        d.addGuestId(new GuestId("Guest B"));
        d.addGuestId(new GuestId("Guest D"));

        assertEquals(a.getGuestIds(), b.getGuestIds());
        assertFalse(a.getGuestIds().equals(c.getGuestIds()));
        assertFalse(a.getGuestIds().equals(d.getGuestIds()));
    }

    @Test
    public void testUpdateConsumerUpdatesGuestIds() {
        String uuid = "TEST_CONSUMER";
        String[] existingGuests = new String[]{"Guest 1", "Guest 2", "Guest 3"};
        Consumer existing = createConsumerWithGuests(existingGuests);
        existing.setUuid(uuid);

        when(this.consumerCurator.verifyAndLookupConsumer(uuid)).thenReturn(existing);

        // Create a consumer with 1 new guest.
        Consumer updated = createConsumerWithGuests("Guest 2");

        when(this.consumerCurator.getGuestConsumersMap(any(Owner.class), any(Set.class))).
            thenReturn(new VirtConsumerMap());

        this.resource.updateConsumer(existing.getUuid(), updated);
        assertEquals(1, existing.getGuestIds().size());
        assertEquals("Guest 2", existing.getGuestIds().get(0).getGuestId());
    }

    @Test
    public void testUpdateConsumerDoesNotChangeGuestsWhenGuestIdsNotIncludedInRequest() {
        String uuid = "TEST_CONSUMER";
        String[] guests = new String[]{ "Guest 1", "Guest 2" };
        Consumer existing = createConsumerWithGuests(guests);
        existing.setUuid(uuid);

        when(this.consumerCurator.verifyAndLookupConsumer(uuid)).thenReturn(existing);

        Consumer updated = new Consumer();
        this.resource.updateConsumer(existing.getUuid(), updated);
        assertEquals(guests.length, existing.getGuestIds().size());
    }

    @Test
    public void testUpdateConsumerClearsGuestListWhenRequestGuestListIsEmptyButNotNull() {
        String uuid = "TEST_CONSUMER";
        String[] guests = new String[]{ "Guest 1", "Guest 2" };
        Consumer existing = createConsumerWithGuests(guests);
        existing.setUuid(uuid);

        when(this.consumerCurator.verifyAndLookupConsumer(uuid)).thenReturn(existing);

        Consumer updated = new Consumer();
        updated.setGuestIds(new ArrayList<GuestId>());
        this.resource.updateConsumer(existing.getUuid(), updated);
        assertTrue(existing.getGuestIds().isEmpty());
    }

    @Test
    public void ensureCreateEventIsSentWhenGuestIdIsAddedToConsumer() {
        String uuid = "TEST_CONSUMER";
        Consumer existing = createConsumerWithGuests(new String[0]);
        existing.setUuid(uuid);

        when(this.consumerCurator.verifyAndLookupConsumer(uuid)).thenReturn(existing);

        // Create a consumer with 1 new guest.
        Consumer updated = createConsumerWithGuests("Guest 1");

        Event expectedEvent = new Event();
        when(this.eventFactory.guestIdCreated(updated.getGuestIds().get(0)))
            .thenReturn(expectedEvent);
        when(this.consumerCurator.getGuestConsumersMap(any(Owner.class), any(Set.class))).
            thenReturn(new VirtConsumerMap());

        this.resource.updateConsumer(existing.getUuid(), updated);
        verify(sink).queueEvent(eq(expectedEvent));
    }

    @Test
    public void ensureEventIsSentWhenGuestIdIsremovedFromConsumer() {
        String uuid = "TEST_CONSUMER";
        Consumer existing = createConsumerWithGuests("Guest 1", "Guest 2");
        existing.setUuid(uuid);

        when(this.consumerCurator.verifyAndLookupConsumer(uuid)).thenReturn(existing);

        // Create a consumer with one less guest id.
        Consumer updated = createConsumerWithGuests("Guest 2");

        Event expectedEvent = new Event();
        when(this.eventFactory.guestIdDeleted(existing.getGuestIds().get(0)))
            .thenReturn(expectedEvent);

        when(this.consumerCurator.getGuestConsumersMap(any(Owner.class), any(Set.class))).
            thenReturn(new VirtConsumerMap());

        this.resource.updateConsumer(existing.getUuid(), updated);
        verify(sink).queueEvent(eq(expectedEvent));
    }

    @Test
    public void ensureEventIsNotFiredWhenNoChangeWasMadeToConsumerGuestIds() {
        String uuid = "TEST_CONSUMER";
        Consumer existing = createConsumerWithGuests("Guest 1", "Guest 2");
        existing.setUuid(uuid);

        when(this.consumerCurator.verifyAndLookupConsumer(uuid)).thenReturn(existing);

        Consumer updated = createConsumerWithGuests("Guest 1", "Guest 2");
        updated.setUuid(uuid);

        // Has to be mocked even though we don't intend to send:
        Event event = new Event();
        when(this.eventFactory.consumerModified(existing, updated)).thenReturn(event);

        when(this.consumerCurator.getGuestConsumersMap(any(Owner.class), any(Set.class))).
            thenReturn(new VirtConsumerMap());

        this.resource.updateConsumer(existing.getUuid(), updated);
        verify(sink, never()).queueEvent(any(Event.class));
    }

    @Test
    public void ensureEventIsNotFiredWhenGuestIDCaseChanges() {
        String uuid = "TEST_CONSUMER";
        Consumer existing = createConsumerWithGuests("aaa123", "bbb123");
        existing.setUuid(uuid);

        when(this.consumerCurator.verifyAndLookupConsumer(uuid)).thenReturn(existing);

        // flip case on one ID, should be treated as no change
        Consumer updated = createConsumerWithGuests("aaa123", "BBB123");
        updated.setUuid(uuid);

        // Has to be mocked even though we don't intend to send:
        Event event = new Event();
        when(this.eventFactory.consumerModified(existing, updated)).thenReturn(event);

        when(this.consumerCurator.getGuestConsumersMap(any(Owner.class), any(Set.class))).
            thenReturn(new VirtConsumerMap());

        this.resource.updateConsumer(existing.getUuid(), updated);
        verify(sink, never()).queueEvent(any(Event.class));
    }

    // ignored out per mkhusid, see 768872 comment #41
    @Ignore
    @Test
    public void ensureNewGuestIsHealedIfItWasMigratedFromAnotherHost() throws Exception {
        String uuid = "TEST_CONSUMER";
        Consumer existingHost = createConsumerWithGuests("Guest 1", "Guest 2");
        existingHost.setUuid(uuid);

        Entitlement entitlement = TestUtil.createEntitlement();
        entitlement.getPool().setAttribute("virt_only", "1");
        entitlement.getPool().setAttribute("requires_host", uuid);

        Consumer guest1 = new Consumer();
        guest1.setUuid("Guest 1");
        guest1.addEntitlement(entitlement);
        ConsumerInstalledProduct installed = mock(ConsumerInstalledProduct.class);
        guest1.addInstalledProduct(installed);

        when(consumerCurator.findByVirtUuid("Guest 1",
            existingHost.getOwner().getId())).thenReturn(guest1);
        // Ensure that the guests host is the existing.
        when(consumerCurator.getHost("Guest 1",
            existingHost.getOwner())).thenReturn(existingHost);
        when(consumerCurator.findByUuid("Guest 1")).thenReturn(guest1);

        Consumer existingMigratedTo = createConsumerWithGuests();
        existingMigratedTo.setUuid("MIGRATED_TO");
        when(this.consumerCurator.findByUuid(existingMigratedTo.getUuid()))
            .thenReturn(existingMigratedTo);

        this.resource.updateConsumer(existingMigratedTo.getUuid(),
            createConsumerWithGuests("Guest 1"));

        verify(poolManager).revokeEntitlement(eq(entitlement));
        verify(entitler).bindByProducts(AutobindData.create(guest1));
    }

    @Test
    public void ensureExistingGuestHasEntitlementIsRemovedIfAlreadyAssocWithDiffHost() {
        // the guest in this test does not have any installed products, we
        // expect them to get their entitlements stripped on migration
        String uuid = "TEST_CONSUMER";
        Consumer existingHost = createConsumerWithGuests("Guest 1", "Guest 2");
        existingHost.setUuid(uuid);

        Entitlement entitlement = TestUtil.createEntitlement();
        entitlement.getPool().setAttribute("virt_only", "1");
        entitlement.getPool().setAttribute("requires_host", uuid);

        Consumer guest1 = new Consumer();
        guest1.setUuid("Guest 1");
        guest1.addEntitlement(entitlement);
        guest1.setAutoheal(true);

        when(this.consumerCurator.getGuestConsumersMap(any(Owner.class), any(Set.class))).
            thenReturn(mockVirtConsumerMap("Guest 1", guest1));

        // Ensure that the guests host is the existing.

        Consumer existingMigratedTo = createConsumerWithGuests("Guest 1");
        existingMigratedTo.setUuid("MIGRATED_TO");
        when(this.consumerCurator.verifyAndLookupConsumer(existingMigratedTo.getUuid()))
            .thenReturn(existingMigratedTo);
        when(this.consumerCurator.find(eq(guest1.getId()))).thenReturn(guest1);

        this.resource.updateConsumer(existingMigratedTo.getUuid(),
            createConsumerWithGuests("Guest 1"));
    }

    @Test
    public void ensureGuestEntitlementsUntouchedWhenGuestIsNewWithNoOtherHost() {
        String uuid = "TEST_CONSUMER";
        Consumer host = createConsumerWithGuests();
        host.setUuid(uuid);

        when(this.consumerCurator.verifyAndLookupConsumer(uuid)).thenReturn(host);

        Consumer updatedHost = createConsumerWithGuests("Guest 1");
        updatedHost.setUuid(uuid);

        Entitlement entitlement = TestUtil.createEntitlement();
        entitlement.getPool().setAttribute("virt_only", "1");
        entitlement.getPool().setAttribute("requires_host", uuid);

        Consumer guest1 = new Consumer();
        guest1.setUuid("Guest 1");
        guest1.addEntitlement(entitlement);
        guest1.setAutoheal(true);

        when(this.consumerCurator.getGuestConsumersMap(any(Owner.class), any(Set.class))).
            thenReturn(mockVirtConsumerMap("Guest 1", guest1));
        // Ensure that the guest was not reported by another host.
        when(this.consumerCurator.find(eq(guest1.getId()))).thenReturn(guest1);

        this.resource.updateConsumer(host.getUuid(), updatedHost);
        verify(poolManager, never()).revokeEntitlement(eq(entitlement));
    }

    @Test
    public void ensureGuestEntitlementsUntouchedWhenGuestExistsWithNoOtherHost() {
        String uuid = "TEST_CONSUMER";
        Consumer host = createConsumerWithGuests("Guest 1");
        host.setUuid(uuid);

        when(this.consumerCurator.verifyAndLookupConsumer(uuid)).thenReturn(host);

        Consumer updatedHost = createConsumerWithGuests("Guest 1");
        updatedHost.setUuid(uuid);

        Entitlement entitlement = TestUtil.createEntitlement();
        entitlement.getPool().setAttribute("virt_only", "1");
        entitlement.getPool().setAttribute("requires_host", uuid);

        Consumer guest1 = new Consumer();
        guest1.setUuid("Guest 1");
        guest1.addEntitlement(entitlement);

        // Ensure that the guest was already reported by same host.
        when(this.consumerCurator.getGuestConsumersMap(any(Owner.class), any(Set.class))).
            thenReturn(mockVirtConsumerMap("Guest 1", guest1));
        this.resource.updateConsumer(host.getUuid(), updatedHost);
        verify(poolManager, never()).revokeEntitlement(eq(entitlement));
    }

    @Test
    public void ensureGuestEntitlementsAreNotRevokedWhenGuestIsRemovedFromHost() {
        String uuid = "TEST_CONSUMER";
        Consumer host = createConsumerWithGuests("Guest 1", "Guest 2");
        host.setUuid(uuid);

        when(this.consumerCurator.verifyAndLookupConsumer(uuid)).thenReturn(host);

        Consumer updatedHost = createConsumerWithGuests("Guest 2");
        updatedHost.setUuid(uuid);

        Entitlement entitlement = TestUtil.createEntitlement();
        entitlement.getPool().setAttribute("virt_only", "1");
        entitlement.getPool().setAttribute("requires_host", uuid);

        Consumer guest1 = new Consumer();
        guest1.setUuid("Guest 1");
        guest1.addEntitlement(entitlement);

        when(this.consumerCurator.getGuestConsumersMap(any(Owner.class), any(Set.class))).
            thenReturn(mockVirtConsumerMap("Guest 1", guest1));

        this.resource.updateConsumer(host.getUuid(), updatedHost);
        //verify(consumerCurator).findByVirtUuid(eq("Guest 1"));
        verify(poolManager, never()).revokeEntitlement(eq(entitlement));
    }

    private VirtConsumerMap mockVirtConsumerMap(String uuid, Consumer consumer) {
        VirtConsumerMap map = new VirtConsumerMap();
        map.add(uuid, consumer);
        return map;
    }

    @Test
    public void ensureGuestEntitlementsAreNotRemovedWhenGuestsAndHostAreTheSame() {
        String uuid = "TEST_CONSUMER";
        Consumer host = createConsumerWithGuests("Guest 1");
        host.setUuid(uuid);

        when(this.consumerCurator.verifyAndLookupConsumer(uuid)).thenReturn(host);

        Consumer updatedHost = createConsumerWithGuests("Guest 1");
        updatedHost.setUuid(uuid);

        Entitlement entitlement = TestUtil.createEntitlement();
        entitlement.getPool().setAttribute("virt_only", "1");
        entitlement.getPool().setAttribute("requires_host", uuid);

        Consumer guest1 = new Consumer();
        guest1.setUuid("Guest 1");
        guest1.addEntitlement(entitlement);

        when(this.consumerCurator.getGuestConsumersMap(any(Owner.class), any(Set.class))).
            thenReturn(mockVirtConsumerMap("Guest 1", guest1));

        this.resource.updateConsumer(host.getUuid(), updatedHost);

        verify(poolManager, never()).revokeEntitlement(eq(entitlement));
    }

    @Test
    public void guestEntitlementsNotRemovedIfEntitlementIsVirtOnlyButRequiresHostNotSet() {
        String uuid = "TEST_CONSUMER";
        Consumer host = createConsumerWithGuests("Guest 1", "Guest 2");
        host.setUuid(uuid);

        when(this.consumerCurator.verifyAndLookupConsumer(uuid)).thenReturn(host);

        Consumer updatedHost = createConsumerWithGuests("Guest 1");
        updatedHost.setUuid(uuid);

        Entitlement entitlement = TestUtil.createEntitlement();
        entitlement.getPool().setAttribute("virt_only", "1");

        Consumer guest1 = new Consumer();
        guest1.setUuid("Guest 1");
        guest1.addEntitlement(entitlement);
        guest1.setAutoheal(true);

        when(this.consumerCurator.getGuestConsumersMap(any(Owner.class), any(Set.class))).
            thenReturn(mockVirtConsumerMap("Guest 1", guest1));
        when(this.consumerCurator.find(eq(guest1.getId()))).thenReturn(guest1);

        this.resource.updateConsumer(host.getUuid(), updatedHost);

        //verify(consumerCurator).findByVirtUuid(eq("Guest 1"));
        verify(poolManager, never()).revokeEntitlement(eq(entitlement));
    }

    @Test
    public void multipleUpdatesCanOccur() {
        String uuid = "A Consumer";
        String expectedFactName = "FACT1";
        String expectedFactValue = "F1";
        GuestId expectedGuestId = new GuestId("GUEST_ID_1");

        Consumer existing = getFakeConsumer();
        existing.setFacts(new HashMap<String, String>());
        existing.setInstalledProducts(new HashSet<ConsumerInstalledProduct>());

        Consumer updated = new Consumer();
        updated.setUuid(uuid);
        updated.setFact(expectedFactName, expectedFactValue);
        ConsumerInstalledProduct expectedInstalledProduct =
            new ConsumerInstalledProduct(updated, TestUtil.createProduct("Product One"));

        updated.addInstalledProduct(expectedInstalledProduct);
        updated.addGuestId(expectedGuestId);

        when(this.consumerCurator.getGuestConsumersMap(any(Owner.class), any(Set.class))).
            thenReturn(new VirtConsumerMap());
        this.resource.updateConsumer(existing.getUuid(), updated);
        assertEquals(1, existing.getFacts().size());
        assertEquals(expectedFactValue, existing.getFact(expectedFactName));
        assertEquals(1, existing.getInstalledProducts().size());
        assertTrue(existing.getInstalledProducts().contains(expectedInstalledProduct));
        assertEquals(1, existing.getGuestIds().size());
        assertTrue(existing.getGuestIds().contains(expectedGuestId));
    }

    @Test
    public void canUpdateConsumerEnvironment() {
        Environment changedEnvironment = new Environment("42", "environment", null);

        Consumer existing = getFakeConsumer();

        Consumer updated = new Consumer();
        updated.setEnvironment(changedEnvironment);

        when(environmentCurator.find(changedEnvironment.getId())).thenReturn(changedEnvironment);

        resource.updateConsumer(existing.getUuid(), updated);

        verify(poolManager, atMost(1)).regenerateCertificatesOf(existing, true);
        verify(sink).queueEvent((Event) any());
    }

    @Test(expected = NotFoundException.class)
    public void throwsAnExceptionWhenEnvironmentNotFound() {
        String uuid = "A Consumer";
        Environment changedEnvironment = new Environment("42", "environment", null);

        Consumer updated = new Consumer();
        updated.setUuid(uuid);
        updated.setEnvironment(changedEnvironment);

        Consumer existing = new Consumer();
        existing.setUuid(updated.getUuid());

        when(consumerCurator.verifyAndLookupConsumer(
            existing.getUuid())).thenReturn(existing);
        when(environmentCurator.find(changedEnvironment.getId())).thenReturn(null);

        resource.updateConsumer(existing.getUuid(), updated);
    }

    @Test
    public void canUpdateName() {
        Consumer consumer = getFakeConsumer();
        consumer.setName("old name");
        Consumer updated = new Consumer();
        updated.setName("new name");

        resource.updateConsumer(consumer.getUuid(), updated);

        assertEquals(updated.getName(), consumer.getName());
    }

    @Test
    public void updatedNameRegeneratesIdCert() {
        Consumer consumer = getFakeConsumer();
        consumer.setName("old name");
        Consumer updated = new Consumer();
        updated.setName("new name");

        resource.updateConsumer(consumer.getUuid(), updated);

        assertEquals(updated.getName(), consumer.getName());
        assertNotNull(consumer.getIdCert());
    }

    @Test
    public void sameNameDoesntRegenIdCert() {
        Consumer consumer = getFakeConsumer();
        consumer.setName("old name");
        Consumer updated = new Consumer();
        updated.setName("old name");

        resource.updateConsumer(consumer.getUuid(), updated);

        assertEquals(updated.getName(), consumer.getName());
        assertNull(consumer.getIdCert());
    }

    @Test
    public void updatingToNullNameIgnoresName() {
        Consumer consumer = getFakeConsumer();
        consumer.setName("old name");
        Consumer updated = new Consumer();
        updated.setName(null);

        resource.updateConsumer(consumer.getUuid(), updated);
        assertEquals("old name", consumer.getName());
    }

    @Test(expected = BadRequestException.class)
    public void updatingToInvalidCharacterNameNotAllowed() {
        Consumer consumer = getFakeConsumer();
        consumer.setName("old name");
        Consumer updated = new Consumer();
        updated.setName("#a name");

        resource.updateConsumer(consumer.getUuid(), updated);
    }

    @Test
    public void consumerCapabilityUpdate() {
        Consumer c = getFakeConsumer();
        Set<ConsumerCapability> caps = new HashSet<ConsumerCapability>();
        ConsumerCapability cca = new ConsumerCapability(c, "capability_a");
        ConsumerCapability ccb = new ConsumerCapability(c, "capability_b");
        ConsumerCapability ccc = new ConsumerCapability(c, "capability_c");
        caps.add(cca);
        caps.add(ccb);
        caps.add(ccc);
        c.setCapabilities(caps);
        ConsumerType ct = new ConsumerType();
        ct.setManifest(true);
        c.setType(ct);
        assertEquals(3, c.getCapabilities().size());

        // no capability list in update object does not change existing
        // also shows that setCapabilites can accept null and not error
        Consumer updated = new Consumer();
        updated.setCapabilities(null);
        resource.updateConsumer(c.getUuid(), updated);
        assertEquals(3, c.getCapabilities().size());

        // empty capability list in update object does change existing
        updated = new Consumer();
        updated.setCapabilities(new HashSet<ConsumerCapability>());
        resource.updateConsumer(c.getUuid(), updated);
        assertEquals(0, c.getCapabilities().size());
    }

    @Test
    public void consumerChangeDetection() {
        Consumer existing = getFakeConsumer();
        Set<ConsumerCapability> caps1 = new HashSet<ConsumerCapability>();
        Set<ConsumerCapability> caps2 = new HashSet<ConsumerCapability>();
        ConsumerCapability cca = new ConsumerCapability(existing, "capability_a");
        ConsumerCapability ccb = new ConsumerCapability(existing, "capability_b");
        ConsumerCapability ccc = new ConsumerCapability(existing, "capability_c");
        caps1.add(cca);
        caps1.add(ccb);
        caps1.add(ccc);
        caps2.add(ccb);

        existing.setCapabilities(caps1);

        Consumer update = getFakeConsumer();
        update.setCapabilities(caps1);
        assertFalse(resource.performConsumerUpdates(update, existing, null));

        update.setCapabilities(caps2);
        assertTrue(resource.performConsumerUpdates(update, existing, null));

        // need a new consumer here, can't null out capabilities
        update = getFakeConsumer();
        assertFalse(resource.performConsumerUpdates(update, existing, null));

    }

    @Test
    public void consumerLastCheckin() {
        Consumer c = getFakeConsumer();
        Date now = new Date();
        c.setLastCheckin(now);
        ConsumerType ct = new ConsumerType();
        ct.setManifest(true);
        c.setType(ct);

        Consumer updated = new Consumer();
        Date then = new Date(now.getTime() + 10000L);
        updated.setLastCheckin(then);
        resource.updateConsumer(c.getUuid(), updated);
    }

    private Consumer createConsumerWithGuests(String ... guestIds) {
        Consumer a = new Consumer();
        Owner owner = new Owner();
        owner.setId("FAKEOWNERID");
        a.setOwner(owner);
        for (String guestId : guestIds) {
            a.addGuestId(new GuestId(guestId));
        }
        return a;
    }
}<|MERGE_RESOLUTION|>--- conflicted
+++ resolved
@@ -109,12 +109,8 @@
             this.userService, poolManager, null, null,
             this.activationKeyCurator, this.entitler, this.complianceRules,
             this.deletedConsumerCurator, this.environmentCurator, null,
-<<<<<<< HEAD
-            new CandlepinCommonTestConfig(), null, null, null, this.consumerBindUtil, null);
-=======
->>>>>>> d893ceb7
-
-            new CandlepinCommonTestConfig(), null, null, null, this.consumerBindUtil, productCurator);
+            new CandlepinCommonTestConfig(), null, null, null, this.consumerBindUtil, productCurator, null);
+
         when(complianceRules.getStatus(any(Consumer.class), any(Date.class),
                 any(Boolean.class), any(Boolean.class)))
             .thenReturn(new ComplianceStatus(new Date()));
