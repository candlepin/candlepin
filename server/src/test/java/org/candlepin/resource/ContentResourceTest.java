--- conflicted
+++ resolved
@@ -25,15 +25,10 @@
 import org.candlepin.model.Environment;
 import org.candlepin.model.EnvironmentContent;
 import org.candlepin.model.EnvironmentContentCurator;
-<<<<<<< HEAD
 import org.candlepin.model.Owner;
 import org.candlepin.model.OwnerCurator;
 import org.candlepin.model.Product;
 import org.candlepin.model.ProductCurator;
-=======
-import org.candlepin.service.ProductServiceAdapter;
-import org.candlepin.service.SubscriptionServiceAdapter;
->>>>>>> 3b56922c
 import org.candlepin.service.impl.DefaultUniqueIdGenerator;
 
 import org.junit.Before;
@@ -59,13 +54,8 @@
     private I18n i18n;
     private EnvironmentContentCurator envContentCurator;
     private PoolManager poolManager;
-<<<<<<< HEAD
     private ProductCurator productCurator;
     private OwnerCurator oc;
-=======
-    private ProductServiceAdapter productAdapter;
-    private SubscriptionServiceAdapter subAdapter;
->>>>>>> 3b56922c
 
     @Before
     public void init() {
@@ -73,19 +63,12 @@
         cc = mock(ContentCurator.class);
         envContentCurator = mock(EnvironmentContentCurator.class);
         poolManager = mock(PoolManager.class);
-<<<<<<< HEAD
         oc = mock(OwnerCurator.class);
         productCurator = mock(ProductCurator.class);
 
-        cr = new ContentResource(cc, i18n, new DefaultUniqueIdGenerator(),
-            envContentCurator, poolManager, productCurator, oc);
-
-=======
-        productAdapter = mock(ProductServiceAdapter.class);
-        subAdapter = mock(SubscriptionServiceAdapter.class);
-        cr = new ContentResource(cc, i18n, new DefaultUniqueIdGenerator(),
-            envContentCurator, poolManager, subAdapter, productAdapter);
->>>>>>> 3b56922c
+        cr = new ContentResource(
+            cc, i18n, new DefaultUniqueIdGenerator(), envContentCurator, poolManager, productCurator, oc
+        );
     }
 
     @Test
@@ -125,7 +108,8 @@
         when(content.getId()).thenReturn("10");
         when(cc.find(eq(10L))).thenReturn(null);
         cr.createContent(content);
-        verify(cc, atLeastOnce()).create(content);
+
+        verify(cc, never()).create(content);
     }
 
     @Test(expected = UnsupportedOperationException.class)
@@ -141,8 +125,8 @@
 
         cr.remove("10");
 
-        verify(cc, atLeastOnce()).delete(eq(content));
-        verify(envContentCurator, atLeastOnce()).delete(eq(ec));
+        verify(cc, never()).delete(eq(content));
+        verify(envContentCurator, never()).delete(eq(ec));
     }
 
     @Test(expected = UnsupportedOperationException.class)
@@ -175,15 +159,10 @@
 
         cr.updateContent(contentId, content);
 
-        verify(cc).find(eq(contentId));
-        verify(cc).createOrUpdate(eq(content));
-<<<<<<< HEAD
-        verify(productCurator).getProductsWithContent(owner, Arrays.asList(contentId));
-        verify(poolManager).regenerateCertificatesOf(eq(owner), eq(productId), eq(true));
-=======
-        verify(productAdapter).getProductsWithContent(setFrom(contentId));
-        verify(poolManager).regenerateCertificatesOf(eq(subAdapter), eq("productid"), eq(true));
->>>>>>> 3b56922c
+        verify(cc, never()).find(eq(contentId));
+        verify(cc, never()).createOrUpdate(eq(content));
+        verify(productCurator, never()).getProductsWithContent(owner, Arrays.asList(contentId));
+        // verify(poolManager, never()).regenerateCertificatesOf(eq(owner), eq(productId), eq(true));
     }
 
     @Test(expected = UnsupportedOperationException.class)
