/**
 * Copyright (c) 2009 - 2012 Red Hat, Inc.
 *
 * This software is licensed to you under the GNU General Public License,
 * version 2 (GPLv2). There is NO WARRANTY for this software, express or
 * implied, including the implied warranties of MERCHANTABILITY or FITNESS
 * FOR A PARTICULAR PURPOSE. You should have received a copy of GPLv2
 * along with this software; if not, see
 * http://www.gnu.org/licenses/old-licenses/gpl-2.0.txt.
 *
 * Red Hat trademarks are not licensed under GPLv2. No permission is
 * granted to use or replicate Red Hat trademarks that are incorporated
 * in this software or its documentation.
 */
package org.candlepin.resource;

import static org.junit.Assert.*;
import static org.mockito.Matchers.*;
import static org.mockito.Mockito.*;

import org.candlepin.audit.Event;
import org.candlepin.audit.EventFactory;
import org.candlepin.audit.EventSink;
import org.candlepin.auth.Access;
import org.candlepin.auth.ConsumerPrincipal;
import org.candlepin.auth.Principal;
import org.candlepin.auth.UserPrincipal;
import org.candlepin.auth.permissions.PermissionFactory.PermissionType;
import org.candlepin.common.config.Configuration;
import org.candlepin.common.exceptions.BadRequestException;
import org.candlepin.common.exceptions.ConflictException;
import org.candlepin.common.exceptions.ForbiddenException;
import org.candlepin.common.exceptions.IseException;
import org.candlepin.common.exceptions.NotFoundException;
import org.candlepin.common.paging.Page;
import org.candlepin.common.paging.PageRequest;
import org.candlepin.config.ConfigProperties;
import org.candlepin.controller.CandlepinPoolManager;
import org.candlepin.controller.ContentManager;
import org.candlepin.controller.ManifestManager;
import org.candlepin.controller.OwnerManager;
import org.candlepin.controller.PoolManager;
import org.candlepin.controller.ProductManager;
import org.candlepin.model.Consumer;
import org.candlepin.model.ConsumerCurator;
import org.candlepin.model.ConsumerType;
import org.candlepin.model.Entitlement;
import org.candlepin.model.EntitlementCertificate;
import org.candlepin.model.EntitlementCertificateCurator;
import org.candlepin.model.EntitlementCurator;
import org.candlepin.model.EntitlementFilterBuilder;
import org.candlepin.model.ImportRecord;
import org.candlepin.model.Owner;
import org.candlepin.model.OwnerCurator;
import org.candlepin.model.PermissionBlueprint;
import org.candlepin.model.Pool;
import org.candlepin.model.Product;
import org.candlepin.model.Release;
import org.candlepin.model.Role;
import org.candlepin.model.UeberCertificateGenerator;
import org.candlepin.model.UpstreamConsumer;
import org.candlepin.model.activationkeys.ActivationKey;
import org.candlepin.model.activationkeys.ActivationKeyCurator;
import org.candlepin.model.dto.Subscription;
import org.candlepin.policy.EntitlementRefusedException;
import org.candlepin.resteasy.parameter.CandlepinParam;
import org.candlepin.resteasy.parameter.CandlepinParameterUnmarshaller;
import org.candlepin.resteasy.parameter.KeyValueParameter;
import org.candlepin.service.impl.ImportSubscriptionServiceAdapter;
import org.candlepin.sync.ConflictOverrides;
import org.candlepin.sync.ImporterException;
import org.candlepin.test.DatabaseTestFixture;
import org.candlepin.test.TestUtil;
import org.candlepin.util.ContentOverrideValidator;
import org.candlepin.util.ServiceLevelValidator;
import org.candlepin.util.Util;

import org.hamcrest.core.IsEqual;
import org.hibernate.exception.ConstraintViolationException;
import org.jboss.resteasy.plugins.providers.atom.Entry;
import org.jboss.resteasy.plugins.providers.atom.Feed;
import org.jboss.resteasy.plugins.providers.multipart.InputPart;
import org.jboss.resteasy.plugins.providers.multipart.MultipartInput;
import org.jboss.resteasy.specimpl.MultivaluedMapImpl;
import org.jboss.resteasy.util.GenericType;
import org.junit.Before;
import org.junit.Rule;
import org.junit.Test;
import org.junit.rules.ExpectedException;
import org.mockito.Mockito;
import org.quartz.JobDetail;
import org.xnap.commons.i18n.I18n;

import java.io.File;
import java.io.IOException;
import java.lang.annotation.Annotation;
import java.text.ParseException;
import java.text.SimpleDateFormat;
import java.util.ArrayList;
import java.util.Arrays;
import java.util.Calendar;
import java.util.Date;
import java.util.HashMap;
import java.util.HashSet;
import java.util.LinkedList;
import java.util.List;
import java.util.Map;
import java.util.Set;

import javax.inject.Inject;
import javax.persistence.PersistenceException;
import javax.ws.rs.QueryParam;
import javax.ws.rs.core.MultivaluedMap;

/**
 * OwnerResourceTest
 */
public class OwnerResourceTest extends DatabaseTestFixture {
    private static final String OWNER_NAME = "Jar Jar Binks";

    @Inject private CandlepinPoolManager poolManager;
    @Inject private ServiceLevelValidator serviceLevelValidator;
    @Inject private I18n i18n;
    @Inject private OwnerResource ownerResource;
    @Inject private EventFactory eventFactory;
    @Inject private Configuration config;
    @Inject private ContentOverrideValidator contentOverrideValidator;
    @Inject private ProductManager productManager;
    @Inject private ContentManager contentManager;

    private Owner owner;
    private List<Owner> owners;
    private Product product;

    @SuppressWarnings("checkstyle:visibilitymodifier")
    @Rule
    public ExpectedException ex = ExpectedException.none();

    @Before
    public void setUp() {
        owner = ownerCurator.create(new Owner(OWNER_NAME));
        owners = new ArrayList<Owner>();
        owners.add(owner);
        product = this.createProduct(owner);
    }

    @Test
    public void testCreateOwner() {
        assertNotNull(owner);
        assertNotNull(ownerCurator.find(owner.getId()));
        assertTrue(owner.getPools().isEmpty());
    }

    @Test
    public void testSimpleDeleteOwner() {
        String id = owner.getId();
        ownerResource.deleteOwner(owner.getKey(), true);
        owner = ownerCurator.find(id);
        assertNull(owner);
    }

    @Test
    public void testRefreshPoolsWithNewSubscriptions() {
        Product prod = this.createProduct(owner);

        List<Subscription> subscriptions = new LinkedList<Subscription>();
        ImportSubscriptionServiceAdapter subAdapter
            = new ImportSubscriptionServiceAdapter(subscriptions);

        Subscription sub = TestUtil.createSubscription(owner, prod, new HashSet<Product>());
        sub.setId(Util.generateDbUUID());
        sub.setQuantity(2000L);
        sub.setStartDate(TestUtil.createDate(2010, 2, 9));
        sub.setEndDate(TestUtil.createDate(3000, 2, 9));
        sub.setModified(TestUtil.createDate(2010, 2, 12));
        subscriptions.add(sub);

        // Trigger the refresh:
        poolManager.getRefresher(subAdapter).add(owner).run();
        List<Pool> pools = poolCurator.listByOwnerAndProduct(owner, prod.getId());
        assertEquals(1, pools.size());
        Pool newPool = pools.get(0);

        assertEquals(sub.getId(), newPool.getSubscriptionId());
        assertEquals(sub.getQuantity(), newPool.getQuantity());
        assertEquals(sub.getStartDate(), newPool.getStartDate());
        assertEquals(sub.getEndDate(), newPool.getEndDate());
    }

    @Test
    public void testRefreshPoolsWithChangedSubscriptions() {
        Product prod = this.createProduct(owner);
        Pool pool = createPool(owner, prod, 1000L,
            TestUtil.createDate(2009, 11, 30),
            TestUtil.createDate(2015, 11, 30));
        Owner owner = pool.getOwner();

        List<Subscription> subscriptions = new LinkedList<Subscription>();
        ImportSubscriptionServiceAdapter subAdapter
            = new ImportSubscriptionServiceAdapter(subscriptions);

        Subscription sub = TestUtil.createSubscription(owner, prod, new HashSet<Product>());
        sub.setId(Util.generateDbUUID());
        sub.setQuantity(2000L);
        sub.setStartDate(TestUtil.createDate(2010, 2, 9));
        sub.setEndDate(TestUtil.createDate(3000, 2, 9));
        sub.setModified(TestUtil.createDate(2010, 2, 12));
        subscriptions.add(sub);

        assertTrue(pool.getQuantity() < sub.getQuantity());
        assertTrue(pool.getStartDate() != sub.getStartDate());
        assertTrue(pool.getEndDate() != sub.getEndDate());

        pool.getSourceSubscription().setSubscriptionId(sub.getId());
        poolCurator.merge(pool);

        poolManager.getRefresher(subAdapter).add(owner).run();

        pool = poolCurator.find(pool.getId());
        assertEquals(sub.getId(), pool.getSubscriptionId());
        assertEquals(sub.getQuantity(), pool.getQuantity());
        assertEquals(sub.getStartDate(), pool.getStartDate());
        assertEquals(sub.getEndDate(), pool.getEndDate());
    }

    @Test
    public void testRefreshPoolsWithRemovedSubscriptions() {
        Product prod = this.createProduct(owner);

        List<Subscription> subscriptions = new LinkedList<Subscription>();
        ImportSubscriptionServiceAdapter subAdapter
            = new ImportSubscriptionServiceAdapter(subscriptions);

        Subscription sub = TestUtil.createSubscription(owner, prod, new HashSet<Product>());
        sub.setId(Util.generateDbUUID());
        sub.setQuantity(2000L);
        sub.setStartDate(TestUtil.createDate(2010, 2, 9));
        sub.setEndDate(TestUtil.createDate(3000, 2, 9));
        sub.setModified(TestUtil.createDate(2010, 2, 12));
        subscriptions.add(sub);

        // Trigger the refresh:
        poolManager.getRefresher(subAdapter).add(owner).run();

        List<Pool> pools = poolCurator.listByOwnerAndProduct(owner,
            prod.getId());
        assertEquals(1, pools.size());
        Pool newPool = pools.get(0);
        String poolId = newPool.getId();

        // Now delete the subscription:
        subscriptions.remove(sub);

        // Trigger the refresh:
        poolManager.getRefresher(subAdapter).add(owner).run();
        assertNull("Pool not having subscription should have been deleted", poolCurator.find(poolId));
    }

    @Test
    public void testRefreshMultiplePools() {
        Product prod = this.createProduct(owner);
        Product prod2 = this.createProduct(owner);

        List<Subscription> subscriptions = new LinkedList<Subscription>();
        ImportSubscriptionServiceAdapter subAdapter
            = new ImportSubscriptionServiceAdapter(subscriptions);

        Subscription sub = TestUtil.createSubscription(owner, prod, new HashSet<Product>());
        sub.setId(Util.generateDbUUID());
        sub.setQuantity(2000L);
        sub.setStartDate(TestUtil.createDate(2010, 2, 9));
        sub.setEndDate(TestUtil.createDate(3000, 2, 9));
        sub.setModified(TestUtil.createDate(2010, 2, 12));
        subscriptions.add(sub);

        Subscription sub2 = TestUtil.createSubscription(owner, prod2, new HashSet<Product>());
        sub2.setId(Util.generateDbUUID());
        sub2.setQuantity(800L);
        sub2.setStartDate(TestUtil.createDate(2010, 2, 9));
        sub2.setEndDate(TestUtil.createDate(3000, 2, 9));
        sub2.setModified(TestUtil.createDate(2010, 2, 12));
        subscriptions.add(sub2);

        // Trigger the refresh:
        poolManager.getRefresher(subAdapter).add(owner).run();

        List<Pool> pools = poolCurator.listByOwner(owner);
        assertEquals(2, pools.size());
    }

    // test covers scenario from bug 1012386
    @Test
    public void testRefreshPoolsWithRemovedMasterPool() {
        Product prod = this.createProduct(owner);
        prod.setAttribute("virt_limit", "4");
        productCurator.merge(prod);
        config.setProperty(ConfigProperties.STANDALONE, "false");

        List<Subscription> subscriptions = new LinkedList<Subscription>();
        ImportSubscriptionServiceAdapter subAdapter
            = new ImportSubscriptionServiceAdapter(subscriptions);

        Subscription sub = TestUtil.createSubscription(owner, prod, new HashSet<Product>());
        sub.setId(Util.generateDbUUID());
        sub.setQuantity(2000L);
        sub.setStartDate(TestUtil.createDate(2010, 2, 9));
        sub.setEndDate(TestUtil.createDate(3000, 2, 9));
        sub.setModified(TestUtil.createDate(2010, 2, 12));
        subscriptions.add(sub);

        // Trigger the refresh:
        poolManager.getRefresher(subAdapter).add(owner).run();

        List<Pool> pools = poolCurator.lookupBySubscriptionId(sub.getId());
        assertEquals(2, pools.size());
        String bonusId =  "";
        String masterId = "";

        for (Pool p : pools) {
            if (p.getSourceSubscription().getSubscriptionSubKey().equals("master")) {
                poolCurator.delete(p);
                masterId = p.getId();
            }
            else {
                bonusId = p.getId();
            }
        }

        // Trigger the refresh:
        poolManager.getRefresher(subAdapter).add(owner).run();

        assertNull("Original Master Pool should be gone",
            poolCurator.find(masterId));
        assertNotNull("Bonus Pool should be the same",
            poolCurator.find(bonusId));
        // master pool should have been recreated
        pools = poolCurator.lookupBySubscriptionId(sub.getId());
        assertEquals(2, pools.size());
        boolean newMaster = false;
        for (Pool p : pools) {
            if (p.getSourceSubscription().getSubscriptionSubKey().equals("master")) {
                newMaster = true;
            }
        }
        assertTrue(newMaster);
    }

    // test covers a corollary scenario from bug 1012386
    @Test
    public void testRefreshPoolsWithRemovedBonusPool() {
        Product prod = this.createProduct(owner);
        prod.setAttribute("virt_limit", "4");
        productCurator.merge(prod);
        config.setProperty(ConfigProperties.STANDALONE, "false");

        List<Subscription> subscriptions = new LinkedList<Subscription>();
        ImportSubscriptionServiceAdapter subAdapter
            = new ImportSubscriptionServiceAdapter(subscriptions);

        Subscription sub = TestUtil.createSubscription(owner, prod, new HashSet<Product>());
        sub.setId(Util.generateDbUUID());
        sub.setQuantity(2000L);
        sub.setStartDate(TestUtil.createDate(2010, 2, 9));
        sub.setEndDate(TestUtil.createDate(3000, 2, 9));
        sub.setModified(TestUtil.createDate(2010, 2, 12));
        subscriptions.add(sub);

        // Trigger the refresh:
        poolManager.getRefresher(subAdapter).add(owner).run();

        List<Pool> pools = poolCurator.lookupBySubscriptionId(sub.getId());
        assertEquals(2, pools.size());
        String bonusId =  "";
        String masterId = "";

        for (Pool p : pools) {
            if (p.getSourceSubscription().getSubscriptionSubKey().equals("derived")) {
                poolCurator.delete(p);
                bonusId = p.getId();
            }
            else {
                masterId = p.getId();
            }
        }

        // Trigger the refresh:
        poolManager.getRefresher(subAdapter).add(owner).run();

        assertNull("Original bonus pool should be gone",
            poolCurator.find(bonusId));
        assertNotNull("Master pool should be the same",
            poolCurator.find(masterId));
        // master pool should have been recreated
        pools = poolCurator.lookupBySubscriptionId(sub.getId());
        assertEquals(2, pools.size());
        boolean newBonus = false;
        for (Pool p : pools) {
            if (p.getSourceSubscription().getSubscriptionSubKey().equals("derived")) {
                newBonus = true;
            }
        }
        assertTrue(newBonus);
    }

    @Test
    public void testComplexDeleteOwner() throws Exception {

        // Create some consumers:
        Consumer c1 = TestUtil.createConsumer(owner);
        consumerTypeCurator.create(c1.getType());
        consumerCurator.create(c1);
        Consumer c2 = TestUtil.createConsumer(owner);
        consumerTypeCurator.create(c2.getType());
        consumerCurator.create(c2);

        // Create a pool for this owner:
        Pool pool = TestUtil.createPool(owner, product);
        poolCurator.create(pool);

        // Give those consumers entitlements:
        Map<String, Integer> pQs = new HashMap<String, Integer>();
        pQs.put(pool.getId(), 1);
        poolManager.entitleByPools(c1, pQs);
        assertEquals(2, consumerCurator.listByOwner(owner).size());
        assertEquals(1, poolCurator.listByOwner(owner).size());
        assertEquals(1, entitlementCurator.listByOwner(owner).size());

        ownerResource.deleteOwner(owner.getKey(), true);

        assertEquals(0, consumerCurator.listByOwner(owner).size());
        assertNull(consumerCurator.findByUuid(c1.getUuid()));
        assertNull(consumerCurator.findByUuid(c2.getUuid()));
        assertEquals(0, poolCurator.listByOwner(owner).size());
        assertEquals(0, entitlementCurator.listByOwner(owner).size());
    }


    @Test(expected = ForbiddenException.class)
    public void testConsumerRoleCannotGetOwner() {
        Consumer c = TestUtil.createConsumer(owner);
        consumerTypeCurator.create(c.getType());
        consumerCurator.create(c);
        setupPrincipal(new ConsumerPrincipal(c));

        securityInterceptor.enable();

        ownerResource.getOwner(owner.getKey());
    }

    @Test
    public void testConsumerCanListPools() {
        Consumer c = TestUtil.createConsumer(owner);
        consumerTypeCurator.create(c.getType());
        consumerCurator.create(c);
        Principal principal = setupPrincipal(new ConsumerPrincipal(c));

        securityInterceptor.enable();

        ownerResource.listPools(owner.getKey(), null, null, null, null, false, null,
            null, new ArrayList<KeyValueParameter>(), principal, null);
    }

    @Test
    public void testUnmappedGuestConsumerCanListPoolsForFuture() {
        Consumer c = TestUtil.createConsumer(owner);
        consumerTypeCurator.create(c.getType());
        c.setFact("virt.is_guest", "true");
        c.setFact("virt.uuid", "system_uuid");
        consumerCurator.create(c);
        Principal principal = setupPrincipal(new ConsumerPrincipal(c));

        securityInterceptor.enable();

        Date now = new Date();
        Product p = this.createProduct(owner);
        Pool pool1 = TestUtil.createPool(owner, p);
        pool1.setAttribute("virt_only", "true");
        pool1.setAttribute("pool_derived", "true");
        pool1.setAttribute("physical_only", "false");
        pool1.setAttribute("unmapped_guests_only", "true");
        pool1.setStartDate(now);
        pool1.setEndDate(new Date(now.getTime() + 1000L * 60 * 60 * 24 * 365));
        Pool pool2 = TestUtil.createPool(owner, p);
        pool2.setAttribute("virt_only", "true");
        pool2.setAttribute("pool_derived", "true");
        pool2.setAttribute("physical_only", "false");
        pool2.setAttribute("unmapped_guests_only", "true");
        pool2.setStartDate(new Date(now.getTime() + 2 * 1000L * 60 * 60 * 24 * 365));
        pool2.setEndDate(new Date(now.getTime() + 3 * 1000L * 60 * 60 * 24 * 365));
        poolCurator.create(pool1);
        poolCurator.create(pool2);

        List<Pool> nowList = ownerResource.listPools(owner.getKey(), c.getUuid(), null, null, null, false,
            null, null, new ArrayList<KeyValueParameter>(), principal, null);
        assertEquals(1, nowList.size());
        assert (nowList.get(0).getId().equals(pool1.getId()));

        Date activeOn = new Date(pool2.getStartDate().getTime() + 1000L * 60 * 60 * 24);
        SimpleDateFormat sdf = new SimpleDateFormat("yyyy-MM-dd");
        List<Pool> futureList = ownerResource.listPools(owner.getKey(), c.getUuid(), null, null, null,
            false, sdf.format(activeOn), null, new ArrayList<KeyValueParameter>(), principal, null);
        assertEquals(1, futureList.size());
        assert (futureList.get(0).getId().equals(pool2.getId()));
    }

    @Test
    public void testOwnerAdminCanGetPools() {
        Principal principal = setupPrincipal(owner, Access.ALL);

        Product p = this.createProduct(owner);
        Pool pool1 = TestUtil.createPool(owner, p);
        Pool pool2 = TestUtil.createPool(owner, p);
        poolCurator.create(pool1);
        poolCurator.create(pool2);

        List<Pool> pools = ownerResource.listPools(owner.getKey(),
            null, null, null, null, true, null, null,
            new ArrayList<KeyValueParameter>(), principal, null);
        assertEquals(2, pools.size());
    }

    @Test
    public void testCanFilterPoolsByAttribute() throws Exception {
        Principal principal = setupPrincipal(owner, Access.ALL);

        Product p = this.createProduct(owner);
        Pool pool1 = TestUtil.createPool(owner, p);
        pool1.setAttribute("virt_only", "true");
        poolCurator.create(pool1);

        Product p2 = this.createProduct(owner);
        p2.setAttribute("cores", "12");
        productCurator.merge(p2);
        Pool pool2 = TestUtil.createPool(owner, p2);
        poolCurator.create(pool2);

        List<KeyValueParameter> params = new ArrayList<KeyValueParameter>();
        params.add(createKeyValueParam("cores", "12"));

        List<Pool> pools = ownerResource.listPools(owner.getKey(), null,
            null, null, null, true, null, null, params, principal, null);
        assertEquals(1, pools.size());
        assertEquals(pool2, pools.get(0));

        params.clear();
        params.add(createKeyValueParam("virt_only", "true"));

        pools = ownerResource.listPools(owner.getKey(), null, null,
            null, null, true, null, null, params, principal, null);
        assertEquals(1, pools.size());
        assertEquals(pool1, pools.get(0));
    }


    @Test
    public void testCanFilterOutDevPoolsByAttribute() throws Exception {
        Principal principal = setupPrincipal(owner, Access.ALL);

        Product p = this.createProduct(owner);

        Pool pool1 = TestUtil.createPool(owner, p);
        pool1.setAttribute(Pool.Attributes.DEVELOPMENT_POOL, "true");
        poolCurator.create(pool1);

        Product p2 = this.createProduct(owner);
        Pool pool2 = TestUtil.createPool(owner, p2);
        poolCurator.create(pool2);

        List<KeyValueParameter> params = new ArrayList<KeyValueParameter>();
        List<Pool> pools = ownerResource.listPools(owner.getKey(), null,
            null, null, null, true, null, null, params, principal, null);
        assertEquals(2, pools.size());

        params = new ArrayList<KeyValueParameter>();
        params.add(createKeyValueParam(Pool.Attributes.DEVELOPMENT_POOL, "!true"));
        pools = ownerResource.listPools(owner.getKey(), null,
            null, null, null, true, null, null, params, principal, null);
        assertEquals(1, pools.size());
        assertEquals(pool2, pools.get(0));
    }


    @Test(expected = NotFoundException.class)
    public void ownerAdminCannotAccessAnotherOwnersPools() {
        Owner evilOwner = new Owner("evilowner");
        ownerCurator.create(evilOwner);
        Principal principal = setupPrincipal(evilOwner, Access.ALL);

        Product p = this.createProduct(owner);
        Pool pool1 = TestUtil.createPool(owner, p);
        Pool pool2 = TestUtil.createPool(owner, p);
        poolCurator.create(pool1);
        poolCurator.create(pool2);

        securityInterceptor.enable();

        // Filtering should just cause this to return no results:
        ownerResource.listPools(owner.getKey(), null, null, null, null, true, null,
            null, new ArrayList<KeyValueParameter>(), principal, null);
    }

    @Test(expected = ForbiddenException.class)
    public void testOwnerAdminCannotListAllOwners() {
        setupPrincipal(owner, Access.ALL);

        securityInterceptor.enable();

        ownerResource.list(null);
    }

    @Test(expected = ForbiddenException.class)
    public void testOwnerAdminCannotDelete() {
        setupPrincipal(owner, Access.ALL);
        securityInterceptor.enable();
        ownerResource.deleteOwner(owner.getKey(), true);
    }

    private Event createConsumerCreatedEvent(Owner o) {
        // Rather than run through an entire call to ConsumerResource, we'll
        // fake the
        // events in the db:
        setupPrincipal(o, Access.ALL);
        Consumer consumer = TestUtil.createConsumer(o);
        consumerTypeCurator.create(consumer.getType());
        consumerCurator.create(consumer);
        Event e1 = eventFactory.consumerCreated(consumer);
        eventCurator.create(e1);
        return e1;
    }

    @Test
    public void ownersAtomFeed() {
        Owner owner2 = new Owner("anotherOwner");
        ownerCurator.create(owner2);

        Event e1 = createConsumerCreatedEvent(owner);
        // Make an event from another owner:
        createConsumerCreatedEvent(owner2);

        // Make sure we're acting as the correct owner admin:
        setupPrincipal(owner, Access.ALL);

        securityInterceptor.enable();

        Feed feed = ownerResource.getOwnerAtomFeed(owner.getKey());
        assertEquals(1, feed.getEntries().size());
        Entry entry = feed.getEntries().get(0);
        assertEquals(e1.getTimestamp(), entry.getPublished());
    }


    @Test(expected = NotFoundException.class)
    public void ownerCannotAccessAnotherOwnersAtomFeed() {
        Owner owner2 = new Owner("anotherOwner");
        ownerCurator.create(owner2);

        // Or more specifically, gets no results, the call will not error out
        // because he has the correct role.
        createConsumerCreatedEvent(owner);

        setupPrincipal(owner2, Access.ALL);

        securityInterceptor.enable();

        ownerResource.getOwnerAtomFeed(owner.getKey());
    }

    @Test(expected = ForbiddenException.class)
    public void testConsumerRoleCannotAccessOwnerAtomFeed() {
        Consumer c = TestUtil.createConsumer(owner);
        consumerTypeCurator.create(c.getType());
        consumerCurator.create(c);
        setupPrincipal(new ConsumerPrincipal(c));

        securityInterceptor.enable();

        ownerResource.getOwnerAtomFeed(owner.getKey());
    }

    @Test(expected = ForbiddenException.class)
    public void consumerCannotListAllConsumersInOwner() {
        Consumer c = TestUtil.createConsumer(owner);
        consumerTypeCurator.create(c.getType());
        consumerCurator.create(c);
        setupPrincipal(new ConsumerPrincipal(c));

        securityInterceptor.enable();

        ownerResource.listConsumers(owner.getKey(), null, null,
            new ArrayList<String>(), null, null, null, null, null, null);
    }

    @Test
    public void consumerCanListConsumersByIdWhenOtherParametersPresent() {
        Consumer c = TestUtil.createConsumer(owner);
        consumerTypeCurator.create(c.getType());
        consumerCurator.create(c);

        List<String> uuids = new ArrayList<String>();
        uuids.add(c.getUuid());

        setupPrincipal(owner, Access.ALL);
        securityInterceptor.enable();

        Set<String> types = new HashSet<String>();
        types.add("type");
        consumerTypeCurator.create(new ConsumerType("type"));

        List<Consumer> results = ownerResource.listConsumers(
            owner.getKey(), "username", types, uuids, null, null, null, null, null, new PageRequest()
        );

        assertEquals(0, results.size());
    }


    @Test
    public void consumerCannotListConsumersFromAnotherOwner() {
        Consumer c = TestUtil.createConsumer(owner);
        consumerTypeCurator.create(c.getType());
        consumerCurator.create(c);

        Owner owner2 = ownerCurator.create(new Owner("Owner2"));
        Consumer c2 = TestUtil.createConsumer(owner2);
        consumerTypeCurator.create(c2.getType());
        consumerCurator.create(c2);

        List<String> uuids = new ArrayList<String>();
        uuids.add(c.getUuid());
        uuids.add(c2.getUuid());

        setupPrincipal(owner, Access.ALL);
        securityInterceptor.enable();

        assertEquals(1, ownerResource.listConsumers(
            owner.getKey(), null, null, uuids, null, null, null, null, null, null).size());
    }

    /**
     * I'm generally not a fan of testing this way, but in this case
     * I want to check that the exception message that is returned
     * correctly concats the invalid type name.
     */
    @Test
    public void failWhenListingByBadConsumerType() {
        ex.expect(BadRequestException.class);
        ex.expectMessage(IsEqual.<String>equalTo("No such unit type(s): unknown"));

        Set<String> types = new HashSet<String>();
        types.add("unknown");
        ownerResource.listConsumers(owner.getKey(), null, types,
            new ArrayList<String>(), null, null, null, null, null, null);
    }

    @Test
    public void consumerCanListMultipleConsumers() {
        Consumer c = TestUtil.createConsumer(owner);
        consumerTypeCurator.create(c.getType());
        consumerCurator.create(c);

        Consumer c2 = TestUtil.createConsumer(owner);
        consumerTypeCurator.create(c2.getType());
        consumerCurator.create(c2);

        List<String> uuids = new ArrayList<String>();
        uuids.add(c.getUuid());
        uuids.add(c2.getUuid());

        setupPrincipal(owner, Access.ALL);
        securityInterceptor.enable();

        List<Consumer> results = ownerResource.listConsumers(owner.getKey(), null,
            null, uuids, null, null, null, null, null, null);
        assertEquals(2, results.size());
    }

    @Test
    public void consumerListPoolsGetCalculatedAttributes() {
        Product p = this.createProduct(owner);
        Pool pool1 = TestUtil.createPool(owner, p);
        poolCurator.create(pool1);

        Consumer c = TestUtil.createConsumer(owner);
        consumerTypeCurator.create(c.getType());
        consumerCurator.create(c);

        Principal principal = setupPrincipal(new ConsumerPrincipal(c));
        securityInterceptor.enable();

        List<Pool> pools = ownerResource.listPools(owner.getKey(), c.getUuid(), null,
            p.getId(), null, true, null, null, new ArrayList<KeyValueParameter>(), principal, null);
        assertEquals(1, pools.size());
        Pool returnedPool = pools.get(0);
        assertNotNull(returnedPool.getCalculatedAttributes());
    }


    @Test(expected = NotFoundException.class)
    public void testConsumerListPoolsCannotAccessOtherConsumer() {
        Product p = this.createProduct(owner);
        Pool pool1 = TestUtil.createPool(owner, p);
        poolCurator.create(pool1);

        Consumer c = TestUtil.createConsumer(owner);
        consumerTypeCurator.create(c.getType());
        consumerCurator.create(c);

        securityInterceptor.enable();

        Owner owner2 = createOwner();
        ownerCurator.create(owner2);

        ownerResource.listPools(owner.getKey(), c.getUuid(), null,
            p.getUuid(),  null, true, null, null,
            new ArrayList<KeyValueParameter>(), setupPrincipal(owner2, Access.NONE), null);
    }

    @Test
    public void testEntitlementsRevocationWithFifoOrder() throws Exception {
        Pool pool = doTestEntitlementsRevocationCommon(7, 4, 5, true);
        assertEquals(4L, this.poolCurator.find(pool.getId()).getConsumed().longValue());
    }

    @Test
    public void testEntitlementsRevocationWithLifoOrder() throws Exception {
        Pool pool = doTestEntitlementsRevocationCommon(7, 4, 5, false);
        assertEquals(5L, this.poolCurator.find(pool.getId()).getConsumed().longValue());
    }

    @Test
    public void testEntitlementsRevocationWithNoOverflow() throws Exception {
        Pool pool = doTestEntitlementsRevocationCommon(10, 4, 5, false);
        assertEquals(9L, this.poolCurator.find(pool.getId()).getConsumed().longValue());
    }

    @Test
    public void testActivationKeyCreateRead() {
        ActivationKey key = new ActivationKey();
        key.setName("dd");
        key.setReleaseVer(new Release("release1"));
        key = ownerResource.createActivationKey(owner.getKey(), key);
        assertNotNull(key.getId());
        assertEquals(key.getOwner().getId(), owner.getId());
        assertEquals(key.getReleaseVer().getReleaseVer(), "release1");
        List<ActivationKey> keys = ownerResource.ownerActivationKeys(owner.getKey(), null);
        assertEquals(1, keys.size());
    }

    @Test
    public void testSearchActivationsKeysByName() {
        ActivationKey key = new ActivationKey();
        key.setName("dd");
        key.setReleaseVer(new Release("release1"));
        key = ownerResource.createActivationKey(owner.getKey(), key);
        assertNotNull(key.getId());
        assertEquals(key.getOwner().getId(), owner.getId());
        assertEquals(key.getReleaseVer().getReleaseVer(), "release1");

        key = new ActivationKey();
        key.setName("blah");
        key.setReleaseVer(new Release("release2"));
        key = ownerResource.createActivationKey(owner.getKey(), key);
        assertNotNull(key.getId());
        assertEquals(key.getOwner().getId(), owner.getId());
        assertEquals(key.getReleaseVer().getReleaseVer(), "release2");

        List<ActivationKey> keys = ownerResource.ownerActivationKeys(owner.getKey(), "dd");
        assertEquals(1, keys.size());

        keys = ownerResource.ownerActivationKeys(owner.getKey(), null);
        assertEquals(2, keys.size());
    }

    @Test(expected = BadRequestException.class)
    public void testActivationKeyRequiresName() {
        ActivationKey key = new ActivationKey();
        Owner owner = createOwner();
        key.setOwner(owner);
        key = ownerResource.createActivationKey(owner.getKey(), key);
    }

    @Test(expected = BadRequestException.class)
    public void testActivationKeyTooLongRelease() {
        ActivationKey key = new ActivationKey();
        Owner owner = createOwner();
        key.setOwner(owner);
        key.setReleaseVer(new Release(TestUtil.getStringOfSize(256)));
        key = ownerResource.createActivationKey(owner.getKey(), key);
    }

    private Pool doTestEntitlementsRevocationCommon(long subQ, int e1, int e2, boolean fifo)
        throws ParseException {

        Product prod = this.createProduct(owner);

        List<Subscription> subscriptions = new LinkedList<Subscription>();
        ImportSubscriptionServiceAdapter subAdapter
            = new ImportSubscriptionServiceAdapter(subscriptions);

        Subscription sub = TestUtil.createSubscription(owner, prod, new HashSet<Product>());
        sub.setId(Util.generateDbUUID());
        sub.setQuantity(1000L);
        sub.setStartDate(TestUtil.createDate(2009, 11, 30));
        sub.setEndDate(TestUtil.createDate(Calendar.getInstance().get(Calendar.YEAR) + 10, 10, 30));
        sub.setModified(TestUtil.createDate(2015, 11, 30));
        subscriptions.add(sub);

        List<Pool> pools = poolManager.createAndEnrichPools(sub);
        assertTrue(pools.size() > 0);
        Pool pool = pools.get(0);

        sub.setQuantity(subQ);

        Owner retrieved = pool.getOwner();
        Consumer consumer = createConsumer(retrieved);
        Consumer consumer1 = createConsumer(retrieved);

        pool = this.poolCurator.find(pool.getId());
        createEntitlementWithQ(pool, retrieved, consumer, e1, "01/02/2010");
        createEntitlementWithQ(pool, retrieved, consumer1, e2, "01/01/2010");
        assertEquals(pool.getConsumed(), Long.valueOf(e1 + e2));
        this.config.setProperty(
            ConfigProperties.REVOKE_ENTITLEMENT_IN_FIFO_ORDER, fifo ? "true" : "false");

        poolManager.getRefresher(subAdapter).add(retrieved).run();
        pool = poolCurator.find(pool.getId());
        return pool;
    }

    /**
     * @param pool
     * @param owner
     * @param consumer
     * @return
     */
    private Entitlement createEntitlementWithQ(Pool pool, Owner owner,
        Consumer consumer, int quantity, String date) throws ParseException {
        SimpleDateFormat dateFormat = new SimpleDateFormat("dd/MM/yyyy");
        Entitlement e1 = createEntitlement(owner, consumer, pool, null);
        e1.setQuantity(quantity);
        pool.getEntitlements().add(e1);

        this.entitlementCurator.create(e1);
        this.poolCurator.merge(e1.getPool());
        this.poolCurator.refresh(pool);

        e1.setCreated(dateFormat.parse(date));
        this.entitlementCurator.merge(e1);

        return e1;
    }

    @Test
    public void ownerWithParentOwnerCanBeCreated() {
        Owner child = new Owner("name", "name1");
        child.setParentOwner(this.owner);
        this.ownerResource.createOwner(child);
        assertNotNull(ownerCurator.find(child.getId()));
        assertNotNull(child.getParentOwner());
        assertEquals(this.owner.getId(), child.getParentOwner().getId());
    }

    @Test(expected = BadRequestException.class)
    public void ownerWithInvalidParentCannotBeCreated() {
        Owner child = new Owner("name", "name1");
        Owner owner1 = new Owner("name2", "name3");
        owner1.setId("xyz");
        child.setParentOwner(owner1);
        this.ownerResource.createOwner(child);
        throw new RuntimeException(
            "OwnerResource should have thrown BadRequestException");
    }

    @Test(expected = BadRequestException.class)
    public void ownerWithInvalidParentWhoseIdIsNullCannotBeCreated() {
        Owner child = new Owner("name", "name1");
        Owner owner1 = new Owner("name2", "name3");
        child.setParentOwner(owner1);
        this.ownerResource.createOwner(child);
        throw new RuntimeException(
            "OwnerResource should have thrown BadRequestException");
    }

    @Test
    public void cleanupWithOutstandingPermissions() {
        PermissionBlueprint p = new PermissionBlueprint(PermissionType.OWNER, owner, Access.ALL);
        Role r = new Role("rolename");
        r.addPermission(p);
        roleCurator.create(r);
        ownerResource.deleteOwner(owner.getKey(), false);
    }

    @Test(expected = NotFoundException.class)
    public void undoImportforOwnerWithNoImports() {
        Owner owner1 = new Owner("owner-with-no-imports", "foo");
        ownerResource.createOwner(owner1);
        ownerResource.undoImports(owner1.getKey(), new UserPrincipal("JarjarBinks", null, true));
    }

    @Test(expected = ConflictException.class)
    public void testConflictOnDelete() {

        Owner o = mock(Owner.class);
        OwnerCurator oc = mock(OwnerCurator.class);
        OwnerManager ownerManager = mock(OwnerManager.class);
        EventFactory eventFactory = mock(EventFactory.class);
        OwnerResource or = new OwnerResource(
            oc, null, null, i18n, null, eventFactory, null, null, null, null, ownerManager, null, null, null,
            null, null, null, null, null, null, contentOverrideValidator, serviceLevelValidator, null, null,
            null, productManager, contentManager
        );

        when(oc.lookupByKey(eq("testOwner"))).thenReturn(o);
        ConstraintViolationException ce = new ConstraintViolationException(null, null, null);
        PersistenceException pe = new PersistenceException(ce);
        Mockito.doThrow(pe).when(ownerManager).cleanupAndDelete(eq(o), eq(true));
        or.deleteOwner("testOwner", true);
    }

    @Test(expected = BadRequestException.class)
    public void testActivationKeyNameUnique() {
        ActivationKey ak = mock(ActivationKey.class);
        ActivationKey akOld = mock(ActivationKey.class);
        ActivationKeyCurator akc = mock(ActivationKeyCurator.class);
        Owner o = mock(Owner.class);
        OwnerCurator oc = mock(OwnerCurator.class);

        when(ak.getName()).thenReturn("testKey");
        when(akc.lookupForOwner(eq("testKey"), eq(o))).thenReturn(akOld);
        when(oc.lookupByKey(eq("testOwner"))).thenReturn(o);

        OwnerResource ownerres = new OwnerResource(
            oc, akc, null, i18n, null, null, null, null, null, null, null, null, null, null, null, null, null,
            null, null, null, null, null, null, null, null, productManager, contentManager
        );

        ownerres.createActivationKey("testOwner", ak);
    }

    @Test
    public void testUpdateOwner() {
        Owner owner = new Owner("Test Owner", "test");
        ownerCurator.create(owner);

        Product prod1 = this.createProduct(owner);
        prod1.setAttribute("support_level", "premium");
        productCurator.merge(prod1);
        Product prod2 = this.createProduct(owner);
        prod2.setAttribute("support_level", "standard");
        productCurator.merge(prod2);

        List<Subscription> subscriptions = new LinkedList<Subscription>();
        ImportSubscriptionServiceAdapter subAdapter
            = new ImportSubscriptionServiceAdapter(subscriptions);

        Subscription sub1 = TestUtil.createSubscription(owner, prod1, new HashSet<Product>());
        sub1.setId(Util.generateDbUUID());
        sub1.setQuantity(2000L);
        sub1.setStartDate(TestUtil.createDate(2010, 2, 9));
        sub1.setEndDate(TestUtil.createDate(3000, 2, 9));
        sub1.setModified(TestUtil.createDate(2010, 2, 12));
        subscriptions.add(sub1);

        Subscription sub2 = TestUtil.createSubscription(owner, prod2, new HashSet<Product>());
        sub2.setId(Util.generateDbUUID());
        sub2.setQuantity(2000L);
        sub2.setStartDate(TestUtil.createDate(2010, 2, 9));
        sub2.setEndDate(TestUtil.createDate(3000, 2, 9));
        sub2.setModified(TestUtil.createDate(2010, 2, 12));
        subscriptions.add(sub2);

        // Trigger the refresh:
        poolManager.getRefresher(subAdapter).add(owner).run();

        owner.setDefaultServiceLevel("premium");
        Owner parentOwner1 = new Owner("Paren Owner 1", "parentTest1");
        ownerResource.createOwner(parentOwner1);
        Owner parentOwner2 = new Owner("Paren Owner 2", "parentTest2");
        ownerResource.createOwner(parentOwner2);
        owner.setParentOwner(parentOwner1);
        ownerResource.createOwner(owner);

        // Update with Display Name Only
        Owner upOwner1 = mock(Owner.class);
        when(upOwner1.getDisplayName()).thenReturn("New Name");
        ownerResource.updateOwner(owner.getKey(), upOwner1);
        assertEquals("New Name", owner.getDisplayName());
        assertEquals(parentOwner1, owner.getParentOwner());
        assertEquals("premium", owner.getDefaultServiceLevel());

        // Update with Default Service Level only
        Owner upOwner2 = mock(Owner.class);
        when(upOwner2.getDefaultServiceLevel()).thenReturn("standard");
        ownerResource.updateOwner(owner.getKey(), upOwner2);
        assertEquals("standard", owner.getDefaultServiceLevel());
        assertEquals("New Name", owner.getDisplayName());
        assertEquals(parentOwner1, owner.getParentOwner());

        // Update with Parent Owner only
        Owner upOwner3 = mock(Owner.class);
        when(upOwner3.getParentOwner()).thenReturn(parentOwner2);
        ownerResource.updateOwner(owner.getKey(), upOwner3);
        assertEquals(parentOwner2, owner.getParentOwner());
        assertEquals("standard", owner.getDefaultServiceLevel());
        assertEquals("New Name", owner.getDisplayName());

        // Update with empty Service Level only
        Owner upOwner4 = mock(Owner.class);
        when(upOwner4.getDefaultServiceLevel()).thenReturn("");
        ownerResource.updateOwner(owner.getKey(), upOwner4);
        assertNull(owner.getDefaultServiceLevel());
        assertEquals("New Name", owner.getDisplayName());
        assertEquals(parentOwner2, owner.getParentOwner());
    }

    public void testImportManifestSynchronousSuccess() throws IOException, ImporterException {
        ManifestManager manifestManager = mock(ManifestManager.class);
        EventSink es = mock(EventSink.class);
        OwnerResource thisOwnerResource = new OwnerResource(
            ownerCurator, null, null, i18n, es, eventFactory, null, null, manifestManager, null, null, null,
            null, importRecordCurator, null, null, null, null, null, null, contentOverrideValidator,
            serviceLevelValidator, null, null, null, productManager, contentManager
        );

        MultipartInput input = mock(MultipartInput.class);
        InputPart part = mock(InputPart.class);
        File archive = mock(File.class);
        List<InputPart> parts = new ArrayList<InputPart>();
        parts.add(part);
        MultivaluedMap<String, String> mm = new MultivaluedMapImpl<String, String>();
        List<String> contDis = new ArrayList<String>();
        contDis.add("form-data; name=\"upload\"; filename=\"test_file.zip\"");
        mm.put("Content-Disposition", contDis);

        when(input.getParts()).thenReturn(parts);
        when(part.getHeaders()).thenReturn(mm);
        when(part.getBody(any(GenericType.class))).thenReturn(archive);

        ImportRecord ir = new ImportRecord(owner);
        when(manifestManager.importManifest(eq(owner), any(File.class), eq("test_file.zip"),
            any(ConflictOverrides.class))).thenReturn(ir);

        ImportRecord response = thisOwnerResource.importManifest(owner.getKey(), new String [] {}, input);
        assertNotNull(response);
        assertEquals(ir, response);
    }

    @Test
<<<<<<< HEAD
    public void testImportManifestAsyncSuccess() throws IOException, ImporterException {
        ManifestManager manifestManager = mock(ManifestManager.class);
=======
    public void importManifestWithSomeActiveSubscriptions() throws IOException, ImporterException {
        MultipartInput input = mock(MultipartInput.class);
        Map<String, Object> result = new HashMap<String, Object>();
        List<Subscription> subscriptions = new ArrayList<Subscription>();
        Subscription subscription = TestUtil.createSubscription();
        //expires tomorrow
        subscription.setEndDate(new Date((new Date()).getTime() + (1000 * 60 * 60 * 24)));
        subscriptions.add(subscription);
        subscription = new Subscription();
        //expires yesterday
        subscription.setEndDate(new Date((new Date()).getTime() - (1000 * 60 * 60 * 24)));
        subscriptions.add(subscription);
        result.put("subscriptions", subscriptions);

>>>>>>> c09114f2
        EventSink es = mock(EventSink.class);
        OwnerResource thisOwnerResource = new OwnerResource(
            ownerCurator, null, null, i18n, es, eventFactory, null, null, manifestManager, null, null, null,
            null, importRecordCurator, null, null, null, null, null, null, contentOverrideValidator,
            serviceLevelValidator, null, null, null, productManager, contentManager
        );

        MultipartInput input = mock(MultipartInput.class);
        InputPart part = mock(InputPart.class);
        File archive = mock(File.class);
        List<InputPart> parts = new ArrayList<InputPart>();
        parts.add(part);
        MultivaluedMap<String, String> mm = new MultivaluedMapImpl<String, String>();
        List<String> contDis = new ArrayList<String>();
        contDis.add("form-data; name=\"upload\"; filename=\"test_file.zip\"");
        mm.put("Content-Disposition", contDis);

        JobDetail job = mock(JobDetail.class);

        when(input.getParts()).thenReturn(parts);
        when(part.getHeaders()).thenReturn(mm);
        when(part.getBody(any(GenericType.class))).thenReturn(archive);
        when(manifestManager.importManifestAsync(eq(owner), any(File.class), eq("test_file.zip"),
                any(ConflictOverrides.class))).thenReturn(job);

        JobDetail response = thisOwnerResource.importManifestAsync(owner.getKey(), new String [] {}, input);
        assertNotNull(response);
        assertEquals(job, response);

        verify(manifestManager, never()).importManifest(eq(owner), any(File.class), any(String.class),
            any(ConflictOverrides.class));
    }

    @Test
    public void testImportManifestFailure() throws IOException, ImporterException {
        ManifestManager manifestManager = mock(ManifestManager.class);
        EventSink es = mock(EventSink.class);
        OwnerResource thisOwnerResource = new OwnerResource(
            ownerCurator, null, null, i18n, es, eventFactory, null, null, manifestManager, null, null, null,
            null, importRecordCurator, null, null, null, null, null, null, contentOverrideValidator,
            serviceLevelValidator, null, null, null, productManager, contentManager
        );

        MultipartInput input = mock(MultipartInput.class);
        InputPart part = mock(InputPart.class);
        File archive = mock(File.class);
        List<InputPart> parts = new ArrayList<InputPart>();
        parts.add(part);
        MultivaluedMap<String, String> mm = new MultivaluedMapImpl<String, String>();
        List<String> contDis = new ArrayList<String>();
        contDis.add("form-data; name=\"upload\"; filename=\"test_file.zip\"");
        mm.put("Content-Disposition", contDis);

        when(input.getParts()).thenReturn(parts);
        when(part.getHeaders()).thenReturn(mm);
        when(part.getBody(any(GenericType.class))).thenReturn(archive);

        ImporterException expectedException = new ImporterException("Bad import");
        when(manifestManager.importManifest(eq(owner), any(File.class), any(String.class),
            any(ConflictOverrides.class))).thenThrow(expectedException);

        try {
            thisOwnerResource.importManifest(owner.getKey(), new String [] {}, input);
            fail("Expected IseException was not thrown");
        }
        catch (IseException ise) {
            // expected, so we catch and go on.
        }

        verify(manifestManager).recordImportFailure(eq(owner), eq(expectedException),
            eq("test_file.zip"));
    }

    @Test
    public void upstreamConsumers() {
        Principal p = mock(Principal.class);
        OwnerCurator oc = mock(OwnerCurator.class);
        UpstreamConsumer upstream = mock(UpstreamConsumer.class);
        Owner owner = mock(Owner.class);
        OwnerResource ownerres = new OwnerResource(
            oc, null, null, i18n, null, null, null, null, null, null, null, null, null, null, null, null,
            null, null, null, null, contentOverrideValidator, serviceLevelValidator, null, null, null,
            productManager, contentManager
        );

        when(oc.lookupByKey(eq("admin"))).thenReturn(owner);
        when(owner.getUpstreamConsumer()).thenReturn(upstream);

        List<UpstreamConsumer> results = ownerres.getUpstreamConsumers(p, "admin");
        assertNotNull(results);
        assertEquals(1, results.size());
    }

    @Test
    public void testSetAndDeleteOwnerLogLevel() {
        Owner owner = new Owner("Test Owner", "test");
        ownerCurator.create(owner);
        ownerResource.setLogLevel(owner.getKey(), "ALL");

        owner = ownerCurator.lookupByKey(owner.getKey());
        assertEquals(owner.getLogLevel(), "ALL");

        ownerResource.deleteLogLevel(owner.getKey());
        owner = ownerCurator.lookupByKey(owner.getKey());
        assertNull(owner.getLogLevel());
    }

    @Test(expected = BadRequestException.class)
    public void testSetBadLogLevel() {
        Owner owner = new Owner("Test Owner", "test");
        ownerCurator.create(owner);
        ownerResource.setLogLevel(owner.getKey(), "THISLEVELISBAD");
    }

    @QueryParam("test-attr") @CandlepinParam(type = KeyValueParameter.class)
    private KeyValueParameter createKeyValueParam(String key, String val) throws Exception {
        // Can't create the KeyValueParam directly as the parse method
        // is package protected -- create one via the unmarshaller so we don't have to
        // change the visibility of the parse method.
        Annotation[] annotations = this.getClass()
            .getDeclaredMethod("createKeyValueParam", String.class, String.class)
            .getAnnotations();
        CandlepinParameterUnmarshaller unmarshaller =
            new CandlepinParameterUnmarshaller();
        unmarshaller.setAnnotations(annotations);
        return (KeyValueParameter) unmarshaller.fromString(key + ":" + val);
    }

    @Test
    public void createSubscription() {
        Product p = this.createProduct(owner);
        Subscription s = TestUtil.createSubscription(owner, p);
        s.setId("MADETHISUP");
        assertEquals(0, poolCurator.listByOwner(owner).size());
        ownerResource.createSubscription(owner.getKey(), s);
        assertEquals(1, poolCurator.listByOwner(owner).size());
    }

    @Test
    public void createPool() {
        Product prod = this.createProduct(owner);
        Pool pool = TestUtil.createPool(owner, prod);
        assertEquals(0, poolCurator.listByOwner(owner).size());
        ownerResource.createPool(owner.getKey(), pool);
        assertEquals(1, poolCurator.listByOwner(owner).size());
        assertNotNull(pool.getId());

    }

    @Test
    public void updatePool() {
        Product prod = this.createProduct(owner);
        Pool pool = TestUtil.createPool(owner, prod);
        ownerResource.createPool(owner.getKey(), pool);
        List<Pool> createdPools = poolCurator.listByOwner(owner);
        assertEquals(1, createdPools.size());
        assertEquals(pool.getQuantity(), createdPools.get(0).getQuantity());

        pool.setQuantity(10L);
        ownerResource.createPool(owner.getKey(), pool);
        List<Pool> updatedPools = poolCurator.listByOwner(owner);
        assertEquals(1, createdPools.size());
        assertEquals(10L, createdPools.get(0).getQuantity().longValue());
    }

    @Test
    public void createBonusPool() {
        Product prod = this.createProduct(owner);
        prod.setAttribute("virt_limit", "2");
        productCurator.merge(prod);
        Pool pool = TestUtil.createPool(owner, prod);
        assertEquals(0, poolCurator.listByOwner(owner).size());
        ownerResource.createPool(owner.getKey(), pool);
        List<Pool> pools = poolCurator.listByOwner(owner);
        assertEquals(2, pools.size());
        assertTrue(pools.get(0).getSubscriptionSubKey().startsWith("master") ||
            pools.get(1).getSubscriptionSubKey().startsWith("master"));
        assertTrue(pools.get(0).getSubscriptionSubKey().equals("derived") ||
            pools.get(1).getSubscriptionSubKey().equals("derived"));
    }

    @Test
    public void createBonusPoolForUpdate() {
        Product prod = this.createProduct(owner);
        prod.setAttribute("virt_limit", "3");
        productCurator.merge(prod);
        Pool pool = TestUtil.createPool(owner, prod);
        pool.setSubscriptionSubKey("master");
        ownerResource.createPool(owner.getKey(), pool);
        pool.setQuantity(100L);
        ownerResource.updatePool(owner.getKey(), pool);
        List<Pool> pools = poolCurator.listByOwner(owner);
        assertEquals(2, pools.size());
        assertTrue(pools.get(0).getSubscriptionSubKey().startsWith("master") ||
            pools.get(1).getSubscriptionSubKey().startsWith("master"));
        assertTrue(pools.get(0).getSubscriptionSubKey().equals("derived") ||
            pools.get(1).getSubscriptionSubKey().equals("derived"));
        assertEquals(100L, pools.get(0).getQuantity().longValue());
        assertEquals(300L, pools.get(1).getQuantity().longValue());
    }

    @Test
    public void removePoolsForExpiredUpdate() {
        Product prod = this.createProduct(owner);
        prod.setAttribute("virt_limit", "3");
        productCurator.merge(prod);
        Pool pool = TestUtil.createPool(owner, prod);
        pool.setSubscriptionSubKey("master");
        ownerResource.createPool(owner.getKey(), pool);
        List<Pool> pools = poolCurator.listByOwner(owner);
        assertEquals(2, pools.size());
        pool.setStartDate(new Date(System.currentTimeMillis() - 5 * 24 * 60 * 60 * 1000));
        pool.setEndDate(new Date(System.currentTimeMillis() - 3 * 24 * 60 * 60 * 1000));
        ownerResource.updatePool(owner.getKey(), pool);
        pools = poolCurator.listByOwner(owner);
        assertEquals(0, pools.size());
    }

    @Test(expected = BadRequestException.class)
    public void cantUpdateBonusPool() {
        Product prod = this.createProduct(owner);
        prod.setAttribute("virt_limit", "3");
        productCurator.merge(prod);
        Pool pool = TestUtil.createPool(owner, prod);
        pool.setSubscriptionSubKey("master");
        ownerResource.createPool(owner.getKey(), pool);
        List<Pool> pools = poolCurator.listByOwner(owner);

        Pool bonusPool = null;
        for (Pool p : pools) {
            if (p.getSubscriptionSubKey().contentEquals("derived")) {
                bonusPool = p;
            }
        }
        assertNotNull(bonusPool);
        ownerResource.updatePool(owner.getKey(), bonusPool);
    }

    @Test
    public void enrichPool() {
        Product prod = this.createProduct(owner);
        prod.setAttribute("virt_only", "true");
        prod.setMultiplier(2L);
        productCurator.merge(prod);
        Pool pool = TestUtil.createPool(owner, prod);
        pool.setQuantity(100L);
        assertEquals(0, poolCurator.listByOwner(owner).size());
        ownerResource.createPool(owner.getKey(), pool);
        List<Pool> pools = poolCurator.listByOwner(owner);
        assertEquals(1, pools.size());
        assertTrue(Boolean.parseBoolean(pools.get(0).getAttributeValue("virt_only")));
        assertEquals(200L, pools.get(0).getQuantity().intValue());
    }

    @Test
    public void getAllEntitlementsForOwner() {
        PageRequest req = new PageRequest();
        req.setPage(1);
        req.setPerPage(10);

        Owner owner = TestUtil.createOwner();
        Consumer consumer = TestUtil.createConsumer(owner);
        Pool pool = TestUtil.createPool(owner, TestUtil.createProduct());

        Entitlement e = TestUtil.createEntitlement(owner, consumer, pool, null);
        e.setId("getAllEntitlementsForOwner");
        List<Entitlement> entitlements = new ArrayList<Entitlement>();
        entitlements.add(e);
        Page<List<Entitlement>> page = new Page<List<Entitlement>>();
        page.setPageData(entitlements);

        OwnerCurator oc = mock(OwnerCurator.class);
        EntitlementCurator ec = mock(EntitlementCurator.class);
        OwnerResource ownerres = new OwnerResource(
            oc, null, null, i18n, null, null, null, null, null, null, null, null, null, null, null, null, ec,
            null, null, null, null, null, null, null, null, productManager, contentManager
        );

        when(oc.lookupByKey(owner.getKey())).thenReturn(owner);
        when(ec.listByOwner(isA(Owner.class), anyString(), isA(EntitlementFilterBuilder.class),
            isA(PageRequest.class))).thenReturn(page);

        List<Entitlement> result = ownerres.ownerEntitlements(owner.getKey(), null, null, null, req);

        assertEquals(1, result.size());
        assertEquals("getAllEntitlementsForOwner", result.get(0).getId());
    }

    @Test(expected = NotFoundException.class)
    public void getEntitlementsForNonExistantOwner() {
        PageRequest req = new PageRequest();
        req.setPage(1);
        req.setPerPage(10);

        OwnerCurator oc = mock(OwnerCurator.class);
        OwnerResource ownerres = new OwnerResource(
            oc, null, null, i18n, null, null, null, null, null, null, null, null, null, null, null, null,
            null, null, null, null, null, null, null, null, null, productManager, contentManager
        );
        ownerres.ownerEntitlements("Taylor Swift", null, null, null, req);
    }

    @Test
    public void testCreateUeberCertificateFromScratch() {
        Principal principal = setupPrincipal(owner, Access.ALL);
        Owner owner = TestUtil.createOwner();
        Consumer consumer = TestUtil.createConsumer(owner);
        EntitlementCertificate entCert = mock(EntitlementCertificate.class);


        OwnerCurator oc = mock(OwnerCurator.class);
        ConsumerCurator cc = mock(ConsumerCurator.class);
        EntitlementCurator ec = mock(EntitlementCurator.class);
        CandlepinPoolManager cpm = mock(CandlepinPoolManager.class);
        EntitlementCertificateCurator ecc = mock(EntitlementCertificateCurator.class);
        UeberCertificateGenerator ucg = mock(UeberCertificateGenerator.class);

        OwnerResource resource = new OwnerResource(
            oc, null, cc, i18n, null, null, null, null, null, cpm, null, null, null, null, null, ecc, ec,
            ucg, null, null, null, null, null, null, null, productManager, contentManager
        );

        try {
            when(oc.lookupByKey(eq("admin"))).thenReturn(owner);
            when(cc.findByName(eq(owner), eq(Consumer.UEBER_CERT_CONSUMER))).thenReturn(null);
            when(ucg.generate(eq(owner), eq(principal))).thenReturn(entCert);
        }
        catch (EntitlementRefusedException ere) {
            // ...
        }

        EntitlementCertificate result = resource.createUeberCertificate(principal, "admin");

        assertEquals(entCert, result);
    }

    @Test
    public void testCreateUeberCertificateRegenerate() {
        Principal principal = setupPrincipal(owner, Access.ALL);
        Owner owner = TestUtil.createOwner();
        Consumer consumer = TestUtil.createConsumer(owner);
        Entitlement ent = mock(Entitlement.class);
        List<Entitlement> entList = Arrays.asList(ent);
        EntitlementCertificate entCert = mock(EntitlementCertificate.class);
        List<EntitlementCertificate> ecList = Arrays.asList(entCert);

        OwnerCurator oc = mock(OwnerCurator.class);
        ConsumerCurator cc = mock(ConsumerCurator.class);
        EntitlementCurator ec = mock(EntitlementCurator.class);
        CandlepinPoolManager cpm = mock(CandlepinPoolManager.class);
        EntitlementCertificateCurator ecc = mock(EntitlementCertificateCurator.class);
        UeberCertificateGenerator ucg = mock(UeberCertificateGenerator.class);

        OwnerResource resource = new OwnerResource(
            oc, null, cc, i18n, null, null, null, null, null, cpm, null, null, null, null, null, ecc, ec,
            ucg, null, null, null, null, null, null, null, productManager, contentManager
        );

        when(oc.lookupByKey(eq("admin"))).thenReturn(owner);
        when(cc.findByName(eq(owner), eq(Consumer.UEBER_CERT_CONSUMER))).thenReturn(consumer);
        when(ec.listByConsumer(eq(consumer))).thenReturn(entList);
        when(ecc.listForConsumer(eq(consumer))).thenReturn(ecList);

        EntitlementCertificate result = resource.createUeberCertificate(principal, "admin");

        assertEquals(entCert, result);
    }

    @Test
    public void testCreateUeberCertificateRegenerateWithNoEntitlement() {
        Principal principal = setupPrincipal(owner, Access.ALL);
        Owner owner = TestUtil.createOwner();
        Consumer consumer = TestUtil.createConsumer(owner);
        Entitlement ent = mock(Entitlement.class);
        List<Entitlement> entList = new LinkedList<Entitlement>();
        EntitlementCertificate entCert = mock(EntitlementCertificate.class);
        List<EntitlementCertificate> ecList = Arrays.asList(entCert);

        OwnerCurator oc = mock(OwnerCurator.class);
        ConsumerCurator cc = mock(ConsumerCurator.class);
        EntitlementCurator ec = mock(EntitlementCurator.class);
        CandlepinPoolManager cpm = mock(CandlepinPoolManager.class);
        EntitlementCertificateCurator ecc = mock(EntitlementCertificateCurator.class);
        UeberCertificateGenerator ucg = mock(UeberCertificateGenerator.class);

        OwnerResource resource = new OwnerResource(
            oc, null, cc, i18n, null, null, null, null, null, cpm, null, null, null, null, null, ecc, ec,
            ucg, null, null, null, null, null, null, null, productManager, contentManager
        );

        try {
            when(oc.lookupByKey(eq("admin"))).thenReturn(owner);
            when(cc.findByName(eq(owner), eq(Consumer.UEBER_CERT_CONSUMER))).thenReturn(consumer);
            when(ec.listByConsumer(eq(consumer))).thenReturn(entList);
            when(ucg.generate(eq(owner), eq(principal))).thenReturn(entCert);
        }
        catch (EntitlementRefusedException ere) {
            // ...
        }

        EntitlementCertificate result = resource.createUeberCertificate(principal, "admin");

        assertEquals(entCert, result);
    }

    @Test(expected = NotFoundException.class)
    public void testCreateUeberCertificateInvalidOwner() {
        Principal principal = setupPrincipal(owner, Access.ALL);

        OwnerCurator oc = mock(OwnerCurator.class);
        ConsumerCurator cc = mock(ConsumerCurator.class);
        EntitlementCurator ec = mock(EntitlementCurator.class);
        CandlepinPoolManager cpm = mock(CandlepinPoolManager.class);
        EntitlementCertificateCurator ecc = mock(EntitlementCertificateCurator.class);
        UeberCertificateGenerator ucg = mock(UeberCertificateGenerator.class);

        OwnerResource resource = new OwnerResource(
            oc, null, cc, i18n, null, null, null, null, null, cpm, null, null, null, null, null, ecc, ec,
            ucg, null, null, null, null, null, null, null, productManager, contentManager
        );

        EntitlementCertificate result = resource.createUeberCertificate(principal, "admin");
    }

    @Test
    public void testReturnBlankSLAForDevConsumer() {
        ConsumerCurator cc = mock(ConsumerCurator.class);
        OwnerCurator oc = mock(OwnerCurator.class);
        PoolManager pm = mock(PoolManager.class);
        Principal p = mock(Principal.class);
        Consumer c = mock(Consumer.class);
        Owner o = mock(Owner.class);

        when(cc.findByUuid(any(String.class))).thenReturn(c);
        when(c.isDev()).thenReturn(true);
        when(p.getType()).thenReturn("consumer");
        when(p.getName()).thenReturn("uuid");
        when(oc.lookupByKey(any(String.class))).thenReturn(o);
        when(o.getId()).thenReturn("ownerId");
        Set<String> levels = new HashSet<String>();
        levels.add("High");
        levels.add("Low");
        when(pm.retrieveServiceLevelsForOwner(eq(o), eq(false))).thenReturn(levels);

        OwnerResource resource = new OwnerResource(
            oc, null, cc, i18n, null, null, null, null, null, pm, null, null, null, null, null, null, null,
            null, null, null, null, null, null, null, null, productManager, contentManager
        );

        Set<String> returnLevels = resource.ownerServiceLevels("owner-A", p, "false");
        assert (returnLevels.size() == 1);
        for (String s : returnLevels) {
            assert (s.equals(""));
        }
    }

}<|MERGE_RESOLUTION|>--- conflicted
+++ resolved
@@ -1146,25 +1146,9 @@
     }
 
     @Test
-<<<<<<< HEAD
     public void testImportManifestAsyncSuccess() throws IOException, ImporterException {
         ManifestManager manifestManager = mock(ManifestManager.class);
-=======
-    public void importManifestWithSomeActiveSubscriptions() throws IOException, ImporterException {
-        MultipartInput input = mock(MultipartInput.class);
-        Map<String, Object> result = new HashMap<String, Object>();
-        List<Subscription> subscriptions = new ArrayList<Subscription>();
-        Subscription subscription = TestUtil.createSubscription();
-        //expires tomorrow
-        subscription.setEndDate(new Date((new Date()).getTime() + (1000 * 60 * 60 * 24)));
-        subscriptions.add(subscription);
-        subscription = new Subscription();
-        //expires yesterday
-        subscription.setEndDate(new Date((new Date()).getTime() - (1000 * 60 * 60 * 24)));
-        subscriptions.add(subscription);
-        result.put("subscriptions", subscriptions);
-
->>>>>>> c09114f2
+
         EventSink es = mock(EventSink.class);
         OwnerResource thisOwnerResource = new OwnerResource(
             ownerCurator, null, null, i18n, es, eventFactory, null, null, manifestManager, null, null, null,
