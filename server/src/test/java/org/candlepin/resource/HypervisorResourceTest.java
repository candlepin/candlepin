/**
 * Copyright (c) 2009 - 2012 Red Hat, Inc.
 *
 * This software is licensed to you under the GNU General Public License,
 * version 2 (GPLv2). There is NO WARRANTY for this software, express or
 * implied, including the implied warranties of MERCHANTABILITY or FITNESS
 * FOR A PARTICULAR PURPOSE. You should have received a copy of GPLv2
 * along with this software; if not, see
 * http://www.gnu.org/licenses/old-licenses/gpl-2.0.txt.
 *
 * Red Hat trademarks are not licensed under GPLv2. No permission is
 * granted to use or replicate Red Hat trademarks that are incorporated
 * in this software or its documentation.
 */
package org.candlepin.resource;

import static org.junit.Assert.*;
import static org.mockito.Matchers.*;
import static org.mockito.Mockito.when;

import org.candlepin.audit.Event.Target;
import org.candlepin.audit.Event.Type;
import org.candlepin.audit.EventBuilder;
import org.candlepin.audit.EventFactory;
import org.candlepin.audit.EventSink;
import org.candlepin.auth.Access;
import org.candlepin.auth.SubResource;
import org.candlepin.auth.UserPrincipal;
import org.candlepin.common.exceptions.BadRequestException;
import org.candlepin.config.CandlepinCommonTestConfig;
import org.candlepin.model.Consumer;
import org.candlepin.model.ConsumerCurator;
import org.candlepin.model.ConsumerType;
import org.candlepin.model.ConsumerType.ConsumerTypeEnum;
import org.candlepin.model.ConsumerTypeCurator;
import org.candlepin.model.DeletedConsumerCurator;
import org.candlepin.model.GuestId;
import org.candlepin.model.IdentityCertificate;
import org.candlepin.model.Owner;
import org.candlepin.model.OwnerCurator;
import org.candlepin.model.OwnerProductCurator;
import org.candlepin.model.ProductCurator;
import org.candlepin.model.VirtConsumerMap;
import org.candlepin.model.activationkeys.ActivationKeyCurator;
import org.candlepin.policy.js.compliance.ComplianceRules;
import org.candlepin.policy.js.compliance.ComplianceStatus;
import org.candlepin.resource.dto.HypervisorCheckInResult;
import org.candlepin.resource.util.ConsumerBindUtil;
import org.candlepin.service.IdentityCertServiceAdapter;
import org.candlepin.service.SubscriptionServiceAdapter;
import org.candlepin.service.UserServiceAdapter;

import org.junit.Before;
import org.junit.Test;
import org.junit.runner.RunWith;
import org.mockito.Mock;
import org.mockito.invocation.InvocationOnMock;
import org.mockito.runners.MockitoJUnitRunner;
import org.mockito.stubbing.Answer;
import org.xnap.commons.i18n.I18n;
import org.xnap.commons.i18n.I18nFactory;

import java.util.ArrayList;
import java.util.Arrays;
import java.util.Date;
import java.util.HashMap;
import java.util.List;
import java.util.Locale;
import java.util.Map;
import java.util.Set;

@RunWith(MockitoJUnitRunner.class)
public class HypervisorResourceTest {
    @Mock private UserServiceAdapter userService;
    @Mock private IdentityCertServiceAdapter idCertService;
    @Mock private SubscriptionServiceAdapter subscriptionService;
    @Mock private ConsumerCurator consumerCurator;
    @Mock private ConsumerTypeCurator consumerTypeCurator;
    @Mock private OwnerCurator ownerCurator;
    @Mock private OwnerProductCurator ownerProductCurator;
    @Mock private EventSink sink;
    @Mock private EventFactory eventFactory;
    @Mock private ActivationKeyCurator activationKeyCurator;
    @Mock private UserPrincipal principal;
    @Mock private ComplianceRules complianceRules;
    @Mock private DeletedConsumerCurator deletedConsumerCurator;
    @Mock private ConsumerBindUtil consumerBindUtil;
    @Mock private EventBuilder consumerEventBuilder;
    @Mock private ProductCurator productCurator;

    private ConsumerResource consumerResource;
    private I18n i18n;
    private ConsumerType hypervisorType;
    private HypervisorResource hypervisorResource;

    @Before
    public void setupTest() {
        this.i18n = I18nFactory.getI18n(getClass(), Locale.US, I18nFactory.FALLBACK);
        this.hypervisorType = new ConsumerType(ConsumerTypeEnum.HYPERVISOR);
        this.consumerResource = new ConsumerResource(this.consumerCurator,
            this.consumerTypeCurator, null, this.subscriptionService, null,
            this.idCertService, null, this.i18n, this.sink, this.eventFactory, null, null,
            this.userService, null, null, this.ownerCurator,
            this.activationKeyCurator, null, this.complianceRules,
            this.deletedConsumerCurator, null, null, new CandlepinCommonTestConfig(),
<<<<<<< HEAD
            null, null, null, this.consumerBindUtil, null);
=======
            null, null, null, this.consumerBindUtil, productCurator);
>>>>>>> d893ceb7

        hypervisorResource = new HypervisorResource(consumerResource,
            consumerCurator, i18n, ownerCurator);

        // Ensure that we get the consumer that was passed in back from the create call.
        when(consumerCurator.create(any(Consumer.class))).thenAnswer(new Answer<Object>() {
            @Override
            public Object answer(InvocationOnMock invocation) throws Throwable {
                return invocation.getArguments()[0];
            }
        });
        when(complianceRules.getStatus(any(Consumer.class), any(Date.class), any(Boolean.class)))
            .thenReturn(new ComplianceStatus(new Date()));

        when(ownerCurator.lookupByKey(any(String.class))).thenReturn(new Owner());
        when(eventFactory.getEventBuilder(any(Target.class), any(Type.class)))
            .thenReturn(consumerEventBuilder);
        when(consumerEventBuilder.setNewEntity(any(Consumer.class)))
            .thenReturn(consumerEventBuilder);
        when(consumerEventBuilder.setOldEntity(any(Consumer.class)))
            .thenReturn(consumerEventBuilder);
    }

    @SuppressWarnings({ "rawtypes", "unchecked", "deprecation" })
    @Test
    public void hypervisorCheckInCreatesNewConsumer() throws Exception {
        Owner owner = new Owner("admin");

        Map<String, List<GuestId>> hostGuestMap = new HashMap<String, List<GuestId>>();
        hostGuestMap.put("test-host", new ArrayList(Arrays.asList(new GuestId("GUEST_A"),
            new GuestId("GUEST_B"))));

        when(ownerCurator.lookupByKey(eq(owner.getKey()))).thenReturn(owner);
        when(consumerCurator.getHostConsumersMap(any(Owner.class), any(Set.class)))
            .thenReturn(new VirtConsumerMap());
        when(consumerCurator.getGuestConsumersMap(any(Owner.class), any(Set.class)))
            .thenReturn(new VirtConsumerMap());

        when(ownerCurator.lookupByKey(eq(owner.getKey()))).thenReturn(owner);
        when(principal.canAccess(eq(owner), eq(SubResource.CONSUMERS), eq(Access.CREATE)))
            .thenReturn(true);
        when(consumerTypeCurator.lookupByLabel(eq(ConsumerTypeEnum.HYPERVISOR.getLabel())))
            .thenReturn(hypervisorType);
        when(idCertService.generateIdentityCert(any(Consumer.class)))
            .thenReturn(new IdentityCertificate());

        HypervisorCheckInResult result = hypervisorResource.hypervisorUpdate(
            hostGuestMap, principal, owner.getKey(), true);

        Set<Consumer> created = result.getCreated();
        assertEquals(1, created.size());

        Consumer c1 = created.iterator().next();
        assertEquals("test-host", c1.getHypervisorId().getHypervisorId());
        assertEquals(2, c1.getGuestIds().size());
        assertEquals("GUEST_A", c1.getGuestIds().get(0).getGuestId());
        assertEquals("GUEST_B", c1.getGuestIds().get(1).getGuestId());
        assertEquals("x86_64", c1.getFact("uname.machine"));
        assertEquals("hypervisor", c1.getType().getLabel());
    }

    private VirtConsumerMap mockHypervisorConsumerMap(String hypervisorId, Consumer c) {
        VirtConsumerMap mockMap = new VirtConsumerMap();
        mockMap.add(hypervisorId, c);
        return mockMap;
    }

    @SuppressWarnings({ "rawtypes", "unchecked", "deprecation" })
    @Test
    public void hypervisorCheckInUpdatesGuestIdsWhenHostConsumerExists() throws Exception {
        Owner owner = new Owner("owner-id", "Owner Id");

        Map<String, List<GuestId>> hostGuestMap = new HashMap<String, List<GuestId>>();
        String hypervisorId = "test-host";
        hostGuestMap.put(hypervisorId, new ArrayList(Arrays.asList(new GuestId("GUEST_B"))));

        Owner o = new Owner("owner-id", "Owner ID");
        o.setId("owner-id");
        Consumer existing = new Consumer();
        existing.setUuid("test-host");
        existing.setOwner(o);
        existing.addGuestId(new GuestId("GUEST_A"));

        when(ownerCurator.lookupByKey(eq(owner.getKey()))).thenReturn(owner);
        // Force update
        when(consumerCurator.getHostConsumersMap(any(Owner.class), any(Set.class)))
            .thenReturn(mockHypervisorConsumerMap(hypervisorId, existing));
        when(consumerCurator.getGuestConsumersMap(any(Owner.class), any(Set.class)))
            .thenReturn(new VirtConsumerMap());

        HypervisorCheckInResult result = hypervisorResource.hypervisorUpdate(
            hostGuestMap, principal, owner.getKey(), true);

        List<Consumer> updated = new ArrayList<Consumer>(result.getUpdated());
        assertEquals(1, updated.size());

        Consumer c1 = updated.get(0);
        assertEquals("test-host", c1.getUuid());
        assertEquals(1, c1.getGuestIds().size());
        assertEquals("GUEST_B", c1.getGuestIds().get(0).getGuestId());
    }

    @SuppressWarnings({ "rawtypes", "unchecked", "deprecation" })
    @Test
    public void hypervisorCheckInReportsFailuresOnCreateFailure() throws Exception {
        Owner owner = new Owner("admin");

        Map<String, List<GuestId>> hostGuestMap = new HashMap<String, List<GuestId>>();
        String expectedHostVirtId = "test-host-id";
        hostGuestMap.put(expectedHostVirtId, new ArrayList(Arrays.asList(new GuestId("GUEST_A"),
            new GuestId("GUEST_B"))));

        when(consumerCurator.getHostConsumersMap(any(Owner.class), any(Set.class)))
            .thenReturn(new VirtConsumerMap());
        when(consumerCurator.getGuestConsumersMap(any(Owner.class), any(Set.class)))
            .thenReturn(new VirtConsumerMap());

        when(consumerTypeCurator.lookupByLabel(eq(ConsumerTypeEnum.HYPERVISOR.getLabel())))
            .thenReturn(hypervisorType);
        when(idCertService.generateIdentityCert(any(Consumer.class)))
            .thenReturn(new IdentityCertificate());

        String expectedMessage = "Forced Exception.";
        RuntimeException exception = new RuntimeException(expectedMessage);

        // Simulate failure  when checking the owner
        when(ownerCurator.lookupByKey(eq(owner.getKey()))).thenReturn(owner);
        when(principal.canAccess(eq(owner), eq(SubResource.CONSUMERS), eq(Access.CREATE))).
            thenReturn(true);
        when(consumerCurator.create(any(Consumer.class)))
            .thenThrow(exception);

        HypervisorCheckInResult result = hypervisorResource.hypervisorUpdate(
            hostGuestMap, principal, owner.getKey(), true);

        List<String> failures = new ArrayList<String>(result.getFailedUpdate());
        assertEquals(1, failures.size());
        assertTrue(failures.get(0).contains("Problem creating unit"));
    }

    @SuppressWarnings({ "rawtypes", "unchecked", "deprecation" })
    @Test
    public void checkInCreatesNoNewConsumerWhenCreateIsFalse() throws Exception {
        Owner owner = new Owner("admin");

        Map<String, List<GuestId>> hostGuestMap = new HashMap<String, List<GuestId>>();
        hostGuestMap.put("test-host", new ArrayList(Arrays.asList(new GuestId("GUEST_A"),
            new GuestId("GUEST_B"))));

        when(ownerCurator.lookupByKey(eq(owner.getKey()))).thenReturn(owner);

        when(consumerCurator.getHostConsumersMap(any(Owner.class), any(Set.class)))
            .thenReturn(new VirtConsumerMap());
        when(consumerCurator.getGuestConsumersMap(any(Owner.class), any(Set.class)))
            .thenReturn(new VirtConsumerMap());

        when(ownerCurator.lookupByKey(eq(owner.getKey()))).thenReturn(owner);
        when(principal.canAccess(eq(owner), eq(SubResource.CONSUMERS), eq(Access.CREATE)))
            .thenReturn(true);
        when(consumerTypeCurator.lookupByLabel(eq(ConsumerTypeEnum.HYPERVISOR.getLabel())))
            .thenReturn(hypervisorType);
        when(idCertService.generateIdentityCert(any(Consumer.class)))
            .thenReturn(new IdentityCertificate());

        HypervisorCheckInResult result = hypervisorResource.hypervisorUpdate(
            hostGuestMap, principal, owner.getKey(), false);

        assertEquals(0, result.getCreated().size());
        assertEquals(1, result.getFailedUpdate().size());

        String failed = result.getFailedUpdate().iterator().next();
        String expected = "test-host: Unable to find hypervisor in org 'admin'";
        assertEquals(expected, failed);
    }

    @SuppressWarnings("deprecation")
    @Test(expected = BadRequestException.class)
    public void ensureBadRequestWhenNoMappingIsIncludedInRequest() {
        hypervisorResource.hypervisorUpdate(null, principal, "an-owner", false);
    }

    @SuppressWarnings({ "rawtypes", "unchecked", "deprecation" })
    @Test
    public void ensureEmptyHypervisorIdsAreIgnored() throws Exception {
        Owner owner = new Owner("admin");

        Map<String, List<GuestId>> hostGuestMap = new HashMap<String, List<GuestId>>();
        hostGuestMap.put("", new ArrayList(Arrays.asList(new GuestId("GUEST_A"),
            new GuestId("GUEST_B"))));
        hostGuestMap.put("HYPERVISOR_A", new ArrayList(Arrays.asList(new GuestId("GUEST_C"),
            new GuestId("GUEST_D"))));

        when(ownerCurator.lookupByKey(eq(owner.getKey()))).thenReturn(owner);

        when(consumerCurator.getHostConsumersMap(any(Owner.class), any(Set.class)))
            .thenReturn(new VirtConsumerMap());
        when(consumerCurator.getGuestConsumersMap(any(Owner.class), any(Set.class)))
            .thenReturn(new VirtConsumerMap());

        when(ownerCurator.lookupByKey(eq(owner.getKey()))).thenReturn(owner);
        when(principal.canAccess(eq(owner), eq(SubResource.CONSUMERS), eq(Access.CREATE)))
            .thenReturn(true);
        when(consumerTypeCurator.lookupByLabel(eq(ConsumerTypeEnum.HYPERVISOR.getLabel())))
            .thenReturn(hypervisorType);
        when(idCertService.generateIdentityCert(any(Consumer.class)))
            .thenReturn(new IdentityCertificate());

        HypervisorCheckInResult result = hypervisorResource.hypervisorUpdate(
            hostGuestMap, principal, owner.getKey(), true);
        assertNotNull(result);
        assertEquals(1, result.getCreated().size());

        List<Consumer> created = new ArrayList<Consumer>(result.getCreated());
        assertEquals("hypervisor_a", created.get(0).getHypervisorId().getHypervisorId());
    }

    @SuppressWarnings({ "rawtypes", "unchecked", "deprecation" })
    @Test
    public void ensureEmptyGuestIdsAreIgnored() throws Exception {
        Owner owner = new Owner("admin");

        Map<String, List<GuestId>> hostGuestMap = new HashMap<String, List<GuestId>>();
        hostGuestMap.put("HYPERVISOR_A", new ArrayList(
            Arrays.asList(new GuestId("GUEST_A"), new GuestId(""))));
        when(ownerCurator.lookupByKey(eq(owner.getKey()))).thenReturn(owner);

        when(consumerCurator.getHostConsumersMap(any(Owner.class), any(Set.class)))
            .thenReturn(new VirtConsumerMap());
        when(consumerCurator.getGuestConsumersMap(any(Owner.class), any(Set.class)))
            .thenReturn(new VirtConsumerMap());

        when(ownerCurator.lookupByKey(eq(owner.getKey()))).thenReturn(owner);
        when(principal.canAccess(eq(owner), eq(SubResource.CONSUMERS), eq(Access.CREATE)))
            .thenReturn(true);
        when(consumerTypeCurator.lookupByLabel(eq(ConsumerTypeEnum.HYPERVISOR.getLabel())))
            .thenReturn(hypervisorType);
        when(idCertService.generateIdentityCert(any(Consumer.class)))
            .thenReturn(new IdentityCertificate());

        HypervisorCheckInResult result = hypervisorResource.hypervisorUpdate(
            hostGuestMap, principal, owner.getKey(), true);
        assertNotNull(result);
        assertNotNull(result.getCreated());

        List<Consumer> created = new ArrayList<Consumer>(result.getCreated());
        assertEquals(1, created.size());
        List<GuestId> gids = created.get(0).getGuestIds();
        assertEquals(1, gids.size());
    }

    @SuppressWarnings({ "rawtypes", "unchecked", "deprecation" })
    @Test
    public void treatNullGuestListsAsEmptyGuestLists() throws Exception {
        Owner owner = new Owner("admin");

        Map<String, List<GuestId>> hostGuestMap = new HashMap<String, List<GuestId>>();
        hostGuestMap.put("HYPERVISOR_A", null);
        when(ownerCurator.lookupByKey(eq(owner.getKey()))).thenReturn(owner);

        when(consumerCurator.getHostConsumersMap(any(Owner.class), any(Set.class)))
            .thenReturn(new VirtConsumerMap());
        when(consumerCurator.getGuestConsumersMap(any(Owner.class), any(Set.class)))
            .thenReturn(new VirtConsumerMap());

        when(ownerCurator.lookupByKey(eq(owner.getKey()))).thenReturn(owner);
        when(principal.canAccess(eq(owner), eq(SubResource.CONSUMERS), eq(Access.CREATE)))
            .thenReturn(true);
        when(consumerTypeCurator.lookupByLabel(eq(ConsumerTypeEnum.HYPERVISOR.getLabel())))
            .thenReturn(hypervisorType);
        when(idCertService.generateIdentityCert(any(Consumer.class)))
            .thenReturn(new IdentityCertificate());

        HypervisorCheckInResult result = hypervisorResource.hypervisorUpdate(
            hostGuestMap, principal, owner.getKey(), true);
        assertNotNull(result);
        assertNotNull(result.getCreated());
        List<Consumer> created = new ArrayList<Consumer>(result.getCreated());
        assertEquals(1, created.size());
        List<GuestId> gids = created.get(0).getGuestIds();
        assertEquals(0, gids.size());
    }

    @Test
    public void ensureFailureWhenAutobindIsDisabledOnOwner() {
        Owner owner = new Owner("test_admin");
        owner.setAutobindDisabled(true);

        Map<String, List<GuestId>> hostGuestMap = new HashMap<String, List<GuestId>>();
        hostGuestMap.put("HYPERVISOR_A", new ArrayList());
        when(ownerCurator.lookupByKey(eq(owner.getKey()))).thenReturn(owner);

        try {
            hypervisorResource.hypervisorUpdate(hostGuestMap, principal, owner.getKey(), true);
            fail("Exception should have been thrown since autobind was disabled for the owner.");
        }
        catch (BadRequestException bre) {
            assertEquals("Could not update host/guest mapping. Autobind is disabled for owner test_admin.",
                bre.getMessage());
        }
    }
}<|MERGE_RESOLUTION|>--- conflicted
+++ resolved
@@ -103,11 +103,7 @@
             this.userService, null, null, this.ownerCurator,
             this.activationKeyCurator, null, this.complianceRules,
             this.deletedConsumerCurator, null, null, new CandlepinCommonTestConfig(),
-<<<<<<< HEAD
-            null, null, null, this.consumerBindUtil, null);
-=======
-            null, null, null, this.consumerBindUtil, productCurator);
->>>>>>> d893ceb7
+            null, null, null, this.consumerBindUtil, productCurator, null);
 
         hypervisorResource = new HypervisorResource(consumerResource,
             consumerCurator, i18n, ownerCurator);
