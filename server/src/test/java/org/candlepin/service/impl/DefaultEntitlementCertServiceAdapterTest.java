--- conflicted
+++ resolved
@@ -1396,12 +1396,6 @@
         inheritedArchProduct.setContent(Collections.singleton(noArchContent));
         products.add(inheritedArchProduct);
 
-<<<<<<< HEAD
-        when(productAdapter.getProductById(eq(owner), eq(inheritedArchProduct.getId())))
-            .thenReturn(inheritedArchProduct);
-
-=======
->>>>>>> 5c2164bd
         setupEntitlements(ARCH_LABEL, "3.2");
 
         Set<X509ExtensionWrapper> extensions =
@@ -1775,12 +1769,6 @@
         consumer.setFact("system.certificate_version", "3.2");
         consumer.setFact("uname.machine", "x86_64");
 
-<<<<<<< HEAD
-        when(productAdapter.getProductById(eq(owner), eq(extremeProduct.getId())))
-            .thenReturn(extremeProduct);
-
-=======
->>>>>>> 5c2164bd
         certServiceAdapter.prepareV3Extensions(entitlement, "prefix", null);
         Set<X509ByteExtensionWrapper> byteExtensions =
             certServiceAdapter.prepareV3ByteExtensions(extremeProduct,
