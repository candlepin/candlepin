/**
 * Copyright (c) 2009 - 2012 Red Hat, Inc.
 *
 * This software is licensed to you under the GNU General Public License,
 * version 2 (GPLv2). There is NO WARRANTY for this software, express or
 * implied, including the implied warranties of MERCHANTABILITY or FITNESS
 * FOR A PARTICULAR PURPOSE. You should have received a copy of GPLv2
 * along with this software; if not, see
 * http://www.gnu.org/licenses/old-licenses/gpl-2.0.txt.
 *
 * Red Hat trademarks are not licensed under GPLv2. No permission is
 * granted to use or replicate Red Hat trademarks that are incorporated
 * in this software or its documentation.
 */
package org.candlepin.service.impl;

import static org.junit.Assert.*;
import static org.mockito.AdditionalAnswers.returnsFirstArg;
import static org.mockito.Matchers.*;
import static org.mockito.Mockito.*;

import org.candlepin.common.config.Configuration;
import org.candlepin.config.ConfigProperties;
import org.candlepin.model.ContentCurator;
import org.candlepin.model.Owner;
import org.candlepin.model.Product;
import org.candlepin.model.ProductCertificate;
import org.candlepin.model.ProductCertificateCurator;
import org.candlepin.model.ProductCurator;
import org.candlepin.pki.PKIUtility;
import org.candlepin.service.UniqueIdGenerator;
import org.candlepin.util.X509ExtensionUtil;

import org.junit.Before;
import org.junit.Test;

import java.security.Key;
import java.security.KeyPair;
import java.security.PrivateKey;
import java.security.PublicKey;
import java.util.ArrayList;
import java.util.Arrays;
import java.util.List;

/**
 * DefaultProductServiceAdapterTest
 */
public class DefaultProductServiceAdapterTest {
    private String someid = "deadbeef";
    private DefaultProductServiceAdapter dpsa;
    private ProductCurator pc;
    private ProductCertificateCurator pcc;
    private UniqueIdGenerator idgen;
    private PKIUtility pki;
    private X509ExtensionUtil extUtil;
    private ContentCurator cc;

    @Before
    public void init() {
        pc = mock(ProductCurator.class);
        idgen = mock(UniqueIdGenerator.class);
        Configuration config = mock(Configuration.class);
        pki = mock(PKIUtility.class);
        extUtil = new X509ExtensionUtil(config);
        cc = mock(ContentCurator.class);
        pcc = spy(new ProductCertificateCurator(pki, extUtil));
        when(config.getBoolean(ConfigProperties.ENV_CONTENT_FILTERING)).thenReturn(false);
        dpsa = new DefaultProductServiceAdapter(pc, pcc, cc, idgen);
    }

    @Test
    public void productsByIds() {
        Owner o = mock(Owner.class);
        List<String> ids = new ArrayList<String>();
        ids.add(someid);
        dpsa.getProductsByIds(o, ids);
        verify(pc).listAllByIds(eq(o), eq(ids));
    }

    @Test
    public void productCertificateExists() {
        Product p = mock(Product.class);
        ProductCertificate cert = mock(ProductCertificate.class);
        doReturn(cert).when(pcc).findForProduct(eq(p));
        ProductCertificate result = dpsa.getProductCertificate(p);
        verify(pcc, never()).create(eq(cert));
        assertEquals(cert, result);
    }

    @Test
    public void productCertificateNew() throws Exception {
        Product p = mock(Product.class);
        when(p.getId()).thenReturn(someid);
        doAnswer(returnsFirstArg()).when(pcc).create(any(ProductCertificate.class));
        doReturn(null).when(pcc).findForProduct(eq(p));
        KeyPair kp = createKeyPair();
        when(pki.generateNewKeyPair()).thenReturn(kp);
        when(pki.getPemEncoded(any(Key.class))).thenReturn("junk".getBytes());
        ProductCertificate result = dpsa.getProductCertificate(p);
        assertNotNull(result);
        assertEquals(p, result.getProduct());
    }

    @Test
<<<<<<< HEAD
    public void removeContent() {
        Owner o = mock(Owner.class);
        Product p = mock(Product.class);
        Content c = mock(Content.class);
        when(pc.lookupById(eq(o), eq(someid))).thenReturn(p);
        when(cc.lookupById(eq(o), eq("cid"))).thenReturn(c);

        dpsa.removeContent(o, someid, "cid");

        verify(pc, atLeastOnce()).removeProductContent(eq(p), eq(Arrays.asList(c)), eq(o));
    }

    @Test
=======
>>>>>>> 5c2164bd
    public void hasSubscriptions() {
        Owner o = mock(Owner.class);
        Product p = mock(Product.class);

        dpsa.productHasSubscriptions(p, o);
        verify(pc).productHasSubscriptions(eq(p), eq(o));
    }

    // can't mock a final class, so create a dummy one
    private KeyPair createKeyPair() {
        PublicKey pk = mock(PublicKey.class);
        PrivateKey ppk = mock(PrivateKey.class);
        return new KeyPair(pk, ppk);
    }
}<|MERGE_RESOLUTION|>--- conflicted
+++ resolved
@@ -39,7 +39,6 @@
 import java.security.PrivateKey;
 import java.security.PublicKey;
 import java.util.ArrayList;
-import java.util.Arrays;
 import java.util.List;
 
 /**
@@ -101,31 +100,6 @@
         assertEquals(p, result.getProduct());
     }
 
-    @Test
-<<<<<<< HEAD
-    public void removeContent() {
-        Owner o = mock(Owner.class);
-        Product p = mock(Product.class);
-        Content c = mock(Content.class);
-        when(pc.lookupById(eq(o), eq(someid))).thenReturn(p);
-        when(cc.lookupById(eq(o), eq("cid"))).thenReturn(c);
-
-        dpsa.removeContent(o, someid, "cid");
-
-        verify(pc, atLeastOnce()).removeProductContent(eq(p), eq(Arrays.asList(c)), eq(o));
-    }
-
-    @Test
-=======
->>>>>>> 5c2164bd
-    public void hasSubscriptions() {
-        Owner o = mock(Owner.class);
-        Product p = mock(Product.class);
-
-        dpsa.productHasSubscriptions(p, o);
-        verify(pc).productHasSubscriptions(eq(p), eq(o));
-    }
-
     // can't mock a final class, so create a dummy one
     private KeyPair createKeyPair() {
         PublicKey pk = mock(PublicKey.class);
