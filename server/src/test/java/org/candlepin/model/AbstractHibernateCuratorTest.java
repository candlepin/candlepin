--- conflicted
+++ resolved
@@ -600,166 +600,6 @@
         Owner owner2 = this.createOwner("owner_key-2", "owner-2");
         Owner owner3 = this.createOwner("owner_key-3", "owner-3");
 
-<<<<<<< HEAD
-        // Verify evicted/detached elements aren't affected
-        owner1.setDisplayName("name change 1");
-        owner2.setDisplayName("name change 2");
-        owner3.setDisplayName("name change 3");
-        this.testOwnerCurator.evict(owner1);
-        this.testOwnerCurator.evict(owner2);
-        this.testOwnerCurator.evict(owner3);
-
-        Collection<Owner> output = this.testOwnerCurator.lockAndLoad(Arrays.asList(owner1, owner3));
-
-        assertEquals(2, output.size());
-        assertFalse(output.contains(owner1));
-        assertFalse(output.contains(owner2));
-        assertFalse(output.contains(owner3));
-        assertEquals("name change 1", owner1.getDisplayName());
-        assertEquals("name change 2", owner2.getDisplayName());
-        assertEquals("name change 3", owner3.getDisplayName());
-
-        for (Owner entity : output) {
-            assertTrue(entity.getDisplayName().matches("owner-\\d"));
-        }
-    }
-
-    @Test
-    public void testLockAndLoadMultiEntityRefreshIgnoresDeleted() {
-        Owner owner1 = this.createOwner("owner_key-1", "owner-1");
-        Owner owner2 = this.createOwner("owner_key-2", "owner-2");
-        Owner owner3 = this.createOwner("owner_key-3", "owner-3");
-
-        // Verify deleted elements aren't affected
-        owner1.setDisplayName("name change 1");
-        owner2.setDisplayName("name change 2");
-        owner3.setDisplayName("name change 3");
-        this.testOwnerCurator.delete(owner3);
-
-        Collection<Owner> output = this.testOwnerCurator.lockAndLoad(Arrays.asList(owner1, owner3));
-
-        assertEquals(1, output.size());
-        assertTrue(output.contains(owner1));
-        assertFalse(output.contains(owner2));
-        assertFalse(output.contains(owner3));
-        assertEquals("owner-1", owner1.getDisplayName());
-        assertEquals("name change 2", owner2.getDisplayName());
-        assertEquals("name change 3", owner3.getDisplayName());
-
-        assertEquals(owner1, output.iterator().next());
-    }
-
-    @Test
-    public void testLockAndLoadMultiEntityRefreshIgnoresCreated() {
-        Owner owner1 = this.createOwner("owner_key-1", "owner-1");
-        Owner owner2 = this.createOwner("owner_key-2", "owner-2");
-        Owner owner3 = new Owner("owner_key-3", "owner-3");
-
-        owner1.setDisplayName("name change 1");
-        owner2.setDisplayName("name change 2");
-        owner3.setDisplayName("name change 3");
-
-        Collection<Owner> output = this.testOwnerCurator.lockAndLoad(Arrays.asList(owner1, owner3));
-
-        assertEquals(1, output.size());
-        assertTrue(output.contains(owner1));
-        assertFalse(output.contains(owner2));
-        assertFalse(output.contains(owner3));
-        assertEquals("owner-1", owner1.getDisplayName());
-        assertEquals("name change 2", owner2.getDisplayName());
-        assertEquals("name change 3", owner3.getDisplayName());
-
-        assertEquals(owner1, output.iterator().next());
-    }
-
-    @Test
-    public void testLockAndLoadMultiEntityByIds() {
-        Owner owner1 = this.createOwner("owner_key-1", "owner-1");
-        Owner owner2 = this.createOwner("owner_key-2", "owner-2");
-        Owner owner3 = this.createOwner("owner_key-3", "owner-3");
-
-        // Verify we're getting the correct number of entities out
-        Collection<String> input = Arrays.asList(owner1.getId(), owner2.getId(), owner3.getId());
-        Collection<Owner> output = this.testOwnerCurator.lockAndLoadByIds(input);
-
-        assertEquals(3, output.size());
-
-        // Note: the instances may be different here, but as long as they're equal (including UUID),
-        // we're okay.
-        for (Owner expected : Arrays.asList(owner1, owner2, owner3)) {
-            boolean found = false;
-
-            for (Owner owner : output) {
-                if (expected.equals(owner)) {
-                    assertFalse(found);
-                    assertEquals(expected.getId(), owner.getId());
-                    found = true;
-
-                    // We don't break here because we're verifying we didn't receive any duplicates.
-                }
-            }
-
-            assertTrue(found, "expected entity was not found in output: " + expected.getId());
-        }
-    }
-
-    @Test
-    public void testLockAndLoadMultiEntityByIdsRefreshRevertsPropertyChange() {
-        Owner owner1 = this.createOwner("owner_key-1", "owner-1");
-        Owner owner2 = this.createOwner("owner_key-2", "owner-2");
-        Owner owner3 = this.createOwner("owner_key-3", "owner-3");
-
-        // Verify that lockAndLoad's refresh reverts our name changes only where applicable
-        owner1.setDisplayName("name change 1");
-        owner2.setDisplayName("name change 2");
-        owner3.setDisplayName("name change 3");
-
-        Collection<String> input = Arrays.asList(owner1.getId(), owner3.getId());
-        Collection<Owner> output = this.testOwnerCurator.lockAndLoadByIds(input);
-
-        assertEquals(2, output.size());
-        assertTrue(output.contains(owner1));
-        assertFalse(output.contains(owner2));
-        assertTrue(output.contains(owner3));
-        assertEquals("owner-1", owner1.getDisplayName());
-        assertEquals("name change 2", owner2.getDisplayName());
-        assertEquals("owner-3", owner3.getDisplayName());
-    }
-
-    @Test
-    public void testLockAndLoadMultiEntityByIdsRefreshRevertsUnflushedMerge() {
-        Owner owner1 = this.createOwner("owner_key-1", "owner-1");
-        Owner owner2 = this.createOwner("owner_key-2", "owner-2");
-        Owner owner3 = this.createOwner("owner_key-3", "owner-3");
-
-        // Verify that even a pending merge will be reverted
-        owner1.setDisplayName("name change 1");
-        owner2.setDisplayName("name change 2");
-        owner3.setDisplayName("name change 3");
-        this.testOwnerCurator.merge(owner1);
-        this.testOwnerCurator.merge(owner2);
-        this.testOwnerCurator.merge(owner3);
-
-        Collection<String> input = Arrays.asList(owner1.getId(), owner3.getId());
-        Collection<Owner> output = this.testOwnerCurator.lockAndLoadByIds(input);
-
-        assertEquals(2, output.size());
-        assertTrue(output.contains(owner1));
-        assertFalse(output.contains(owner2));
-        assertTrue(output.contains(owner3));
-        assertEquals("owner-1", owner1.getDisplayName());
-        assertEquals("name change 2", owner2.getDisplayName());
-        assertEquals("owner-3", owner3.getDisplayName());
-    }
-
-    @Test
-    public void testLockAndLoadMultiEntityByIdsRefreshRetainsFlushedChanged() {
-        Owner owner1 = this.createOwner("o1", "owner-1");
-        Owner owner2 = this.createOwner("o2", "owner-2");
-        Owner owner3 = this.createOwner("o3", "owner-3");
-
-=======
->>>>>>> 1bc04ab6
         // Verify that a flush will make the change persistent
         owner1.setDisplayName("name change 1");
         owner2.setDisplayName("name change 2");
