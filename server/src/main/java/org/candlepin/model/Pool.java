--- conflicted
+++ resolved
@@ -260,13 +260,8 @@
     public Pool(Owner ownerIn, Product product, Set<Product> providedProducts,
         Long quantityIn, Date startDateIn, Date endDateIn, String contractNumber,
         String accountNumber, String orderNumber) {
-<<<<<<< HEAD
+
         this.product = product;
-=======
-
-        this.productId = productId;
-        this.productName = productName;
->>>>>>> fb0e88df
         this.owner = ownerIn;
         this.quantity = quantityIn;
         this.startDate = startDateIn;
@@ -518,7 +513,7 @@
      *  the last value of the removed attribute, or null if the attribute did not exist
      */
     public String removeAttribute(String key) {
-        PoolAttribute attrib = this.findAttribute(this.attributes, key);
+        PoolAttribute attrib = this.findAttribute(key);
         String value = null;
 
         if (attrib != null) {
@@ -1029,8 +1024,6 @@
         this.markedForDelete = markedForDelete;
     }
 
-<<<<<<< HEAD
-=======
     @Override
     protected void onCreate() {
         super.onCreate();
@@ -1042,5 +1035,4 @@
         super.onCreate();
         this.type = this.getType();
     }
->>>>>>> fb0e88df
 }