--- conflicted
+++ resolved
@@ -14,11 +14,6 @@
  */
 package org.candlepin.model;
 
-<<<<<<< HEAD
-import com.google.inject.Inject;
-
-=======
->>>>>>> 89e22480
 import org.hibernate.criterion.DetachedCriteria;
 import org.hibernate.criterion.Order;
 import org.hibernate.criterion.Restrictions;
@@ -46,10 +41,6 @@
             .add(Restrictions.eq("owner", owner))
             .addOrder(Order.desc("created"));
 
-<<<<<<< HEAD
         return this.cpQueryFactory.<ImportRecord>buildQuery(this.currentSession(), criteria);
-=======
-        return this.cpQueryFactory.<ImportRecord>buildCandlepinQuery(this.currentSession(), criteria);
->>>>>>> 89e22480
     }
 }