/**
 * Copyright (c) 2009 - 2012 Red Hat, Inc.
 *
 * This software is licensed to you under the GNU General Public License,
 * version 2 (GPLv2). There is NO WARRANTY for this software, express or
 * implied, including the implied warranties of MERCHANTABILITY or FITNESS
 * FOR A PARTICULAR PURPOSE. You should have received a copy of GPLv2
 * along with this software; if not, see
 * http://www.gnu.org/licenses/old-licenses/gpl-2.0.txt.
 *
 * Red Hat trademarks are not licensed under GPLv2. No permission is
 * granted to use or replicate Red Hat trademarks that are incorporated
 * in this software or its documentation.
 */
package org.candlepin.service;

import org.candlepin.model.Owner;
import org.candlepin.model.Product;
import org.candlepin.model.ProductCertificate;

import java.util.Collection;
import java.util.List;

/**
 * Product data may originate from a separate service outside Candlepin in some
 * configurations. This interface defines the operations Candlepin requires
 * related to Product data. Different implementations can handle whether or not
 * this info comes from Candlepin's DB or from a separate service.
 */
public interface ProductServiceAdapter {

    /**
     * Query a list of products matching the given string IDs. Only the products
     * found will be returned. When no matching products are found, an empty List
     * will be returned.
     *
     * When this method is called by candlepin, candlepin has already verified that
     * the specified owner is known to candlepin and should not be null. If an
     * implementation receives a null owner, a RuntimeException should be thrown.
     * If the owner is unknown to the service, an empty list of products should
     * be returned.
     *
     * If the ids param is null or empty, an empty list of products will be
     * returned.
     *
     * @param owner the owner/org in which to search for products
     * @param ids list of product ids
     * @return list of products matching the given string IDs,
     *         empty list if none were found.
     */
    List<Product> getProductsByIds(Owner owner, Collection<String> ids);

    /**
     * Gets the certificate that defines the given product, creating one
     * if necessary. If the implementation does not support product certificates
     * for some reason, null can be returned instead of creating a new one.
     *
     * @param product the source product of the certificate.
     * @return the stored or created {@link ProductCertificate}
     */
    ProductCertificate getProductCertificate(Product product);

<<<<<<< HEAD
    /**
     * Used to purge product cache
     * @param cachedKeys productIds to remove from cache
     */
    void purgeCache(Collection<String> cachedKeys);

    /**
     * Remove content associated to a product.
     * @param productId Product ID.
     * @param contentId Content ID.
     */
    void removeContent(Owner owner, String productId, String contentId);

    /**
     * Checks if the specified product has any existing subscriptions for the given owner.
     * <p/>
     * Implementations which do not provide owner-specific product instancing may ignore the owner
     * parameter, but may need to take extra steps to ensure the results pertain to the correct
     * product.
     *
     * @param product
     *  The product for which to check for subscriptions
     *
     * @param owner
     *  The owner to which subscriptions should be restricted
     *
     * @return
     *  true if there are any subscriptions for the given product; false otherwise
     */
    boolean productHasSubscriptions(Product product, Owner owner);

    /**
     * Merges the changes provided by the specified product instance into the backing data store for
     * the given owner.
     * <p/>
     * Implementations which do not provide owner-specific product instancing may ignore the owner
     * parameter, but may need to take extra steps to ensure the results pertain to the correct
     * product.
     *
     * @param product
     *  The product instance containing the updates to merge
     *
     * @owner owner
     *  The owner for which the changes are to be applied
     *
     * @return
     *  the updated/merged product instance
     */
    Product mergeProduct(Product product, Owner owner);

    Set<String> getProductsWithContent(Owner owner, Collection<String> contentId);
=======
>>>>>>> 5c2164bd
}<|MERGE_RESOLUTION|>--- conflicted
+++ resolved
@@ -59,59 +59,4 @@
      * @return the stored or created {@link ProductCertificate}
      */
     ProductCertificate getProductCertificate(Product product);
-
-<<<<<<< HEAD
-    /**
-     * Used to purge product cache
-     * @param cachedKeys productIds to remove from cache
-     */
-    void purgeCache(Collection<String> cachedKeys);
-
-    /**
-     * Remove content associated to a product.
-     * @param productId Product ID.
-     * @param contentId Content ID.
-     */
-    void removeContent(Owner owner, String productId, String contentId);
-
-    /**
-     * Checks if the specified product has any existing subscriptions for the given owner.
-     * <p/>
-     * Implementations which do not provide owner-specific product instancing may ignore the owner
-     * parameter, but may need to take extra steps to ensure the results pertain to the correct
-     * product.
-     *
-     * @param product
-     *  The product for which to check for subscriptions
-     *
-     * @param owner
-     *  The owner to which subscriptions should be restricted
-     *
-     * @return
-     *  true if there are any subscriptions for the given product; false otherwise
-     */
-    boolean productHasSubscriptions(Product product, Owner owner);
-
-    /**
-     * Merges the changes provided by the specified product instance into the backing data store for
-     * the given owner.
-     * <p/>
-     * Implementations which do not provide owner-specific product instancing may ignore the owner
-     * parameter, but may need to take extra steps to ensure the results pertain to the correct
-     * product.
-     *
-     * @param product
-     *  The product instance containing the updates to merge
-     *
-     * @owner owner
-     *  The owner for which the changes are to be applied
-     *
-     * @return
-     *  the updated/merged product instance
-     */
-    Product mergeProduct(Product product, Owner owner);
-
-    Set<String> getProductsWithContent(Owner owner, Collection<String> contentId);
-=======
->>>>>>> 5c2164bd
 }