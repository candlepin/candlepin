--- conflicted
+++ resolved
@@ -143,7 +143,6 @@
         // Manifest import/export translators
         /////////////////////////////////////////////
         this.registerTranslator(
-<<<<<<< HEAD
             new org.candlepin.dto.manifest.v1.BrandingTranslator(),
             Branding.class, org.candlepin.dto.manifest.v1.BrandingDTO.class);
         this.registerTranslator(
@@ -153,22 +152,17 @@
             new org.candlepin.dto.manifest.v1.CertificateSerialTranslator(),
             CertificateSerial.class, org.candlepin.dto.manifest.v1.CertificateSerialDTO.class);
         this.registerTranslator(
-=======
->>>>>>> be5c0be4
             new org.candlepin.dto.manifest.v1.ConsumerTranslator(),
             Consumer.class, org.candlepin.dto.manifest.v1.ConsumerDTO.class);
         this.registerTranslator(
             new org.candlepin.dto.manifest.v1.ConsumerTypeTranslator(),
             ConsumerType.class, org.candlepin.dto.manifest.v1.ConsumerTypeDTO.class);
-<<<<<<< HEAD
         this.registerTranslator(
             new org.candlepin.dto.manifest.v1.EntitlementTranslator(),
             Entitlement.class, org.candlepin.dto.manifest.v1.EntitlementDTO.class);
         this.registerTranslator(
             new org.candlepin.dto.manifest.v1.PoolTranslator(),
             Pool.class, org.candlepin.dto.manifest.v1.PoolDTO.class);
-=======
->>>>>>> be5c0be4
 
         // Shims
         /////////////////////////////////////////////
