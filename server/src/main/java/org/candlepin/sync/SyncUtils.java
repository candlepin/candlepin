--- conflicted
+++ resolved
@@ -41,14 +41,15 @@
     private Configuration config;
     private ProductCachedSerializationModule productCachedModule;
 
+    @Inject
+    public SyncUtils(Configuration config, ProductCachedSerializationModule productCachedModule) {
+        this.config = config;
+        this.productCachedModule = productCachedModule;
+    }
+
+
     File makeTempDir(String baseName) throws IOException {
-        File baseDir = new File(config.getString(ConfigProperties.SYNC_WORK_DIR));
-        if (!baseDir.exists() && !baseDir.mkdirs()) {
-            throw new IseException(
-                "Unable to create base dir for sync: " + baseDir);
-        }
-        File tmp = File.createTempFile(baseName, Long.toString(System.nanoTime()),
-            baseDir);
+        File tmp = File.createTempFile(baseName, Long.toString(System.nanoTime()), syncDir());
 
         if (!tmp.delete()) {
             throw new IOException("Could not delete temp file: " + tmp.getAbsolutePath());
@@ -62,11 +63,6 @@
         return (tmp);
     }
 
-    @Inject
-    public SyncUtils(Configuration config, ProductCachedSerializationModule productCachedModule) {
-        this.config = config;
-        this.productCachedModule = productCachedModule;
-    }
 
     public ObjectMapper getObjectMapper() {
         ObjectMapper mapper = new ObjectMapper();
@@ -93,27 +89,17 @@
         return mapper;
     }
 
-<<<<<<< HEAD
-    File makeTempDir(String baseName) throws IOException {
-        File tmp = File.createTempFile(baseName, Long.toString(System.nanoTime()),
-            baseDir);
-
-        if (!tmp.delete()) {
-            throw new IOException("Could not delete temp file: " + tmp.getAbsolutePath());
-        }
-
-        if (!tmp.mkdirs()) {
-            throw new IOException("Could not create temp directory: " +
-                tmp.getAbsolutePath());
-        }
-
-        return (tmp);
+    File tempFileReference(String name) throws IOException {
+        return new File(syncDir(), name);
     }
 
-    File tempFileReference(String name) throws IOException {
-        return new File(baseDir, name);
+    private File syncDir() {
+        File baseDir = new File(config.getString(ConfigProperties.SYNC_WORK_DIR));
+        if (!baseDir.exists() && !baseDir.mkdirs()) {
+            throw new IseException(
+                "Unable to create base dir for sync: " + baseDir);
+        }
+        return baseDir;
     }
 
-=======
->>>>>>> d893ceb7
 }