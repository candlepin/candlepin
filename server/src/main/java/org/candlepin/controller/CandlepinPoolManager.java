/**
 * Copyright (c) 2009 - 2012 Red Hat, Inc.
 *
 * This software is licensed to you under the GNU General Public License,
 * version 2 (GPLv2). There is NO WARRANTY for this software, express or
 * implied, including the implied warranties of MERCHANTABILITY or FITNESS
 * FOR A PARTICULAR PURPOSE. You should have received a copy of GPLv2
 * along with this software; if not, see
 * http://www.gnu.org/licenses/old-licenses/gpl-2.0.txt.
 *
 * Red Hat trademarks are not licensed under GPLv2. No permission is
 * granted to use or replicate Red Hat trademarks that are incorporated
 * in this software or its documentation.
 */
package org.candlepin.controller;

import org.candlepin.audit.Event;
import org.candlepin.audit.Event.Target;
import org.candlepin.audit.Event.Type;
import org.candlepin.audit.EventBuilder;
import org.candlepin.audit.EventFactory;
import org.candlepin.audit.EventSink;
import org.candlepin.common.config.Configuration;
import org.candlepin.common.paging.Page;
import org.candlepin.common.paging.PageRequest;
import org.candlepin.config.ConfigProperties;
import org.candlepin.model.Consumer;
import org.candlepin.model.ConsumerCurator;
import org.candlepin.model.Entitlement;
import org.candlepin.model.EntitlementCertificate;
import org.candlepin.model.EntitlementCertificateCurator;
import org.candlepin.model.EntitlementCurator;
import org.candlepin.model.Environment;
import org.candlepin.model.Owner;
import org.candlepin.model.Pool;
import org.candlepin.model.Pool.PoolType;
import org.candlepin.model.PoolCurator;
import org.candlepin.model.PoolFilterBuilder;
import org.candlepin.model.PoolQuantity;
import org.candlepin.model.Product;
<<<<<<< HEAD
=======
import org.candlepin.model.ProductContent;
>>>>>>> 3b56922c
import org.candlepin.model.ProductCurator;
import org.candlepin.model.Subscription;
import org.candlepin.model.activationkeys.ActivationKey;
import org.candlepin.policy.EntitlementRefusedException;
import org.candlepin.policy.ValidationResult;
import org.candlepin.policy.js.activationkey.ActivationKeyRules;
import org.candlepin.policy.js.autobind.AutobindRules;
import org.candlepin.policy.js.compliance.ComplianceRules;
import org.candlepin.policy.js.compliance.ComplianceStatus;
import org.candlepin.policy.js.entitlement.Enforcer;
import org.candlepin.policy.js.entitlement.Enforcer.CallerType;
import org.candlepin.policy.js.pool.PoolHelper;
import org.candlepin.policy.js.pool.PoolRules;
import org.candlepin.policy.js.pool.PoolUpdate;
import org.candlepin.resource.dto.AutobindData;
import org.candlepin.service.EntitlementCertServiceAdapter;
import org.candlepin.service.SubscriptionServiceAdapter;
import org.candlepin.util.CertificateSizeException;
import org.candlepin.util.Util;
import org.candlepin.version.CertVersionConflictException;

import com.google.common.collect.Sets;
import com.google.inject.Inject;
import com.google.inject.persist.Transactional;

import org.slf4j.Logger;
import org.slf4j.LoggerFactory;

import java.util.ArrayList;
import java.util.Arrays;
import java.util.Collection;
import java.util.Collections;
import java.util.Date;
import java.util.HashMap;
import java.util.HashSet;
import java.util.Iterator;
import java.util.LinkedList;
import java.util.List;
import java.util.Map;
import java.util.Set;

/**
 * PoolManager
 */
public class CandlepinPoolManager implements PoolManager {

    private PoolCurator poolCurator;
    private static Logger log = LoggerFactory.getLogger(CandlepinPoolManager.class);

    private EventSink sink;
    private EventFactory eventFactory;
    private Configuration config;
    private Enforcer enforcer;
    private PoolRules poolRules;
    private EntitlementCurator entitlementCurator;
    private ConsumerCurator consumerCurator;
    private EntitlementCertServiceAdapter entCertAdapter;
    private EntitlementCertificateCurator entitlementCertificateCurator;
    private ComplianceRules complianceRules;
    private ProductCurator productCurator;
    private AutobindRules autobindRules;
    private ActivationKeyRules activationKeyRules;
    private ProductCurator prodCurator;

    /**
     * @param poolCurator
     * @param subAdapter
     * @param sink
     * @param eventFactory
     * @param config
     */
    @Inject
    public CandlepinPoolManager(PoolCurator poolCurator,
        SubscriptionServiceAdapter subAdapter,
        ProductCurator productCurator,
        EntitlementCertServiceAdapter entCertAdapter, EventSink sink,
        EventFactory eventFactory, Configuration config, Enforcer enforcer,
        PoolRules poolRules, EntitlementCurator curator1, ConsumerCurator consumerCurator,
        EntitlementCertificateCurator ecC, ComplianceRules complianceRules,
        AutobindRules autobindRules, ActivationKeyRules activationKeyRules,
        ProductCurator prodCurator) {

        this.poolCurator = poolCurator;
        this.sink = sink;
        this.eventFactory = eventFactory;
        this.config = config;
        this.entitlementCurator = curator1;
        this.consumerCurator = consumerCurator;
        this.enforcer = enforcer;
        this.poolRules = poolRules;
        this.entCertAdapter = entCertAdapter;
        this.entitlementCertificateCurator = ecC;
        this.complianceRules = complianceRules;
        this.productCurator = productCurator;
        this.autobindRules = autobindRules;
        this.activationKeyRules = activationKeyRules;
        this.prodCurator = prodCurator;
    }

    /*
     * We need to update/regen entitlements in the same transaction we update pools
     * so we don't miss anything
     */
    void refreshPoolsWithRegeneration(SubscriptionServiceAdapter subAdapter, Owner owner, boolean lazy) {
        log.info("Refreshing pools for owner: " + owner.getKey());
        List<Subscription> subs = subAdapter.getSubscriptions(owner);
        Set<String> subIds = Util.newSet();
        log.debug("Found " + subIds.size() + " existing subscriptions.");

        Set<Product> changedProducts = refreshProducts(owner, subs);

        List<String> deletedSubs = new LinkedList<String>();
        for (Subscription sub : subs) {
            String subId = sub.getId();
            subIds.add(subId);

            // Remove expired subscriptions
            if (isExpired(sub)) {
                deletedSubs.add(subId);
                log.info("Skipping expired subscription: " + sub);
                continue;
            }

            refreshPoolsForSubscription(subAdapter, sub, lazy, changedProducts);
        }

        // We deleted some, need to take that into account so we
        // remove everything that isn't actually active
        subIds.removeAll(deletedSubs);
        // delete pools whose subscription disappeared:
        for (Pool p : poolCurator.getPoolsFromBadSubs(owner, subIds)) {
            if (p.getType() == PoolType.NORMAL || p.getType() == PoolType.BONUS) {
                deletePool(subAdapter, p);
            }
        }

        // TODO: break this call into smaller pieces.  There may be lots of floating pools
        List<Pool> floatingPools = poolCurator.getOwnersFloatingPools(owner);
        updateFloatingPools(subAdapter, floatingPools, lazy, changedProducts);
    }

    Set<Product> refreshProducts(Owner o, List<Subscription> subs) {

        /*
         * Build a master list of all products on the incoming subscriptions. Note that
         * these product objects are detached, and need to be synced with what's in the
         * database.
         */
        Set<Product> allProducts = Util.newSet();
        for (Subscription sub : subs) {
            allProducts.add(sub.getProduct());
            allProducts.addAll(sub.getProvidedProducts());
        }

        return getChangedProducts(o, allProducts);
    }

    public Set<Product> getChangedProducts(Owner o, Set<Product> allProducts) {
        Set<Product> changedProducts = Util.newSet();

        log.debug("Syncing {} incoming products.", allProducts.size());
        for (Product incoming : allProducts) {
            Product existing = prodCurator.lookupById(o, incoming.getId());
            // TODO: compare and update
            if (existing == null) {
                log.info("Creating new product for org {}: {}", o.getKey(),
                        incoming.getId());
                prodCurator.create(incoming);
            }
            else {
                if (hasProductChanged(existing, incoming)) {
                    log.info("Product changed for org {}: {}", o.getKey(),
                            incoming.getId());
                    prodCurator.createOrUpdate(incoming);
                    changedProducts.add(incoming);
                    // TODO: signal back to caller the set of changed products, we'll
                    // need to know during refreshing of existing pools.
                }
            }
        }
        return changedProducts;
    }

    // TODO: move to comparator?
    protected final boolean hasProductChanged(Product existingProd, Product importedProd) {
        // trying to go in order from least to most work.
        if (!existingProd.getName().equals(importedProd.getName())) {
            return true;
        }

        if (!existingProd.getMultiplier().equals(importedProd.getMultiplier())) {
            return true;
        }

        if (existingProd.getAttributes().size() != importedProd.getAttributes().size()) {
            return true;
        }
        if (Sets.intersection(existingProd.getAttributes(),
            importedProd.getAttributes()).size() != existingProd.getAttributes().size()) {
            return true;
        }

        if (existingProd.getProductContent().size() != importedProd.getProductContent().size()) {
            return true;
        }
        if (Sets.intersection(new HashSet<ProductContent>(existingProd.getProductContent()),
                new HashSet<ProductContent>(importedProd.getProductContent())).size() !=
                existingProd.getProductContent().size()) {
            return true;
        }

        return false;
    }

    @Transactional
    void refreshPoolsForSubscription(SubscriptionServiceAdapter subAdapter,
            Subscription sub, boolean lazy, Set<Product> changedProducts) {

        // These don't all necessarily belong to this owner
        List<Pool> subscriptionPools = poolCurator.getPoolsBySubscriptionId(sub.getId());

        // Cleans up pools on other owners who have migrated subs away
        removeAndDeletePoolsOnOtherOwners(subAdapter, subscriptionPools, sub);

        // BUG 1012386 This will regenerate master/derived for bonus scenarios
        //  if only one of the pair still exists.
        createPoolsForSubscription(sub, subscriptionPools);

        // don't update floating here, we'll do that later
        // so we don't update anything twice
        regenerateCertificatesByEntIds(subAdapter,
                updatePoolsForSubscription(subAdapter, subscriptionPools,
                        sub, false, changedProducts), lazy);
    }

    public void cleanupExpiredPools(SubscriptionServiceAdapter subAdapter) {
        List<Pool> pools = poolCurator.listExpiredPools();
        log.info("Expired pools: " + pools.size());
        for (Pool p : pools) {
            if (p.hasAttribute("derived_pool")) {
                // Derived pools will be cleaned up when their parent entitlement
                // is revoked.
                continue;
            }
            log.info("Cleaning up expired pool: " + p.getId() +
                " (" + p.getEndDate() + ")");

            if (!subAdapter.isReadOnly()) {
                Subscription sub = subAdapter.getSubscription(p.getSubscriptionId());
                // In case it was already deleted:
                if (sub != null) {
                    subAdapter.deleteSubscription(sub);
                }
            }
            deletePool(subAdapter, p);
        }
    }

    private boolean isExpired(Subscription subscription) {
        Date now = new Date();
        return now.after(subscription.getEndDate());
    }

    @Transactional
    private void deleteExcessEntitlements(SubscriptionServiceAdapter subAdapter, Pool existingPool) {
        boolean lifo = !config
            .getBoolean(ConfigProperties.REVOKE_ENTITLEMENT_IN_FIFO_ORDER);

        if (existingPool.isOverflowing()) {
            // if pool quantity has reduced, then start with revocation.
            Iterator<Entitlement> iter = this.poolCurator
                .retrieveFreeEntitlementsOfPool(existingPool, lifo).iterator();

            long consumed = existingPool.getConsumed();
            long existing = existingPool.getQuantity();
            while (consumed > existing && iter.hasNext()) {
                Entitlement e = iter.next();
                revokeEntitlement(subAdapter, e);
                consumed -= e.getQuantity();
            }
        }
    }

    void removeAndDeletePoolsOnOtherOwners(SubscriptionServiceAdapter subAdapter, List<Pool> existingPools, Subscription sub) {
        List<Pool> toRemove = new LinkedList<Pool>();
        for (Pool existing : existingPools) {
            if (!existing.getOwner().equals(sub.getOwner())) {
                toRemove.add(existing);
                log.warn("Removing " + existing + " because it exists in the wrong org");
                if (existing.getType() == PoolType.NORMAL ||
                    existing.getType() == PoolType.BONUS) {
                    deletePool(subAdapter, existing);
                }
            }
        }
        existingPools.removeAll(toRemove);
    }

    /**
     * Update pool for subscription. - This method only checks for change in
     * quantity and dates of a subscription. Currently any quantity changes in
     * pool are not handled.
     *
     * @param existingPools the existing pools
     * @param sub the sub
     * @param updateStackDerived wheter or not to attempt to update stack derived
     * subscriptions
     */
    Set<String> updatePoolsForSubscription(SubscriptionServiceAdapter subAdapter,
            List<Pool> existingPools, Subscription sub, boolean updateStackDerived,
            Set<Product> changedProducts) {

        /*
         * Rules need to determine which pools have changed, but the Java must
         * send out the events. Create an event for each pool that could change,
         * even if we won't use them all.
         */
        if (existingPools == null || existingPools.isEmpty()) {
            return new HashSet<String>(0);
        }
        Map<String, EventBuilder> poolEvents = new HashMap<String, EventBuilder>();
        for (Pool existing : existingPools) {
            EventBuilder eventBuilder = eventFactory
                    .getEventBuilder(Target.POOL, Type.MODIFIED)
                    .setOldEntity(existing);
            poolEvents.put(existing.getId(), eventBuilder);
        }

        // Hand off to rules to determine which pools need updating:
        List<PoolUpdate> updatedPools = poolRules.updatePools(sub, existingPools,
                changedProducts);

        // Update subpools if necessary
        if (updateStackDerived && !updatedPools.isEmpty() &&
                sub.createsSubPools() && sub.isStacked()) {
            // Get all pools for the subscriptions owner derived from the subscriptions
            // stack id, because we cannot look it up by subscriptionId
            List<Pool> subPools = getOwnerSubPoolsForStackId(sub.getOwner(), sub.getStackId());

            for (Pool subPool : subPools) {
                PoolUpdate update = updatePoolFromStack(subPool, changedProducts);

                if (update.changed()) {
                    updatedPools.add(update);
                }
            }
        }

        Set<String> entsToRegen = processPoolUpdates(subAdapter, poolEvents, updatedPools);
        return entsToRegen;
    }

    private Set<String> processPoolUpdates(SubscriptionServiceAdapter subAdapter,
        Map<String, EventBuilder> poolEvents, List<PoolUpdate> updatedPools) {
        Set<String> entitlementsToRegen = Util.newSet();
        for (PoolUpdate updatedPool : updatedPools) {

            Pool existingPool = updatedPool.getPool();
            log.info("Pool changed: " + updatedPool.toString());

            // Delete pools the rules signal needed to be cleaned up:
            if (existingPool.isMarkedForDelete()) {
                log.warn("Deleting pool as requested by rules: " +
                    existingPool.getId());
                deletePool(subAdapter, existingPool);
                continue;
            }

            // save changes for the pool
            this.poolCurator.merge(existingPool);

            // Explicitly call flush to avoid issues with how we sync up the attributes.
            // This prevents "instance does not yet exist as a row in the database" errors
            // when we later try to lock the pool if we need to revoke entitlements:
            this.poolCurator.flush();

            // quantity has changed. delete any excess entitlements from pool
            if (updatedPool.getQuantityChanged()) {
                this.deleteExcessEntitlements(subAdapter, existingPool);
            }

            // dates changed. regenerate all entitlement certificates
            if (updatedPool.getDatesChanged() ||
                updatedPool.getProductsChanged() ||
                updatedPool.getBrandingChanged()) {
                List<String> entitlements = poolCurator
                    .retrieveFreeEntitlementIdsOfPool(existingPool, true);
                entitlementsToRegen.addAll(entitlements);
            }
            Event event = poolEvents.get(existingPool.getId())
                    .setNewEntity(existingPool)
                    .buildEvent();
            sink.queueEvent(event);
        }

        return entitlementsToRegen;
    }

    /**
     * Update pools which have no subscription attached, if applicable.
     *
     * @param floatingPools
     * @return
     */
    @Transactional
    void updateFloatingPools(SubscriptionServiceAdapter subAdapter,
            List<Pool> floatingPools, boolean lazy, Set<Product> changedProducts) {
        /*
         * Rules need to determine which pools have changed, but the Java must
         * send out the events. Create an event for each pool that could change,
         * even if we won't use them all.
         */
        Map<String, EventBuilder> poolEvents = new HashMap<String, EventBuilder>();
        for (Pool existing : floatingPools) {
            EventBuilder eventBuilder = eventFactory.getEventBuilder(Target.POOL, Type.MODIFIED)
                    .setOldEntity(existing);
            poolEvents.put(existing.getId(), eventBuilder);
        }

        // Hand off to rules to determine which pools need updating:
        List<PoolUpdate> updatedPools = poolRules.updatePools(floatingPools,
                changedProducts);
        regenerateCertificatesByEntIds(subAdapter, processPoolUpdates(subAdapter, poolEvents, updatedPools), lazy);
    }

    /**
     * @param sub
     * @return the newly created Pools
     */
    @Override
    public List<Pool> createPoolsForSubscription(Subscription sub) {
        return createPoolsForSubscription(sub, new LinkedList<Pool>());
    }

    public List<Pool> createPoolsForSubscription(Subscription sub, List<Pool> existingPools) {

        List<Pool> pools = poolRules.createPools(sub, existingPools);
        for (Pool pool : pools) {
            createPool(pool);
        }

        return pools;
    }

    @Override
    public Pool createPool(Pool p) {
        Pool created = poolCurator.create(p);
        if (log.isDebugEnabled()) {
            log.debug("   new pool: " + p);
        }
        if (created != null) {
            sink.emitPoolCreated(created);
        }

        return created;
    }

    @Override
    public Pool find(String poolId) {
        return this.poolCurator.find(poolId);
    }

    @Override
    public List<Pool> lookupBySubscriptionId(String id) {
        return this.poolCurator.lookupBySubscriptionId(id);
    }

    public List<Pool> lookupOversubscribedBySubscriptionId(String subId, Entitlement ent) {
        return this.poolCurator.lookupOversubscribedBySubscriptionId(subId, ent);
    }

    /**
     * Request an entitlement by product. If the entitlement cannot be granted,
     * null will be returned. TODO: Throw exception if entitlement not granted.
     * Report why.
     *
     * @param data Autobind data containing consumer, date, etc..
     * @return Entitlement
     * @throws EntitlementRefusedException if entitlement is refused
     */
    //
    // NOTE: after calling this method both entitlement pool and consumer
    // parameters
    // will most certainly be stale. beware!
    //
    @Override
    @Transactional
    public List<Entitlement> entitleByProducts(SubscriptionServiceAdapter subAdapter, AutobindData data)
        throws EntitlementRefusedException {
        Consumer consumer = data.getConsumer();
        String[] productIds = data.getProductIds();
        Collection<String> fromPools = data.getPossiblePools();
        Date entitleDate = data.getOnDate();
        Owner owner = consumer.getOwner();

        List<Entitlement> entitlements = new LinkedList<Entitlement>();

        List<PoolQuantity> bestPools = getBestPools(consumer, productIds,
            entitleDate, owner, null, fromPools);

        if (bestPools == null) {
            throw new RuntimeException("No entitlements for products: " +
                Arrays.toString(productIds));
        }

        // now make the entitlements
        for (PoolQuantity entry : bestPools) {
            entitlements.add(addOrUpdateEntitlement(subAdapter, consumer, entry.getPool(),
                null, entry.getQuantity(), false, CallerType.BIND));
        }

        return entitlements;
    }

    /**
     * Request an entitlement by product for a host system in
     * a host-guest relationship.  Allows getBestPoolsForHost
     * to choose products to bind.
     *
     * @param guest consumer requesting to have host entitled
     * @param host host consumer to entitle
     * @param entitleDate specific date to entitle by.
     * @return Entitlement
     * @throws EntitlementRefusedException if entitlement is refused
     */
    //
    // NOTE: after calling this method both entitlement pool and consumer
    // parameters
    // will most certainly be stale. beware!
    //
    @Override
    @Transactional
    public List<Entitlement> entitleByProductsForHost(SubscriptionServiceAdapter subAdapter, Consumer guest, Consumer host,
            Date entitleDate, Collection<String> possiblePools)
        throws EntitlementRefusedException {
        List<Entitlement> entitlements = new LinkedList<Entitlement>();
        if (!host.getOwner().equals(guest.getOwner())) {
            log.debug("Host " + host.getUuid() + " and guest " +
                guest.getUuid() + " have different owners.");
            return entitlements;
        }
        Owner owner = host.getOwner();

        // Use the current date if one wasn't provided:
        if (entitleDate == null) {
            entitleDate = new Date();
        }

        List<PoolQuantity> bestPools = getBestPoolsForHost(guest, host,
            entitleDate, owner, null, possiblePools);

        if (bestPools == null) {
            throw new RuntimeException("No entitlements for host: " + host.getUuid());
        }

        // now make the entitlements
        for (PoolQuantity entry : bestPools) {
            entitlements.add(addOrUpdateEntitlement(subAdapter, host, entry.getPool(),
                null, entry.getQuantity(), false, CallerType.BIND));
        }

        return entitlements;
    }

    /**
     * Here we pick uncovered products from the guest where no virt-only
     * subscriptions exist, and have the host bind non-zero virt_limit
     * subscriptions in order to generate pools for the guest to bind later.
     *
     * @param guest whose products we want to provide
     * @param host to bind entitlements to
     * @param entitleDate
     * @param owner
     * @param serviceLevelOverride
     * @return PoolQuantity list to attempt to attach
     * @throws EntitlementRefusedException if unable to bind
     */
    @Override
    public List<PoolQuantity> getBestPoolsForHost(Consumer guest,
        Consumer host, Date entitleDate, Owner owner,
        String serviceLevelOverride, Collection<String> fromPools)
        throws EntitlementRefusedException {

        ValidationResult failedResult = null;

        Date activePoolDate = entitleDate;
        if (entitleDate == null) {
            activePoolDate = new Date();
        }
        PoolFilterBuilder poolFilter = new PoolFilterBuilder();
        poolFilter.addIdFilters(fromPools);
        List<Pool> allOwnerPools = this.listAvailableEntitlementPools(
            host, null, owner, (String) null, activePoolDate, true, false,
            poolFilter, null).getPageData();
        List<Pool> allOwnerPoolsForGuest = this.listAvailableEntitlementPools(
            guest, null, owner, (String) null, activePoolDate,
            true, false, poolFilter,
            null).getPageData();
        for (Entitlement ent : host.getEntitlements()) {
            //filter out pools that are attached, there is no need to
            //complete partial stacks, as they are already granting
            //virtual pools
            allOwnerPools.remove(ent.getPool());
        }
        List<Pool> filteredPools = new LinkedList<Pool>();

        ComplianceStatus guestCompliance = complianceRules.getStatus(guest, entitleDate, false);
        Set<String> tmpSet = new HashSet<String>();
        //we only want to heal red products, not yellow
        tmpSet.addAll(guestCompliance.getNonCompliantProducts());

        /*Do not attempt to create subscriptions for products that
          already have virt_only pools available to the guest */
        Set<String> productsToRemove = new HashSet<String>();
        for (Pool pool : allOwnerPoolsForGuest) {
            if (pool.getProduct().hasAttribute("virt_only") || pool.hasAttribute("virt_only")) {
                for (String prodId : tmpSet) {
                    if (pool.provides(prodId)) {
                        productsToRemove.add(prodId);
                    }
                }
            }
        }
        tmpSet.removeAll(productsToRemove);
        String[] productIds = tmpSet.toArray(new String [] {});

        if (log.isDebugEnabled()) {
            log.debug("Attempting for products on date: " + entitleDate);
            for (String productId : productIds) {
                log.debug("  " + productId);
            }
        }

        for (Pool pool : allOwnerPools) {
            boolean providesProduct = false;
            // Would parse the int here, but it can be 'unlimited'
            // and we only need to check that it's non-zero
            if (pool.getProduct().hasAttribute("virt_limit") &&
                    !pool.getProduct().getAttribute("virt_limit").getValue().equals("0")) {
                for (String productId : productIds) {
                    // If this is a derived pool, we need to see if the derived product
                    // provides anything for the guest, otherwise we use the parent.
                    if (pool.providesDerived(productId)) {
                        providesProduct = true;
                        break;
                    }
                }
            }
            if (providesProduct) {
                ValidationResult result = enforcer.preEntitlement(host,
                    pool, 1, CallerType.BEST_POOLS);

                if (result.hasErrors() || result.hasWarnings()) {
                    // Just keep the last one around, if we need it
                    failedResult = result;
                    if (log.isDebugEnabled()) {
                        log.debug("Pool filtered from candidates due to rules " +
                            "failure: " +
                            pool.getId());
                    }
                }
                else {
                    filteredPools.add(pool);
                }
            }
        }

        // Only throw refused exception if we actually hit the rules:
        if (filteredPools.size() == 0 && failedResult != null) {
            throw new EntitlementRefusedException(failedResult);
        }
        ComplianceStatus hostCompliance = complianceRules.getStatus(host, entitleDate, false);

        List<PoolQuantity> enforced = autobindRules.selectBestPools(host,
            productIds, filteredPools, hostCompliance, serviceLevelOverride,
            poolCurator.retrieveServiceLevelsForOwner(owner, true), true);
        return enforced;
    }

    @Override
    public List<PoolQuantity> getBestPools(Consumer consumer,
        String[] productIds, Date entitleDate, Owner owner,
        String serviceLevelOverride, Collection<String> fromPools)
        throws EntitlementRefusedException {

        boolean hasFromPools = fromPools != null && !fromPools.isEmpty();
        ValidationResult failedResult = null;

        Date activePoolDate = entitleDate;
        if (entitleDate == null) {
            activePoolDate = new Date();
        }

        PoolFilterBuilder poolFilter = new PoolFilterBuilder();
        poolFilter.addIdFilters(fromPools);
        List<Pool> allOwnerPools = this.listAvailableEntitlementPools(
            consumer, null, owner, (String) null, activePoolDate, true, false,
            poolFilter, null).getPageData();
        List<Pool> filteredPools = new LinkedList<Pool>();

        // We have to check compliance status here so we can replace an empty
        // array of product IDs with the array the consumer actually needs. (i.e. during
        // a healing request)
        ComplianceStatus compliance = complianceRules.getStatus(consumer, entitleDate, false);
        if (productIds == null || productIds.length == 0) {
            log.debug("No products specified for bind, checking compliance to see what " +
                "is needed.");
            Set<String> tmpSet = new HashSet<String>();
            tmpSet.addAll(compliance.getNonCompliantProducts());
            tmpSet.addAll(compliance.getPartiallyCompliantProducts().keySet());
            productIds = tmpSet.toArray(new String [] {});
        }

        if (log.isDebugEnabled()) {
            log.debug("Attempting for products on date: " + entitleDate);
            for (String productId : productIds) {
                log.debug("  " + productId);
            }
        }

        for (Pool pool : allOwnerPools) {
            boolean providesProduct = false;
            // If We want to complete partial stacks if possible,
            // even if they do not provide any products
            if (pool.getProduct().hasAttribute("stacking_id") &&
                    compliance.getPartialStacks().containsKey(
                        pool.getProduct().getAttribute("stacking_id").getValue())) {
                providesProduct = true;
            }
            else {
                for (String productId : productIds) {
                    if (pool.provides(productId)) {
                        providesProduct = true;
                        break;
                    }
                }
            }
            if (providesProduct) {
                ValidationResult result = enforcer.preEntitlement(consumer,
                    pool, 1, CallerType.BEST_POOLS);

                if (result.hasErrors() || result.hasWarnings()) {
                    // Just keep the last one around, if we need it
                    failedResult = result;
                    if (log.isDebugEnabled()) {
                        log.debug("Pool filtered from candidates due to rules " +
                            "failure: " +
                            pool.getId());
                    }
                }
                else {
                    filteredPools.add(pool);
                }
            }
        }

        // Only throw refused exception if we actually hit the rules:
        if (filteredPools.size() == 0 && failedResult != null) {
            throw new EntitlementRefusedException(failedResult);
        }

        List<PoolQuantity> enforced = autobindRules.selectBestPools(consumer,
            productIds, filteredPools, compliance, serviceLevelOverride,
            poolCurator.retrieveServiceLevelsForOwner(owner, true), false);
        // Sort the resulting pools to avoid deadlocks
        Collections.sort(enforced);
        return enforced;
    }

    /**
     * Request an entitlement by pool.. If the entitlement cannot be granted,
     * null will be returned. TODO: Throw exception if entitlement not granted.
     * Report why.
     *
     * @param consumer consumer requesting to be entitled
     * @param pool entitlement pool to consume from
     * @return Entitlement
     * @throws EntitlementRefusedException if entitlement is refused
     */
    @Override
    @Transactional
    public Entitlement entitleByPool(SubscriptionServiceAdapter subAdapter, Consumer consumer, Pool pool,
        Integer quantity) throws EntitlementRefusedException {
        return addOrUpdateEntitlement(subAdapter, consumer, pool, null, quantity,
            false, CallerType.BIND);
    }

    @Override
    @Transactional
    public Entitlement ueberCertEntitlement(SubscriptionServiceAdapter subAdapter, Consumer consumer, Pool pool,
        Integer quantity) throws EntitlementRefusedException {
        return addOrUpdateEntitlement(subAdapter, consumer, pool, null, 1, true, CallerType.UNKNOWN);
    }

    @Override
    @Transactional
    public Entitlement adjustEntitlementQuantity(SubscriptionServiceAdapter subAdapter, Consumer consumer,
        Entitlement entitlement, Integer quantity)
        throws EntitlementRefusedException {
        int change = quantity - entitlement.getQuantity();
        if (change == 0) {
            return entitlement;
        }
        return addOrUpdateEntitlement(subAdapter, consumer, entitlement.getPool(), entitlement,
            change, true, CallerType.UNKNOWN);
    }

    private Entitlement addOrUpdateEntitlement(SubscriptionServiceAdapter subAdapter, Consumer consumer, Pool pool,
        Entitlement entitlement, Integer quantity, boolean generateUeberCert,
        CallerType caller)
        throws EntitlementRefusedException {
        // Because there are several paths to this one place where entitlements
        // are granted, we cannot be positive the caller obtained a lock on the
        // pool
        // when it was read. As such we're going to reload it with a lock
        // before starting this process.
        log.info("Locking pool: " + pool.getId());
        pool = poolCurator.lockAndLoad(pool);

        if (quantity > 0) {
            log.info("Running pre-entitlement rules.");
            // XXX preEntitlement is run twice for new entitlement creation
            ValidationResult result = enforcer.preEntitlement(
                consumer, pool, quantity, caller);

            if (!result.isSuccessful()) {
                log.warn("Entitlement not granted: " +
                    result.getErrors().toString());
                throw new EntitlementRefusedException(result);
            }
        }
        EntitlementHandler handler = null;
        if (entitlement == null) {
            handler = new NewHandler();
        }
        else {
            handler = new UpdateHandler();
        }

        log.info("Processing entitlement.");
        entitlement = handler.handleEntitlement(consumer, pool, entitlement, quantity);
        // Persist the entitlement after it has been created.  It requires an ID in order to
        // create an entitlement-derived subpool
        log.info("Persisting entitlement.");
        handler.handleEntitlementPersist(entitlement);

        // The quantity is calculated at fetch time. We update it here
        // To reflect what we just added to the db.
        pool.setConsumed(pool.getConsumed() + quantity);
        if (consumer.getType().isManifest()) {
            pool.setExported(pool.getExported() + quantity);
        }
        PoolHelper poolHelper = new PoolHelper(this, entitlement);
        handler.handlePostEntitlement(consumer, poolHelper, entitlement);

        // Check consumer's new compliance status and save:
        complianceRules.getStatus(consumer, null, false, false);
        consumerCurator.update(consumer);

        handler.handleSelfCertificate(subAdapter, consumer, pool, entitlement, generateUeberCert);
        for (Entitlement regenEnt : entitlementCurator.listModifying(entitlement)) {
            // Lazily regenerate modified certificates:
            this.regenerateCertificatesOf(subAdapter, regenEnt, generateUeberCert, true);
        }

        // we might have changed the bonus pool quantities, lets find out.
        handler.handleBonusPools(subAdapter, pool, entitlement);
        log.info("Granted entitlement: " + entitlement.getId() + " from pool: " +
            pool.getId());
        return entitlement;
    }

    /**
     * This method will pull the bonus pools from a physical and make sure that
     *  the bonus pools are not over-consumed.
     *
     * @param consumer
     * @param pool
     */
    private void checkBonusPoolQuantities(SubscriptionServiceAdapter subAdapter, Pool pool, Entitlement e) {
        for (Pool derivedPool :
                lookupOversubscribedBySubscriptionId(pool.getSubscriptionId(), e)) {
            if (!derivedPool.getId().equals(pool.getId()) &&
                derivedPool.getQuantity() != -1) {
                deleteExcessEntitlements(subAdapter, derivedPool);
            }
        }
    }

    /**
     * @param consumer
     * @param pool
     * @param e
     * @param mergedPool
     * @return
     */
<<<<<<< HEAD
    private EntitlementCertificate generateEntitlementCertificate(Pool pool, Entitlement e,
        boolean generateUeberCert) {

=======
    private EntitlementCertificate generateEntitlementCertificate(
        SubscriptionServiceAdapter subAdapter, Pool pool, Entitlement e, boolean generateUeberCert) {
>>>>>>> 3b56922c
        Subscription sub = null;
        if (pool.getSubscriptionId() != null) {
            log.info("Getting subscription: " + pool.getSubscriptionId());
            sub = subAdapter.getSubscription(pool.getSubscriptionId());
            log.info("Got subscription");
        }

        Product product = null;
        /*
         * If we have a subscription for this pool, the products we need are already
         * loaded as this saves us some product adapter lookups.
         *
         * If not we'll have to look them up based on the pool's data.
         */
        if (sub != null) {
            // Need to make sure that we check for a defined sub product
            // if it is a derived pool.
            boolean derived = pool.getType() != PoolType.NORMAL;
            product = derived && sub.getDerivedProduct() != null ? sub.getDerivedProduct() :
                sub.getProduct();
        }
        else {
            // Some pools may not have a subscription, i.e. derived from stack pools.
            product = productCurator.lookupById(e.getOwner(), e.getProductId());
        }

        try {
            return generateUeberCert ?
                entCertAdapter.generateUeberCert(e, sub, product) :
                entCertAdapter.generateEntitlementCert(e, sub, product);
        }
        catch (CertVersionConflictException cvce) {
            throw cvce;
        }
        catch (CertificateSizeException cse) {
            throw cse;
        }
        catch (Exception ex) {
            throw new RuntimeException(ex);
        }
    }

    @Override
    public void regenerateEntitlementCertificates(SubscriptionServiceAdapter subAdapter, Consumer consumer, boolean lazy) {
        log.info("Regenerating #" + consumer.getEntitlements().size() +
            " entitlement certificates for consumer: " + consumer);
        // TODO - Assumes only 1 entitlement certificate exists per entitlement
        this.regenerateCertificatesOf(subAdapter, consumer.getEntitlements(), lazy);
    }

    @Transactional
    void regenerateCertificatesOf(SubscriptionServiceAdapter subAdapter, Iterable<Entitlement> iterable, boolean lazy) {
        for (Entitlement e : iterable) {
            regenerateCertificatesOf(subAdapter, e, false, lazy);
        }
    }

    @Transactional
    void regenerateCertificatesByEntIds(SubscriptionServiceAdapter subAdapter, Iterable<String> iterable, boolean lazy) {
        for (String entId : iterable) {
            Entitlement e = entitlementCurator.find(entId);
            if (e != null) {
                regenerateCertificatesOf(subAdapter, e, false, lazy);
            }
            else {
                // If it has been deleted, that's fine, one less to regenerate
                log.info("Couldn't load Entitlement '" + entId + "' to regenerate, assuming deleted");
            }
        }
    }

    /**
     * Used to regenerate certificates affected by a mass content promotion/demotion.
     *
     * WARNING: can be quite expensive, currently we must look up all entitlements in the
     * environment, all provided products for each entitlement, and check if any product
     * provides any of the modified content set IDs.
     *
     * @param e Environment where the content was promoted/demoted.
     * @param affectedContent List of content set IDs promoted/demoted.
     */
    @Override
    @Transactional
<<<<<<< HEAD
    public void regenerateCertificatesOf(Environment e, Set<String> affectedContent, boolean lazy) {
=======
    public void regenerateCertificatesOf(SubscriptionServiceAdapter subAdapter, Environment e, Set<String> affectedContent,
        boolean lazy) {
>>>>>>> 3b56922c
        log.info("Regenerating relevant certificates in environment: " + e.getId());

        List<Entitlement> allEnvEnts = entitlementCurator.listByEnvironment(e);
        Set<Entitlement> entsToRegen = new HashSet<Entitlement>();
        for (Entitlement ent : allEnvEnts) {
            Product prod = productCurator.lookupById(ent.getOwner(), ent.getProductId());
            for (String contentId : affectedContent) {
                if (prod.hasContent(contentId)) {
                    entsToRegen.add(ent);
                }
            }

            // Now the provided products:
            for (Product provided : ent.getPool().getProvidedProducts()) {
                for (String contentId : affectedContent) {
                    if (provided.hasContent(contentId)) {
                        entsToRegen.add(ent);
                    }
                }
            }
        }
        log.info("Found " + entsToRegen.size() + " certificates to regenerate.");

        regenerateCertificatesOf(subAdapter, entsToRegen, lazy);
    }

    /**
     * @param e
     */
    @Override
    @Transactional
    public void regenerateCertificatesOf(SubscriptionServiceAdapter subAdapter, Entitlement e, boolean ueberCertificate,
        boolean lazy) {

        if (lazy) {
            log.info("Marking certificates dirty for entitlement: " + e);
            e.setDirty(true);
            return;
        }

        if (log.isDebugEnabled()) {
            log.debug("Revoking entitlementCertificates of : " + e);
        }

        Entitlement tempE = new Entitlement();
        tempE.getCertificates().addAll(e.getCertificates());
        e.getCertificates().clear();
        // below call creates new certificates and saves it to the backend.
        try {
            EntitlementCertificate generated = this.generateEntitlementCertificate(
                subAdapter, e.getPool(), e, ueberCertificate);
            e.setDirty(false);
            entitlementCurator.merge(e);
            for (EntitlementCertificate ec : tempE.getCertificates()) {
                if (log.isDebugEnabled()) {
                    log.debug("Deleting entitlementCertificate: #" + ec.getId());
                }
                this.entitlementCertificateCurator.delete(ec);
            }

            // send entitlement changed event.
            this.sink.queueEvent(this.eventFactory.entitlementChanged(e));
            if (log.isDebugEnabled()) {
                log.debug("Generated entitlementCertificate: #" + generated.getId());
            }
        }
        catch (CertificateSizeException cse) {
            e.getCertificates().addAll(tempE.getCertificates());
            log.warn("The certificate cannot be regenerated at this time: " +
                cse.getMessage());
        }
    }

    @Override
    @Transactional
<<<<<<< HEAD
    public void regenerateCertificatesOf(Owner owner, String productId, boolean lazy) {
        // TODO: Should probably enforce the presence of owner.

        List<Pool> poolsForProduct = this.listAvailableEntitlementPools(null, null, owner,
=======
    public void regenerateCertificatesOf(SubscriptionServiceAdapter subAdapter, String productId, boolean lazy) {
        List<Pool> poolsForProduct = this.listAvailableEntitlementPools(null, null, null,
>>>>>>> 3b56922c
            productId, new Date(), false, false, new PoolFilterBuilder(), null)
            .getPageData();

        for (Pool pool : poolsForProduct) {
            regenerateCertificatesOf(subAdapter, pool.getEntitlements(), lazy);
        }
    }

    /**
     * Remove the given entitlement and clean up.
     *
     * @param entitlement entitlement to remove
     * @param regenModified should we look for modified entitlements that are affected
     * and regenerated. False if we're mass deleting all the entitlements for a consumer
     * anyhow, true otherwise. Prevents a deadlock issue on mysql (at least).
     */
    @Transactional
    void removeEntitlement(SubscriptionServiceAdapter subAdapter, Entitlement entitlement,
        boolean regenModified) {

        Consumer consumer = entitlement.getConsumer();
        Pool pool = entitlement.getPool();

        // Similarly to when we add an entitlement, lock the pool when we remove one, too.
        // This won't do anything for over/under consumption, but it will prevent
        // concurrency issues if someone else is operating on the pool.
        pool = poolCurator.lockAndLoad(pool);

        consumer.removeEntitlement(entitlement);

        // Look for pools referencing this entitlement as their source
        // entitlement and clean them up as well

        // we need to create a list of pools and entitlements to delete,
        // otherwise we are tampering with the loop iterator from inside
        // the loop (#811581)
        Set<Pool> deletablePools = new HashSet<Pool>();

        for (Pool p : poolCurator.listBySourceEntitlement(entitlement)) {
            for (Entitlement e : p.getEntitlements()) {
                this.revokeEntitlement(subAdapter, e);
            }
            deletablePools.add(p);
        }
        for (Pool dp : deletablePools) {
            deletePool(subAdapter, dp);
        }

        pool.getEntitlements().remove(entitlement);
        poolCurator.merge(pool);
        entitlementCurator.delete(entitlement);
        Event event = eventFactory.entitlementDeleted(entitlement);

        // The quantity is calculated at fetch time. We update it here
        // To reflect what we just removed from the db.
        pool.setConsumed(pool.getConsumed() - entitlement.getQuantity());
        if (consumer.getType().isManifest()) {
            pool.setExported(pool.getExported() - entitlement.getQuantity());
        }

        // Check for a single stacked sub pool as well. We'll need to either
        // update or delete the sub pool now that all other pools have been deleted.
        if (!"true".equals(pool.getAttributeValue("pool_derived")) &&
            pool.getProduct().hasAttribute("stacking_id")) {
            String stackId = pool.getProduct().getAttributeValue("stacking_id");
            Pool stackedSubPool = poolCurator.getSubPoolForStackId(consumer, stackId);
            if (stackedSubPool != null) {
                List<Entitlement> stackedEnts =
                    this.entitlementCurator.findByStackId(consumer, stackId);

                // If there are no stacked entitlements, we need to delete the
                // stacked sub pool, else we update it based on the entitlements
                // currently in the stack.
                if (stackedEnts.isEmpty()) {
                    deletePool(subAdapter, stackedSubPool);
                }
                else {
                    updatePoolFromStackedEntitlements(stackedSubPool, stackedEnts);
                    poolCurator.merge(stackedSubPool);
                }
            }
        }

        // post unbind actions
        PoolHelper poolHelper = new PoolHelper(this, entitlement);
        enforcer.postUnbind(consumer, poolHelper, entitlement);

        if (regenModified) {
            // Find all of the entitlements that modified the original entitlement,
            // and regenerate those to remove the content sets.
            // Lazy regeneration is ok here.
            this.regenerateCertificatesOf(subAdapter, entitlementCurator
                .listModifying(entitlement), true);
        }

        log.info("Revoked entitlement: " + entitlement.getId());

        // If we don't care about updating other entitlements based on this one, we probably
        // don't care about updating compliance either.
        if (regenModified) {
            // Check consumer's new compliance status and save:
            complianceRules.getStatus(consumer);
        }

        sink.queueEvent(event);
    }

    @Override
    @Transactional
    public void revokeEntitlement(SubscriptionServiceAdapter subAdapter, Entitlement entitlement) {
        removeEntitlement(subAdapter, entitlement, true);
    }

    @Override
    @Transactional
    public int revokeAllEntitlements(SubscriptionServiceAdapter subAdapter, Consumer consumer) {
        int count = 0;
        for (Entitlement e : entitlementCurator.listByConsumer(consumer)) {
            removeEntitlement(subAdapter, e, false);
            count++;
        }
        // Rerun compliance after removing all entitlements
        complianceRules.getStatus(consumer);
        return count;
    }

    @Override
    @Transactional
    public int removeAllEntitlements(SubscriptionServiceAdapter subAdapter, Consumer consumer) {
        int count = 0;
        for (Entitlement e : entitlementCurator.listByConsumer(consumer)) {
            removeEntitlement(subAdapter, e, false);
            count++;
        }
        return count;
    }

    /**
     * Cleanup entitlements and safely delete the given pool.
     *
     * @param pool
     */
    @Override
    @Transactional
    public void deletePool(SubscriptionServiceAdapter subAdapter, Pool pool) {
        Event event = eventFactory.poolDeleted(pool);

        // Must do a full revoke for all entitlements:
        for (Entitlement e : poolCurator.entitlementsIn(pool)) {
            revokeEntitlement(subAdapter, e);
        }

        poolCurator.delete(pool);
        sink.queueEvent(event);
    }

    /**
     * Adjust the count of a pool. The caller does not have knowledge
     *   of the current quantity. It only determines how much to adjust.
     *
     * @param pool The pool.
     * @param adjust the long amount to adjust (+/-)
     * @return pool
     */
    @Override
    public Pool updatePoolQuantity(Pool pool, long adjust) {
        pool = poolCurator.lockAndLoad(pool);
        long newCount = pool.getQuantity() + adjust;
        if (newCount < 0) {
            newCount = 0;
        }
        pool.setQuantity(newCount);
        return poolCurator.merge(pool);
    }

    /**
     * Set the count of a pool. The caller sets the absolute quantity.
     *   Current use is setting unlimited bonus pool to -1 or 0.
     *
     * @param pool The pool.
     * @param set the long amount to set
     * @return pool
     */
    @Override
    public Pool setPoolQuantity(Pool pool, long set) {
        pool = poolCurator.lockAndLoad(pool);
        pool.setQuantity(set);
        return poolCurator.merge(pool);
    }

    @Override
    public void regenerateDirtyEntitlements(SubscriptionServiceAdapter subAdapter, List<Entitlement> entitlements) {
        List<Entitlement> dirtyEntitlements = new ArrayList<Entitlement>();
        for (Entitlement e : entitlements) {
            if (e.getDirty()) {
                log.info("Found dirty entitlement to regenerate: " + e);
                dirtyEntitlements.add(e);
            }
        }

        regenerateCertificatesOf(subAdapter, dirtyEntitlements, false);
    }

    @Override
    public Refresher getRefresher(SubscriptionServiceAdapter subAdapter) {
        return new Refresher(this, subAdapter, true);
    }

    @Override
    public Refresher getRefresher(SubscriptionServiceAdapter subAdapter, boolean lazy) {
        return new Refresher(this, subAdapter, lazy);
    }

    /**
     * EntitlementHandler
     */
    private interface EntitlementHandler {
        Entitlement handleEntitlement(Consumer consumer, Pool pool,
            Entitlement entitlement, int quantity);
        void handlePostEntitlement(Consumer consumer, PoolHelper poolHelper,
            Entitlement entitlement);
        void handleEntitlementPersist(Entitlement entitlement);
        void handleSelfCertificate(SubscriptionServiceAdapter subAdapter, Consumer consumer, Pool pool,
            Entitlement entitlement, boolean generateUeberCert);
        void handleBonusPools(SubscriptionServiceAdapter subAdapter, Pool pool, Entitlement entitlement);
    }

    /**
     * NewHandler
     */
    private class NewHandler implements EntitlementHandler{
        @Override
        public Entitlement handleEntitlement(Consumer consumer, Pool pool,
            Entitlement entitlement, int quantity) {
            Entitlement newEntitlement = new Entitlement(pool, consumer,
                quantity);
            consumer.addEntitlement(newEntitlement);
            pool.getEntitlements().add(newEntitlement);
            return newEntitlement;
        }
        @Override
        public void handlePostEntitlement(Consumer consumer, PoolHelper poolHelper,
            Entitlement entitlement) {

            Pool entPool = entitlement.getPool();
            if (entPool.isStacked()) {
                Pool pool =
                    poolCurator.getSubPoolForStackId(
                        entitlement.getConsumer(), entPool.getStackId());
                if (pool != null) {
                    poolRules.updatePoolFromStack(pool, new HashSet<Product>());
                    poolCurator.merge(pool);
                }
            }

            enforcer.postEntitlement(consumer, poolHelper, entitlement);
        }
        @Override
        public void handleEntitlementPersist(Entitlement entitlement) {
            entitlementCurator.create(entitlement);
        }
        @Override
        public void handleSelfCertificate(SubscriptionServiceAdapter subAdapter, Consumer consumer, Pool pool,
            Entitlement entitlement, boolean generateUeberCert) {
            generateEntitlementCertificate(subAdapter, pool, entitlement, generateUeberCert);
        }
        @Override
        public void handleBonusPools(SubscriptionServiceAdapter subAdapter, Pool pool, Entitlement entitlement) {
            checkBonusPoolQuantities(subAdapter, pool, entitlement);
        }
    }

    /**
     * UpdateHandler
     */
    private class UpdateHandler implements EntitlementHandler{
        @Override
        public Entitlement handleEntitlement(Consumer consumer, Pool pool,
            Entitlement entitlement, int quantity) {
            entitlement.setQuantity(entitlement.getQuantity() + quantity);
            return entitlement;
        }
        @Override
        public void handlePostEntitlement(Consumer consumer, PoolHelper poolHelper,
            Entitlement entitlement) {
        }
        @Override
        public void handleEntitlementPersist(Entitlement entitlement) {
            entitlementCurator.merge(entitlement);
        }
        @Override
        public void handleSelfCertificate(SubscriptionServiceAdapter subAdapter, Consumer consumer, Pool pool,
            Entitlement entitlement, boolean generateUeberCert) {
            regenerateCertificatesOf(subAdapter, entitlement, generateUeberCert, true);
        }
        @Override
        public void handleBonusPools(SubscriptionServiceAdapter subAdapter, Pool pool, Entitlement entitlement) {
            updatePoolsForSubscription(subAdapter, poolCurator.listBySourceEntitlement(entitlement),
                subAdapter.getSubscription(pool.getSubscriptionId()), false,
                new HashSet<Product>());
            checkBonusPoolQuantities(subAdapter, pool, entitlement);
        }
    }

    @Override
    public Page<List<Pool>> listAvailableEntitlementPools(Consumer consumer,
        ActivationKey key, Owner owner, String productId, Date activeOn,
        boolean activeOnly, boolean includeWarnings, PoolFilterBuilder filters,
        PageRequest pageRequest) {
        // Only postfilter if we have to
        boolean postFilter = consumer != null || key != null;
        Page<List<Pool>> page = this.poolCurator.listAvailableEntitlementPools(consumer,
            owner, productId, activeOn, activeOnly, filters, pageRequest, postFilter);

        if (consumer == null && key == null) {
            return page;
        }

        // If the consumer was specified, we need to filter out any
        // pools that the consumer will not be able to attach.
        // If querying for pools available to a specific consumer, we need
        // to do a rules pass to verify the entitlement will be granted.
        // Note that something could change between the time we list a pool as
        // available, and the consumer requests the actual entitlement, and the
        // request still could fail.
        List<Pool> resultingPools = page.getPageData();
        if (consumer != null) {
            resultingPools = enforcer.filterPools(
                consumer, resultingPools, includeWarnings);
        }
        if (key != null) {
            resultingPools = this.filterPoolsForActKey(
                key, resultingPools, includeWarnings);
        }

        // Set maxRecords once we are done filtering
        page.setMaxRecords(resultingPools.size());

        if (pageRequest != null && pageRequest.isPaging()) {
            resultingPools = poolCurator.takeSubList(pageRequest, resultingPools);
        }

        page.setPageData(resultingPools);
        return page;
    }

    @Override
    public Set<String> retrieveServiceLevelsForOwner(Owner owner, boolean exempt) {
        return poolCurator.retrieveServiceLevelsForOwner(owner, exempt);
    }

    @Override
    public List<Entitlement> findEntitlements(Pool pool) {
        return poolCurator.entitlementsIn(pool);
    }

    @Override
    public Pool findUeberPool(Owner owner) {
        return poolCurator.findUeberPool(owner);
    }

    @Override
    public List<Pool> listPoolsByOwner(Owner owner) {
        return poolCurator.listByOwner(owner);
    }

    public PoolUpdate updatePoolFromStack(Pool pool, Set<Product> changedProducts) {
        return poolRules.updatePoolFromStack(pool, changedProducts);
    }

    private PoolUpdate updatePoolFromStackedEntitlements(Pool pool,
        List<Entitlement> stackedEntitlements) {
        return poolRules.updatePoolFromStackedEntitlements(pool, stackedEntitlements,
                null);
    }

    public List<Pool> getOwnerSubPoolsForStackId(Owner owner, String stackId) {
        return poolCurator.getOwnerSubPoolsForStackId(owner, stackId);
    }

    private List<Pool> filterPoolsForActKey(ActivationKey key,
        List<Pool> pools, boolean includeWarnings) {
        List<Pool> filteredPools = new LinkedList<Pool>();
        for (Pool p : pools) {
            ValidationResult result = activationKeyRules.runPreActKey(key, p, null);
            if (result.isSuccessful() && (!result.hasWarnings() || includeWarnings)) {
                filteredPools.add(p);
            }
            else if (log.isDebugEnabled()) {
                log.debug("Omitting pool due to failed rules: " + p.getId());
                if (result.hasErrors()) {
                    log.debug("\tErrors: " + result.getErrors());
                }
                if (result.hasWarnings()) {
                    log.debug("\tWarnings: " + result.getWarnings());
                }
            }
        }
        return filteredPools;
    }
}<|MERGE_RESOLUTION|>--- conflicted
+++ resolved
@@ -38,10 +38,7 @@
 import org.candlepin.model.PoolFilterBuilder;
 import org.candlepin.model.PoolQuantity;
 import org.candlepin.model.Product;
-<<<<<<< HEAD
-=======
 import org.candlepin.model.ProductContent;
->>>>>>> 3b56922c
 import org.candlepin.model.ProductCurator;
 import org.candlepin.model.Subscription;
 import org.candlepin.model.activationkeys.ActivationKey;
@@ -938,14 +935,9 @@
      * @param mergedPool
      * @return
      */
-<<<<<<< HEAD
-    private EntitlementCertificate generateEntitlementCertificate(Pool pool, Entitlement e,
-        boolean generateUeberCert) {
-
-=======
     private EntitlementCertificate generateEntitlementCertificate(
         SubscriptionServiceAdapter subAdapter, Pool pool, Entitlement e, boolean generateUeberCert) {
->>>>>>> 3b56922c
+
         Subscription sub = null;
         if (pool.getSubscriptionId() != null) {
             log.info("Getting subscription: " + pool.getSubscriptionId());
@@ -1029,12 +1021,9 @@
      */
     @Override
     @Transactional
-<<<<<<< HEAD
-    public void regenerateCertificatesOf(Environment e, Set<String> affectedContent, boolean lazy) {
-=======
-    public void regenerateCertificatesOf(SubscriptionServiceAdapter subAdapter, Environment e, Set<String> affectedContent,
-        boolean lazy) {
->>>>>>> 3b56922c
+    public void regenerateCertificatesOf(SubscriptionServiceAdapter subAdapter, Environment e,
+        Set<String> affectedContent, boolean lazy) {
+
         log.info("Regenerating relevant certificates in environment: " + e.getId());
 
         List<Entitlement> allEnvEnts = entitlementCurator.listByEnvironment(e);
@@ -1066,8 +1055,8 @@
      */
     @Override
     @Transactional
-    public void regenerateCertificatesOf(SubscriptionServiceAdapter subAdapter, Entitlement e, boolean ueberCertificate,
-        boolean lazy) {
+    public void regenerateCertificatesOf(SubscriptionServiceAdapter subAdapter, Entitlement e,
+        boolean ueberCertificate, boolean lazy) {
 
         if (lazy) {
             log.info("Marking certificates dirty for entitlement: " + e);
@@ -1110,15 +1099,10 @@
 
     @Override
     @Transactional
-<<<<<<< HEAD
-    public void regenerateCertificatesOf(Owner owner, String productId, boolean lazy) {
+    public void regenerateCertificatesOf(SubscriptionServiceAdapter subAdapter, Owner owner, String productId, boolean lazy) {
         // TODO: Should probably enforce the presence of owner.
 
         List<Pool> poolsForProduct = this.listAvailableEntitlementPools(null, null, owner,
-=======
-    public void regenerateCertificatesOf(SubscriptionServiceAdapter subAdapter, String productId, boolean lazy) {
-        List<Pool> poolsForProduct = this.listAvailableEntitlementPools(null, null, null,
->>>>>>> 3b56922c
             productId, new Date(), false, false, new PoolFilterBuilder(), null)
             .getPageData();
 
