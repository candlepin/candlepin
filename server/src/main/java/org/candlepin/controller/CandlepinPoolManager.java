/**
 * Copyright (c) 2009 - 2012 Red Hat, Inc.
 *
 * This software is licensed to you under the GNU General Public License,
 * version 2 (GPLv2). There is NO WARRANTY for this software, express or
 * implied, including the implied warranties of MERCHANTABILITY or FITNESS
 * FOR A PARTICULAR PURPOSE. You should have received a copy of GPLv2
 * along with this software; if not, see
 * http://www.gnu.org/licenses/old-licenses/gpl-2.0.txt.
 *
 * Red Hat trademarks are not licensed under GPLv2. No permission is
 * granted to use or replicate Red Hat trademarks that are incorporated
 * in this software or its documentation.
 */
package org.candlepin.controller;

import org.candlepin.audit.Event;
import org.candlepin.audit.Event.Target;
import org.candlepin.audit.Event.Type;
import org.candlepin.audit.EventBuilder;
import org.candlepin.audit.EventFactory;
import org.candlepin.audit.EventSink;
import org.candlepin.auth.SystemPrincipal;
import org.candlepin.common.config.Configuration;
import org.candlepin.common.paging.Page;
import org.candlepin.common.paging.PageRequest;
import org.candlepin.config.ConfigProperties;
import org.candlepin.model.Branding;
import org.candlepin.model.Consumer;
import org.candlepin.model.ConsumerCurator;
import org.candlepin.model.ConsumerInstalledProduct;
import org.candlepin.model.Content;
import org.candlepin.model.ContentCurator;
import org.candlepin.model.Entitlement;
import org.candlepin.model.EntitlementCertificate;
import org.candlepin.model.EntitlementCertificateCurator;
import org.candlepin.model.EntitlementCurator;
import org.candlepin.model.Environment;
import org.candlepin.model.Owner;
import org.candlepin.model.OwnerCurator;
import org.candlepin.model.Pool;
import org.candlepin.model.SourceSubscription;
import org.candlepin.model.Pool.PoolType;
import org.candlepin.model.PoolCurator;
import org.candlepin.model.PoolFilterBuilder;
import org.candlepin.model.PoolQuantity;
import org.candlepin.model.Product;
import org.candlepin.model.ProductContent;
import org.candlepin.model.ProductCurator;
import org.candlepin.model.activationkeys.ActivationKey;
import org.candlepin.model.dto.Subscription;
import org.candlepin.pinsetter.core.PinsetterException;
import org.candlepin.pinsetter.core.PinsetterJobListener;
import org.candlepin.pinsetter.core.PinsetterKernel;
import org.candlepin.pinsetter.tasks.ConsumerComplianceJob;
import org.candlepin.policy.EntitlementRefusedException;
import org.candlepin.policy.ValidationResult;
import org.candlepin.policy.js.activationkey.ActivationKeyRules;
import org.candlepin.policy.js.autobind.AutobindRules;
import org.candlepin.policy.js.compliance.ComplianceRules;
import org.candlepin.policy.js.compliance.ComplianceStatus;
import org.candlepin.policy.js.entitlement.Enforcer;
import org.candlepin.policy.js.entitlement.Enforcer.CallerType;
import org.candlepin.policy.js.pool.PoolRules;
import org.candlepin.policy.js.pool.PoolUpdate;
import org.candlepin.resource.dto.AutobindData;
import org.candlepin.service.EntitlementCertServiceAdapter;
import org.candlepin.service.SubscriptionServiceAdapter;
import org.candlepin.sync.SubscriptionReconciler;
import org.candlepin.util.CertificateSizeException;
import org.candlepin.util.Util;
import org.candlepin.version.CertVersionConflictException;

import com.google.common.collect.Sets;
import com.google.inject.Inject;
import com.google.inject.persist.Transactional;

import org.apache.commons.lang.StringUtils;
import org.quartz.JobDetail;
import org.slf4j.Logger;
import org.slf4j.LoggerFactory;
import org.xnap.commons.i18n.I18n;

import java.util.ArrayList;
import java.util.Arrays;
import java.util.Collection;
import java.util.Collections;
import java.util.Date;
import java.util.HashMap;
import java.util.HashSet;
import java.util.Iterator;
import java.util.LinkedList;
import java.util.List;
import java.util.Map;
import java.util.Map.Entry;
import java.util.Set;

/**
 * PoolManager
 */
public class CandlepinPoolManager implements PoolManager {
    private I18n i18n;

    private PoolCurator poolCurator;
    private static Logger log = LoggerFactory.getLogger(CandlepinPoolManager.class);

    private static final int MAX_ENTITLE_RETRIES = 3;

    private EventSink sink;
    private EventFactory eventFactory;
    private Configuration config;
    private Enforcer enforcer;
    private PoolRules poolRules;
    private EntitlementCurator entitlementCurator;
    private ConsumerCurator consumerCurator;
    private EntitlementCertServiceAdapter entCertAdapter;
    private EntitlementCertificateCurator entitlementCertificateCurator;
    private ComplianceRules complianceRules;
    private ProductCurator productCurator;
    private AutobindRules autobindRules;
    private ActivationKeyRules activationKeyRules;
    private ProductCurator prodCurator;
    private ContentCurator contentCurator;
    private OwnerCurator ownerCurator;
    private PinsetterKernel pinsetterKernel;

    /**
     * @param poolCurator
     * @param subAdapter
     * @param sink
     * @param eventFactory
     * @param config
     */
    @Inject
    public CandlepinPoolManager(PoolCurator poolCurator,
        ProductCurator productCurator,
        EntitlementCertServiceAdapter entCertAdapter, EventSink sink,
        EventFactory eventFactory, Configuration config, Enforcer enforcer,
        PoolRules poolRules, EntitlementCurator curator1, ConsumerCurator consumerCurator,
        EntitlementCertificateCurator ecC, ComplianceRules complianceRules,
        AutobindRules autobindRules, ActivationKeyRules activationKeyRules,
        ProductCurator prodCurator, ContentCurator contentCurator, OwnerCurator ownerCurator,
        PinsetterKernel pinsetterKernel, I18n i18n) {

        this.poolCurator = poolCurator;
        this.sink = sink;
        this.eventFactory = eventFactory;
        this.config = config;
        this.entitlementCurator = curator1;
        this.consumerCurator = consumerCurator;
        this.enforcer = enforcer;
        this.poolRules = poolRules;
        this.entCertAdapter = entCertAdapter;
        this.entitlementCertificateCurator = ecC;
        this.complianceRules = complianceRules;
        this.productCurator = productCurator;
        this.autobindRules = autobindRules;
        this.activationKeyRules = activationKeyRules;
        this.prodCurator = prodCurator;
        this.contentCurator = contentCurator;
        this.ownerCurator = ownerCurator;
        this.pinsetterKernel = pinsetterKernel;
        this.i18n = i18n;
    }

    /*
     * We need to update/regen entitlements in the same transaction we update pools
     * so we don't miss anything
     */
    void refreshPoolsWithRegeneration(SubscriptionServiceAdapter subAdapter, Owner owner, boolean lazy) {
        long start = System.currentTimeMillis();
        owner = refreshOwner(owner);
        log.info("Refreshing pools for owner: {}", owner);
        List<Subscription> subs = subAdapter.getSubscriptions(owner);

        log.debug("Found {} existing subscriptions.", subs.size());

        SubscriptionReconciler reconciler = new SubscriptionReconciler();
        reconciler.reconcile(owner, subs, poolCurator);

        Set<String> subIds = Util.newSet();

        // TODO:
        // Does changedContent have a use? Should refreshing products imply refreshing content?
        refreshContent(owner, subs);
        Set<Product> changedProducts = refreshProducts(owner, subs);

        List<String> deletedSubs = new LinkedList<String>();
        for (Subscription sub : subs) {
            String subId = sub.getId();
            subIds.add(subId);

            log.debug("Processing subscription: {}", sub);

            // Remove expired subscriptions
            if (isExpired(sub)) {
                deletedSubs.add(subId);
                log.info("Skipping expired subscription: {}", sub);
                continue;
            }

            refreshPoolsForMasterPool(convertToMasterPool(sub), false, lazy, changedProducts);
        }

        Pool ueberPool = this.findUeberPool(owner);
        String ueberPoolId = ueberPool != null ? ueberPool.getId() : null;

        // We deleted some, need to take that into account so we
        // remove everything that isn't actually active
        subIds.removeAll(deletedSubs);
        List<Pool> poolsToDelete = new ArrayList<Pool>();
        // delete pools whose subscription disappeared:

        for (Pool pool : poolCurator.getPoolsFromBadSubs(owner, subIds)) {
            if (pool.getSourceSubscription() != null && !pool.getType().isDerivedType() &&
                (ueberPoolId == null || !ueberPoolId.equals(pool.getId()))) {
                poolsToDelete.add(pool);
            }
        }

        deletePools(poolsToDelete);


        // TODO: break this call into smaller pieces.  There may be lots of floating pools
        List<Pool> floatingPools = poolCurator.getOwnersFloatingPools(owner);
        updateFloatingPools(floatingPools, lazy, changedProducts);
        log.info("Refresh pools for owner: {} completed in: {}ms", owner.getKey(),
                System.currentTimeMillis() - start);
    }

    private Owner refreshOwner(Owner owner) {
        if (owner == null || (owner.getKey() == null && owner.getId() == null)) {
            throw new IllegalArgumentException(
                    i18n.tr("No owner specified, or owner lacks identifying information"));
        }

        if (owner.getKey() != null) {
            String ownerKey = owner.getKey();
            owner = ownerCurator.lookupByKey(owner.getKey());

            if (owner == null) {
                throw new IllegalStateException(i18n.tr("Unable to find an owner with the key \"{0}\"",
                        ownerKey));
            }
        }
        else {
            String id = owner.getId();
            owner = ownerCurator.find(owner.getId());

            if (owner == null) {
                throw new IllegalStateException(i18n.tr("Unable to find an owner with the ID \"{0}\"", id));
            }
        }

        return owner;
    }

    /**
     * Refreshes the specified content under the given owner/org.
     *
     * @param owner
     *  The owner for which to refresh content
     *
     * @param subs
     *  The subscriptions from which to pull content
     *
     * @return
     *  the set of existing content which was updated/changed as a result of this operation
     */
    protected Set<Content> refreshContent(Owner owner, Collection<Subscription> subs) {
        // All inbound content, mapped by content ID. We're assuming it's all under the same org
        Map<String, Content> content = new HashMap<String, Content>();

        log.info("Refreshing content for {} subscriptions.", subs.size());

        for (Subscription sub : subs) {
            // Grab all the content from each product
            this.addProductContentToMap(content, sub.getProduct());
            this.addProductContentToMap(content, sub.getDerivedProduct());

            for (Product product : sub.getProvidedProducts()) {
                this.addProductContentToMap(content, product);
            }

            for (Product product : sub.getDerivedProvidedProducts()) {
                this.addProductContentToMap(content, product);
            }
        }

        Set<Content> changed = this.getChangedContent(owner, content.values());

        // Go back through each sub and update content references so we don't end up with dangling,
        // transient or duplicate references on any of the subs' products.
        for (Subscription sub : subs) {
            this.updateContentRefs(owner, sub.getProduct());
            this.updateContentRefs(owner, sub.getDerivedProduct());

            for (Product product : sub.getProvidedProducts()) {
                this.updateContentRefs(owner, product);
            }

            for (Product product : sub.getDerivedProvidedProducts()) {
                this.updateContentRefs(owner, product);
            }
        }

        return changed;
    }

    private void addProductContentToMap(Map<String, Content> contentMap, Product product) {
        if (product == null) {
            return;
        }

        Map<String, Content> mapped = new HashMap<String, Content>();
        List<ProductContent> duplicates = new LinkedList<ProductContent>();

        for (ProductContent pc : product.getProductContent()) {
            Content content = pc.getContent();

            // Check that this product isn't linking to the same content multiple times...
            if (mapped.containsKey(content.getId())) {
                log.warn(
                    "Multiple references to the same content found on a single product; " +
                    "discarding duplicate: {} => {}, {}",
                    product, content, mapped.get(content.getId())
                );

                duplicates.add(pc);
                continue;
            }

            mapped.put(content.getId(), content);


            // Check that the content hasn't changed if we've already seen it.
            Content existing = contentMap.get(content.getId());

            if (existing != null && !content.equals(existing)) {
                log.warn(
                    "Multiple versions of the same content found on a single subscription: {}.{}",
                    (content.getOwner() != null ? content.getOwner().getId() : null), content.getId()
                );
            }

            contentMap.put(content.getId(), content);
        }

        // Remove duplicate references from the product so we don't die trying to persist it...
        product.getProductContent().removeAll(duplicates);
    }

    private void updateContentRefs(Owner owner, Product product) {
        if (product == null) {
            return;
        }

        // TODO:
        // Explore caching the output from the curator.create(orupdate) calls in getChangedContent
        // to avoid doing another potential DB hit for every content instance here.
        for (ProductContent pc : product.getProductContent()) {
            Content content = pc.getContent();
            Content existing = this.contentCurator.lookupById(owner, content.getId());

            if (existing == null) {
                // This should never happen.
                throw new RuntimeException("Unable to resolve content reference");
            }

            pc.setContent(existing);
        }
    }

    public Set<Content> getChangedContent(Owner owner, Collection<Content> content) {
        Set<Content> changed = Util.newSet();

        log.debug("Syncing {} incoming content.", content.size());

        for (Content inbound : content) {
            Content existing = this.contentCurator.lookupById(owner, inbound.getId());

            // We always want to ensure it contains the proper owner reference
            inbound.setOwner(owner);

            if (existing == null) {
                log.info("Creating new content for org {}: {}", owner.getKey(), inbound.getId());

                this.contentCurator.create(inbound);
            }
            else if (!inbound.equals(existing)) {
                log.info("Updating existing content for org {}: {}", owner.getKey(), inbound.getId());

                this.contentCurator.createOrUpdate(inbound);
                changed.add(inbound);
            }
        }

        return changed;
    }

    Set<Product> refreshProducts(Owner owner, List<Subscription> subs) {
        /*
         * Build a master list of all products on the incoming subscriptions. Note that
         * these product objects are detached, and need to be synced with what's in the
         * database.
         */
        Map<String, Product> products = new HashMap<String, Product>();

        log.info("Refreshing products for {} subscriptions.", subs.size());

        for (Subscription sub : subs) {
            this.addProductToMap(products, sub.getProduct());
            this.addProductToMap(products, sub.getDerivedProduct());

            for (Product product : sub.getProvidedProducts()) {
                this.addProductToMap(products, product);
            }

            for (Product product : sub.getDerivedProvidedProducts()) {
                this.addProductToMap(products, product);
            }
        }

        Set<Product> changed = this.getChangedProducts(owner, products.values());

        // Go back through each sub and update product references so we don't end up with dangling,
        // transient or duplicate references on any of the subs.
        for (Subscription sub : subs) {
            sub.setProduct(this.resolveProductRef(owner, sub.getProduct()));

            if (sub.getDerivedProduct() != null) {
                sub.setDerivedProduct(this.resolveProductRef(owner, sub.getDerivedProduct()));
            }

            Set<Product> pset = new HashSet<Product>();
            for (Product product : sub.getProvidedProducts()) {
                pset.add(this.resolveProductRef(owner, product));
            }
            sub.setProvidedProducts(pset);

            pset.clear();
            for (Product product : sub.getDerivedProvidedProducts()) {
                pset.add(this.resolveProductRef(owner, product));
            }
            sub.setDerivedProvidedProducts(pset);
        }

        return changed;
    }

    private void addProductToMap(Map<String, Product> productMap, Product product) {
        if (product != null) {
            // Check that the product hasn't changed if we've already seen it.
            Product existing = productMap.get(product.getId());

            if (existing != null && !this.hasProductChanged(existing, product)) {
                log.warn(
                    "Multiple versions of the same product found on a single subscription: {}.{}",
                    (product.getOwner() != null ? product.getOwner().getId() : null), product.getId()
                );
            }

            productMap.put(product.getId(), product);
        }
    }

    private Product resolveProductRef(Owner owner, Product product) {
        Product resolved = null;

        // TODO:
        // Explore caching the output from the curator.create(orupdate) calls in getChangedProducts
        // to avoid doing another potential DB hit for every product instance here.
        if (product != null) {
            resolved = this.prodCurator.lookupById(owner, product.getId());

            if (resolved == null) {
                // This should never happen.
                throw new RuntimeException(String.format(
                    "Unable to resolve product reference for product: %s", product
                ));
            }
        }

        return resolved;
    }

    public Set<Product> getChangedProducts(Owner owner, Collection<Product> allProducts) {
        Set<Product> changedProducts = Util.newSet();

        HashMap<String, Content> cmap = new HashMap<String, Content>();

        log.debug("Syncing {} incoming products.", allProducts.size());
        for (Product incoming : allProducts) {
            Product existing = prodCurator.lookupById(owner, incoming.getId());

            // We always want to ensure the owner is the one we've refreshed
            incoming.setOwner(owner);

            if (existing == null) {
                log.info("Creating new product for org {}: {}", owner.getKey(), incoming.getId());

                prodCurator.create(incoming);
            }
            // TODO: Eventually change this to use Product.equals so we're not maintaining two
            // ways of checking for equality
            else if (hasProductChanged(existing, incoming)) {
                log.info("Product changed for org {}: {}", owner.getKey(), incoming.getId());

                prodCurator.createOrUpdate(incoming);
                changedProducts.add(incoming);
            }
        }

        return changedProducts;
    }

    // TODO: move to comparator? Perhaps updating Product.equals and using that would be better?
    protected final boolean hasProductChanged(Product existingProd, Product importedProd) {
        // trying to go in order from least to most work.
        if (!existingProd.getName().equals(importedProd.getName())) {
            return true;
        }

        if (!existingProd.getMultiplier().equals(importedProd.getMultiplier())) {
            return true;
        }

        if (existingProd.getAttributes().size() != importedProd.getAttributes().size()) {
            return true;
        }
        if (Sets.intersection(existingProd.getAttributes(),
            importedProd.getAttributes()).size() != existingProd.getAttributes().size()) {
            return true;
        }

        if (existingProd.getProductContent().size() != importedProd.getProductContent().size()) {
            return true;
        }
        if (Sets.intersection(new HashSet<ProductContent>(existingProd.getProductContent()),
                new HashSet<ProductContent>(importedProd.getProductContent())).size() !=
                existingProd.getProductContent().size()) {
            return true;
        }

        return false;
    }

    @Transactional
    void refreshPoolsForMasterPool(Pool pool, boolean updateStackDerived, boolean lazy,
            Set<Product> changedProducts) {
        // These don't all necessarily belong to this owner
        List<Pool> subscriptionPools = poolCurator.getPoolsBySubscriptionId(pool.getSubscriptionId());
        log.debug("Found {} pools for subscription {}", subscriptionPools.size(), pool.getSubscriptionId());
        if (log.isDebugEnabled()) {
            for (Pool p : subscriptionPools) {
                log.debug("    owner={} - {}", p.getOwner().getKey(), p);
            }
        }

        // Cleans up pools on other owners who have migrated subs away
        removeAndDeletePoolsOnOtherOwners(subscriptionPools, pool);

        // capture the original quantity to check for updates later
        Long originalQuantity = pool.getQuantity();
        // BUG 1012386 This will regenerate master/derived for bonus scenarios
        //  if only one of the pair still exists.
        createAndEnrichPools(pool, subscriptionPools);

        // don't update floating here, we'll do that later so we don't update anything twice
        regenerateCertificatesByEntIds(
                updatePoolsForMasterPool(subscriptionPools, pool, originalQuantity, updateStackDerived,
                        changedProducts),
                lazy);
    }

    public void cleanupExpiredPools() {
        List<Pool> pools = poolCurator.listExpiredPools();
        log.info("Expired pools: {}", pools.size());
        List<Pool> toDelete = new ArrayList<Pool>();
        for (Pool p : pools) {
            if (p.hasAttribute("derived_pool")) {
                // Derived pools will be cleaned up when their parent entitlement
                // is revoked.
                continue;
            }
            log.info("Cleaning up expired pool: {} ({})", p.getId(), p.getEndDate());
            toDelete.add(p);
        }
        deletePools(toDelete);
    }

    private boolean isExpired(Subscription subscription) {
        Date now = new Date();
        return now.after(subscription.getEndDate());
    }

    @Transactional
    private void deleteExcessEntitlements(List<Pool> existingPools) {
        boolean lifo = !config
            .getBoolean(ConfigProperties.REVOKE_ENTITLEMENT_IN_FIFO_ORDER);
        if (existingPools != null && !existingPools.isEmpty()) {
            List<Pool> overFlowingPools = new ArrayList<Pool>();
            for (Pool pool : existingPools) {
                if (pool.isOverflowing()) {
                    overFlowingPools.add(pool);
                }
            }

            if (!overFlowingPools.isEmpty()) {
                List<Entitlement> freeEntitlements = this.poolCurator.retrieveFreeEntitlementsOfPools(
                        overFlowingPools, lifo);
                List<Entitlement> entitlementsToDelete = new ArrayList<Entitlement>();
                Map<String, List<Entitlement>> poolSortedEntitlements
                  = new HashMap<String, List<Entitlement>>();

                for (Entitlement entitlement : freeEntitlements) {
                    Pool pool = entitlement.getPool();
                    if (!poolSortedEntitlements.containsKey(pool.getId())) {
                        poolSortedEntitlements.put(pool.getId(), new ArrayList<Entitlement>());
                    }
                    poolSortedEntitlements.get(pool.getId()).add(entitlement);
                }

                for (Pool pool : overFlowingPools) {
                    List<Entitlement> freeEntitlementsForPool = poolSortedEntitlements.get(pool.getId());
                    if (freeEntitlementsForPool != null && !freeEntitlementsForPool.isEmpty()) {
                        long consumed = pool.getConsumed();
                        long existing = pool.getQuantity();
                        Iterator<Entitlement> iter = freeEntitlementsForPool.iterator();
                        while (consumed > existing && iter.hasNext()) {
                            Entitlement e = iter.next();
                            entitlementsToDelete.add(e);
                            consumed -= e.getQuantity();
                        }
                    }
                }

                revokeEntitlements(entitlementsToDelete);
            }
        }
    }

    void removeAndDeletePoolsOnOtherOwners(List<Pool> existingPools, Pool pool) {
        List<Pool> toRemove = new LinkedList<Pool>();
        for (Pool existing : existingPools) {
            if (!existing.getOwner().equals(pool.getOwner())) {
                toRemove.add(existing);
                log.warn("Removing {} because it exists in the wrong org", existing);
                if (existing.getType() == PoolType.NORMAL ||
                    existing.getType() == PoolType.BONUS) {
                    deletePool(existing);
                }
            }
        }
        existingPools.removeAll(toRemove);
    }

    /**
     * Update pool for master pool.
     *
     * @param existingPools the existing pools
     * @param pool the master pool
     * @param originalQuantity the pool's original quantity before multiplier was applied
     * @param updateStackDerived whether or not to attempt to update stack
     *        derived pools
     */
    Set<String> updatePoolsForMasterPool(List<Pool> existingPools, Pool pool, Long originalQuantity,
            boolean updateStackDerived, Set<Product> changedProducts) {

        /*
         * Rules need to determine which pools have changed, but the Java must
         * send out the events. Create an event for each pool that could change,
         * even if we won't use them all.
         */
        if (existingPools == null || existingPools.isEmpty()) {
            return new HashSet<String>(0);
        }

        log.debug("Updating {} pools for existing master pool: {}", existingPools.size(), pool);

        Map<String, EventBuilder> poolEvents = new HashMap<String, EventBuilder>();
        for (Pool existing : existingPools) {
            EventBuilder eventBuilder = eventFactory
                    .getEventBuilder(Target.POOL, Type.MODIFIED)
                    .setOldEntity(existing);
            poolEvents.put(existing.getId(), eventBuilder);
        }

        // Hand off to rules to determine which pools need updating:
        List<PoolUpdate> updatedPools = poolRules.updatePools(pool, existingPools, originalQuantity,
                changedProducts);

        String virtLimit = pool.getProduct().getAttributeValue("virt_limit");
        boolean createsSubPools = !StringUtils.isBlank(virtLimit) && !"0".equals(virtLimit);

        // Update subpools if necessary
        if (updateStackDerived && !updatedPools.isEmpty() &&
                createsSubPools && pool.isStacked()) {
            // Get all pools for the master pool owner derived from the pool's
            // stack id, because we cannot look it up by subscriptionId
            List<Pool> subPools = getOwnerSubPoolsForStackId(pool.getOwner(), pool.getStackId());

            for (Pool subPool : subPools) {
                PoolUpdate update = updatePoolFromStack(subPool, changedProducts);

                if (update.changed()) {
                    updatedPools.add(update);

                    EventBuilder eventBuilder = eventFactory
                            .getEventBuilder(Target.POOL, Type.MODIFIED)
                            .setOldEntity(subPool);

                    poolEvents.put(subPool.getId(), eventBuilder);
                }
            }
        }

        Set<String> entsToRegen = processPoolUpdates(poolEvents, updatedPools);
        return entsToRegen;
    }

    private Set<String> processPoolUpdates(
        Map<String, EventBuilder> poolEvents, List<PoolUpdate> updatedPools) {
        Set<String> entitlementsToRegen = Util.newSet();
        for (PoolUpdate updatedPool : updatedPools) {

            Pool existingPool = updatedPool.getPool();
            log.info("Pool changed: {}", updatedPool.toString());

            // Delete pools the rules signal needed to be cleaned up:
            if (existingPool.isMarkedForDelete()) {
                log.warn("Deleting pool as requested by rules: {}", existingPool.getId());
                deletePool(existingPool);
                continue;
            }

            // save changes for the pool
            this.poolCurator.merge(existingPool);

            // Explicitly call flush to avoid issues with how we sync up the attributes.
            // This prevents "instance does not yet exist as a row in the database" errors
            // when we later try to lock the pool if we need to revoke entitlements:
            this.poolCurator.flush();

            // quantity has changed. delete any excess entitlements from pool
            if (updatedPool.getQuantityChanged()) {
                List<Pool> existingPools = new ArrayList<Pool>();
                existingPools.add(existingPool);
                this.deleteExcessEntitlements(existingPools);
            }

            // dates changed. regenerate all entitlement certificates
            if (updatedPool.getDatesChanged() ||
                updatedPool.getProductsChanged() ||
                updatedPool.getBrandingChanged()) {
                List<String> entitlements = poolCurator
                    .retrieveFreeEntitlementIdsOfPool(existingPool, true);
                entitlementsToRegen.addAll(entitlements);
            }

            EventBuilder builder = poolEvents.get(existingPool.getId());
            if (builder != null) {
                Event event = builder.setNewEntity(existingPool).buildEvent();
                sink.queueEvent(event);
            }
            else {
                log.warn("Pool updated without an event builder: {}", existingPool);
            }
        }

        return entitlementsToRegen;
    }

    /**
     * Update pools which have no subscription attached, if applicable.
     *
     * @param floatingPools
     * @return
     */
    @Transactional
    void updateFloatingPools(List<Pool> floatingPools, boolean lazy, Set<Product> changedProducts) {
        /*
         * Rules need to determine which pools have changed, but the Java must
         * send out the events. Create an event for each pool that could change,
         * even if we won't use them all.
         */
        Map<String, EventBuilder> poolEvents = new HashMap<String, EventBuilder>();
        for (Pool existing : floatingPools) {
            EventBuilder eventBuilder = eventFactory.getEventBuilder(Target.POOL, Type.MODIFIED)
                    .setOldEntity(existing);
            poolEvents.put(existing.getId(), eventBuilder);
        }

        // Hand off to rules to determine which pools need updating:
        List<PoolUpdate> updatedPools = poolRules.updatePools(floatingPools, changedProducts);
        regenerateCertificatesByEntIds(processPoolUpdates(poolEvents, updatedPools), lazy);
    }

    /**
     * @param sub
     * @return the newly created Pools
     */
    @Override
    public List<Pool> createAndEnrichPools(Subscription sub) {
        return createAndEnrichPools(sub, new LinkedList<Pool>());
    }

    public List<Pool> createAndEnrichPools(Subscription sub, List<Pool> existingPools) {
        List<Pool> pools = poolRules.createAndEnrichPools(sub, existingPools);
        log.debug("Creating {} pools for subscription: ", pools.size());
        for (Pool pool : pools) {
            createPool(pool);
        }

        return pools;
    }

    @Override
    public Pool createAndEnrichPools(Pool pool) {
        return createAndEnrichPools(pool, new LinkedList<Pool>());
    }

    @Override
    public Pool createAndEnrichPools(Pool pool, List<Pool> existingPools) {
        List<Pool> pools = poolRules.createAndEnrichPools(pool, existingPools);
        log.debug("Creating {} pools: ", pools.size());
        for (Pool p : pools) {
            createPool(p);
        }
        return pool;
    }

    @Override
    public Pool createPool(Pool pool) {
        Pool created = poolCurator.create(pool);
        log.debug("   new pool: {}", pool);

        if (created != null) {
            sink.emitPoolCreated(created);
        }

        return created;
    }

    @Override
    public List<Pool> createPools(List<Pool> pools) {
        if (pools != null && !pools.isEmpty()) {
            poolCurator.saveOrUpdateAll(pools, false);

            for (Pool pool : pools) {
                log.debug("   new pool: {}", pool);

                if (pool != null) {
                    sink.emitPoolCreated(pool);
                }
            }
        }
        return pools;
    }

    @Override
    public void updateMasterPool(Pool pool) {
        if (pool == null) {
            throw new IllegalArgumentException("pool is null");
        }

        // Ensure the subscription is not expired
        if (pool.getEndDate() != null && pool.getEndDate().before(new Date())) {
            List<String> subscriptions = new ArrayList<String>();
            subscriptions.add(pool.getSubscriptionId());
            this.deletePoolsForSubscriptions(subscriptions);
        }
        else {
            this.refreshPoolsForMasterPool(pool, false, true, Collections.<Product>emptySet());
        }
    }

    @Override
    public void deletePoolsForSubscriptions(Collection<String> subscriptionIds) {
        if (subscriptionIds == null) {
            throw new IllegalArgumentException("subscriptionIds is null");
        }

        if (subscriptionIds.size() > 0) {
            for (Pool pool : this.poolCurator.getPoolsBySubscriptionIds(subscriptionIds)) {
                this.deletePool(pool);
            }
        }
    }

    /*
     * if you are using this method, you might want to override the quantity
     * with PoolRules.calculateQuantity
     */
    @Override
    public Pool convertToMasterPool(Subscription sub) {
        if (sub == null) {
            throw new IllegalArgumentException("subscription is null");
        }
        Pool pool = new Pool(sub.getOwner(), sub.getProduct(), sub.getProvidedProducts(),
                sub.getQuantity(), sub.getStartDate(), sub.getEndDate(), sub.getContractNumber(),
                sub.getAccountNumber(), sub.getOrderNumber());

        // Add all product references
        pool.setDerivedProduct(sub.getDerivedProduct());
        pool.setDerivedProvidedProducts(sub.getDerivedProvidedProducts());

        // Add in branding
        for (Branding b : sub.getBranding()) {
            pool.getBranding().add(new Branding(b.getProductId(), b.getType(), b.getName()));
        }
        pool.setSubscriptionId(sub.getId());
        pool.setSourceSubscription(new SourceSubscription(sub.getId(), "master"));

        // Copy over upstream details...?
        pool.setUpstreamPoolId(sub.getUpstreamPoolId());
        pool.setUpstreamEntitlementId(sub.getUpstreamEntitlementId());
        pool.setUpstreamConsumerId(sub.getUpstreamConsumerId());
        pool.setCdn(sub.getCdn());
        pool.setCertificate(sub.getCertificate());
        return pool;
    }

    @Override
    public Pool find(String poolId) {
        return this.poolCurator.find(poolId);
    }

    @Override
    public List<Pool> secureFind(Collection<String> poolIds) {
        if (poolIds != null && !poolIds.isEmpty()) {
            return this.poolCurator.listAllByIds(poolIds);
        }
        return new ArrayList<Pool>();
    }

    @Override
    public List<Pool> lookupBySubscriptionId(String id) {
        return this.poolCurator.lookupBySubscriptionId(id);
    }

    @Override
    public List<Pool> lookupBySubscriptionIds(Collection<String> subscriptionIds) {
        if (subscriptionIds != null && !subscriptionIds.isEmpty()) {
            return this.poolCurator.lookupBySubscriptionIds(subscriptionIds);
        }
        return new ArrayList<Pool>();
    }

    /**
     * Request an entitlement by product. If the entitlement cannot be granted,
     * null will be returned. TODO: Throw exception if entitlement not granted.
     * Report why.
     *
     * @param data Autobind data containing consumer, date, etc..
     * @return Entitlement
     * @throws EntitlementRefusedException if entitlement is refused
     */
    //
    // NOTE: after calling this method both entitlement pool and consumer
    // parameters will most certainly be stale. beware!
    @Override
    @Transactional
    public List<Entitlement> entitleByProducts(AutobindData data)
        throws EntitlementRefusedException {
        Consumer consumer = data.getConsumer();
        String[] productIds = data.getProductIds();
        Collection<String> fromPools = data.getPossiblePools();
        Date entitleDate = data.getOnDate();
        Owner owner = consumer.getOwner();

        int retries = MAX_ENTITLE_RETRIES;

        while (true) {
            try {
                List<Entitlement> entitlements = new LinkedList<Entitlement>();

                List<PoolQuantity> bestPools = new ArrayList<PoolQuantity>();
                // fromPools will be empty if the dev pool was already created.
                if (consumer != null && consumer.isDev() && !fromPools.isEmpty()) {
                    String poolId = fromPools.iterator().next();
                    PoolQuantity pq = new PoolQuantity(poolCurator.find(poolId), 1);
                    bestPools.add(pq);
                }
                else {
                    bestPools = getBestPools(consumer, productIds,
                        entitleDate, owner, null, fromPools);
                }
                if (bestPools == null) {
                    List<String> fullList = new ArrayList<String>();
                    fullList.addAll(Arrays.asList(productIds));
                    for (ConsumerInstalledProduct cip : consumer.getInstalledProducts()) {
                        fullList.add(cip.getId());
                    }
                    log.info("No entitlements available for products: {}", fullList);
                    return null;
                }

                return entitleByPools(consumer, convertToMap(bestPools));
            }
            catch (EntitlementRefusedException e) {

                // if there are any pools that had only one error, and that was
                // an availability error, try again
                boolean retry = false;
                if (retries > 0) {
                    for (String poolId : e.getResults().keySet()) {
                        if (e.getResults().get(poolId).getErrors().size() == 1 &&
                                e.getResults().get(poolId).getErrors().get(0).getResourceKey()
                                        .equals("rulefailed.no.entitlements.available")) {
                            retry = true;
                            break;
                        }
                    }
                }
                if (retry) {
                    log.info("Entitlements exhausted between select best pools and bind operations;" +
                        " retrying");
                    retries--;
                    continue;
                }

                throw e;
            }
        }
    }

    /**
     * Request an entitlement by product for a host system in
     * a host-guest relationship.  Allows getBestPoolsForHost
     * to choose products to bind.
     *
     * @param guest consumer requesting to have host entitled
     * @param host host consumer to entitle
     * @param entitleDate specific date to entitle by.
     * @return Entitlement
     * @throws EntitlementRefusedException if entitlement is refused
     */
    //
    // NOTE: after calling this method both entitlement pool and consumer
    // parameters will most certainly be stale. beware!
    @Override
    @Transactional
    public List<Entitlement> entitleByProductsForHost(Consumer guest, Consumer host,
            Date entitleDate, Collection<String> possiblePools)
        throws EntitlementRefusedException {
        List<Entitlement> entitlements = new LinkedList<Entitlement>();
        if (!host.getOwner().equals(guest.getOwner())) {
            log.debug("Host {} and guest {} have different owners", host.getUuid(), guest.getUuid());
            return entitlements;
        }
        Owner owner = host.getOwner();

        // Use the current date if one wasn't provided:
        if (entitleDate == null) {
            entitleDate = new Date();
        }

        List<PoolQuantity> bestPools = getBestPoolsForHost(guest, host,
            entitleDate, owner, null, possiblePools);

        if (bestPools == null) {
            log.info("No entitlements for host: {}", host.getUuid());
            return null;
        }

        // now make the entitlements
        return entitleByPools(host, convertToMap(bestPools));
    }

    /**
     * Here we pick uncovered products from the guest where no virt-only
     * subscriptions exist, and have the host bind non-zero virt_limit
     * subscriptions in order to generate pools for the guest to bind later.
     *
     * @param guest whose products we want to provide
     * @param host to bind entitlements to
     * @param entitleDate
     * @param owner
     * @param serviceLevelOverride
     * @return PoolQuantity list to attempt to attach
     * @throws EntitlementRefusedException if unable to bind
     */
    @Override
    public List<PoolQuantity> getBestPoolsForHost(Consumer guest,
        Consumer host, Date entitleDate, Owner owner,
        String serviceLevelOverride, Collection<String> fromPools)
        throws EntitlementRefusedException {

        Map<String, ValidationResult> failedResults = new HashMap<String, ValidationResult>();
        log.debug("Looking up best pools for host: {}", host);

        boolean tempLevel = false;
        if (StringUtils.isEmpty(host.getServiceLevel())) {
            host.setServiceLevel(guest.getServiceLevel());
            tempLevel = true;
        }

        Date activePoolDate = entitleDate;
        if (entitleDate == null) {
            activePoolDate = new Date();
        }
        PoolFilterBuilder poolFilter = new PoolFilterBuilder();
        poolFilter.addIdFilters(fromPools);
        List<Pool> allOwnerPools = this.listAvailableEntitlementPools(
            host, null, owner, (String) null, null, activePoolDate, true, false,
            poolFilter, null).getPageData();
        log.debug("Found {} total pools in org.", allOwnerPools.size());
        logPools(allOwnerPools);

        List<Pool> allOwnerPoolsForGuest = this.listAvailableEntitlementPools(
            guest, null, owner, (String) null, null, activePoolDate,
            true, false, poolFilter,
            null).getPageData();
        log.debug("Found {} total pools already available for guest", allOwnerPoolsForGuest.size());
        logPools(allOwnerPoolsForGuest);

        for (Entitlement ent : host.getEntitlements()) {
            //filter out pools that are attached, there is no need to
            //complete partial stacks, as they are already granting
            //virtual pools
            log.debug("Removing pool host is already entitled to: {}", ent.getPool());
            allOwnerPools.remove(ent.getPool());
        }
        List<Pool> filteredPools = new LinkedList<Pool>();

        ComplianceStatus guestCompliance = complianceRules.getStatus(guest, entitleDate,
                false);
        Set<String> tmpSet = new HashSet<String>();
        //we only want to heal red products, not yellow
        tmpSet.addAll(guestCompliance.getNonCompliantProducts());
        log.debug("Guest's non-compliant products: {}", Util.collectionToString(tmpSet));

        /*Do not attempt to create subscriptions for products that
          already have virt_only pools available to the guest */
        Set<String> productsToRemove = getProductsToRemove(allOwnerPoolsForGuest, tmpSet);
        log.debug("Guest already will have virt-only pools to cover: {}",
                Util.collectionToString(productsToRemove));
        tmpSet.removeAll(productsToRemove);
        String[] productIds = tmpSet.toArray(new String [] {});

        if (log.isDebugEnabled()) {
            log.debug("Attempting host autobind for guest products: {}",
                    Util.collectionToString(tmpSet));
        }

        for (Pool pool : allOwnerPools) {
            boolean providesProduct = false;
            // Would parse the int here, but it can be 'unlimited'
            // and we only need to check that it's non-zero
            if (pool.getProduct().hasAttribute("virt_limit") &&
                    !pool.getProduct().getAttributeValue("virt_limit").equals("0")) {
                for (String productId : productIds) {
                    // If this is a derived pool, we need to see if the derived product
                    // provides anything for the guest, otherwise we use the parent.
                    if (pool.providesDerived(productId)) {
                        log.debug("Found virt_limit pool providing product {}: {}", productId, pool);
                        providesProduct = true;
                        break;
                    }
                }
            }
            if (providesProduct) {
                ValidationResult result = enforcer.preEntitlement(host,
                    pool, 1, CallerType.BEST_POOLS);

                if (result.hasErrors() || result.hasWarnings()) {
                    // Just keep the last one around, if we need it
                    failedResults.put(pool.getId(), result);
                    if (log.isDebugEnabled()) {
                        log.debug("Pool filtered from candidates due to failed rule(s): {}", pool);
                        log.debug("  warnings: {}", Util.collectionToString(result.getWarnings()));
                        log.debug("  errors: {}", Util.collectionToString(result.getErrors()));
                    }
                }
                else {
                    filteredPools.add(pool);
                }
            }
        }

        // Only throw refused exception if we actually hit the rules:
        if (filteredPools.size() == 0 && !failedResults.isEmpty()) {
            throw new EntitlementRefusedException(failedResults);
        }
        ComplianceStatus hostCompliance = complianceRules.getStatus(host, entitleDate, false);

        log.debug("Host pools being sent to rules: {}", filteredPools.size());
        logPools(filteredPools);
        List<PoolQuantity> enforced = autobindRules.selectBestPools(host,
            productIds, filteredPools, hostCompliance, serviceLevelOverride,
            poolCurator.retrieveServiceLevelsForOwner(owner, true), true);

        if (log.isDebugEnabled()) {
            log.debug("Host selectBestPools returned {} pools: ", enforced.size());
            for (PoolQuantity poolQuantity : enforced) {
                log.debug("   " + poolQuantity.getPool());
            }
        }

        if (tempLevel) {
            host.setServiceLevel("");
        }
        return enforced;
    }

    /**
     * Do not attempt to create subscriptions for products that
     * already have virt_only pools available to the guest
     */
    private Set<String> getProductsToRemove(List<Pool> allOwnerPoolsForGuest, Set<String> tmpSet) {
        Set<String> productsToRemove = new HashSet<String>();
        for (Pool pool : allOwnerPoolsForGuest) {
            if (pool.getProduct().hasAttribute("virt_only") || pool.hasAttribute("virt_only")) {
                for (String prodId : tmpSet) {
                    if (pool.provides(prodId)) {
                        productsToRemove.add(prodId);
                    }
                }
            }
        }
        return productsToRemove;
    }

    private void logPools(Collection<Pool> pools) {
        if (log.isDebugEnabled()) {
            for (Pool p : pools) {
                log.debug("   " + p);
            }
        }
    }

    @Override
    public List<PoolQuantity> getBestPools(Consumer consumer,
        String[] productIds, Date entitleDate, Owner owner,
        String serviceLevelOverride, Collection<String> fromPools)
        throws EntitlementRefusedException {

        boolean hasFromPools = fromPools != null && !fromPools.isEmpty();
        Map<String, ValidationResult> failedResults = new HashMap<String, ValidationResult>();

        Date activePoolDate = entitleDate;
        if (entitleDate == null) {
            activePoolDate = new Date();
        }

        PoolFilterBuilder poolFilter = new PoolFilterBuilder();
        poolFilter.addIdFilters(fromPools);
        List<Pool> allOwnerPools = this.listAvailableEntitlementPools(
            consumer, null, owner, (String) null, null, activePoolDate, true, false,
            poolFilter, null).getPageData();
        List<Pool> filteredPools = new LinkedList<Pool>();

        // We have to check compliance status here so we can replace an empty
        // array of product IDs with the array the consumer actually needs. (i.e. during
        // a healing request)
        ComplianceStatus compliance = complianceRules.getStatus(consumer, entitleDate, false);
        if (productIds == null || productIds.length == 0) {
            log.debug("No products specified for bind, checking compliance to see what is needed.");
            Set<String> tmpSet = new HashSet<String>();
            tmpSet.addAll(compliance.getNonCompliantProducts());
            tmpSet.addAll(compliance.getPartiallyCompliantProducts().keySet());
            productIds = tmpSet.toArray(new String [] {});
        }

        if (log.isDebugEnabled()) {
            log.debug("Attempting for products on date: {}", entitleDate);
            for (String productId : productIds) {
                log.debug("  " + productId);
            }
        }

        for (Pool pool : allOwnerPools) {
            boolean providesProduct = false;
            // If We want to complete partial stacks if possible,
            // even if they do not provide any products
            if (pool.getProduct().hasAttribute("stacking_id") &&
                    compliance.getPartialStacks().containsKey(
                        pool.getProduct().getAttributeValue("stacking_id"))) {
                providesProduct = true;
            }
            else {
                for (String productId : productIds) {
                    if (pool.provides(productId)) {
                        providesProduct = true;
                        break;
                    }
                }
            }
            if (providesProduct) {
                ValidationResult result = enforcer.preEntitlement(consumer,
                    pool, 1, CallerType.BEST_POOLS);

                if (result.hasErrors() || result.hasWarnings()) {
                    failedResults.put(pool.getId(), result);
                    log.debug("Pool filtered from candidates due to rules failure: {}", pool.getId());
                }
                else {
                    filteredPools.add(pool);
                }
            }
        }

        // Only throw refused exception if we actually hit the rules:
        if (filteredPools.size() == 0 && !failedResults.isEmpty()) {
            throw new EntitlementRefusedException(failedResults);
        }

        List<PoolQuantity> enforced = autobindRules.selectBestPools(consumer,
            productIds, filteredPools, compliance, serviceLevelOverride,
            poolCurator.retrieveServiceLevelsForOwner(owner, true), false);
        // Sort the resulting pools to avoid deadlocks
        if (enforced != null) {
            Collections.sort(enforced);
        }
        return enforced;
    }

    private Map<String, Integer> convertToMap(List<PoolQuantity> poolQuantities) {
        Map<String, Integer> result = new HashMap<String, Integer>();
        for (PoolQuantity poolQuantity : poolQuantities) {
            result.put(poolQuantity.getPool().getId(), poolQuantity.getQuantity());
        }
        return result;
    }

    /**
     * Request an entitlement by poolid and quantity
     *
     * @param consumer consumer requesting to be entitled
     * @param poolQuantities a map of entitlement pool ids and the respective
     *        quantities to consume from
     * @return Entitlements A list of entitlements created if the request is
     *         successful
     * @throws EntitlementRefusedException if entitlement is refused
     */
    @Override
    @Transactional
    public List<Entitlement> entitleByPools(Consumer consumer, Map<String, Integer> poolQuantities)
        throws EntitlementRefusedException {
        if (poolQuantities != null && !poolQuantities.isEmpty()) {
            return addOrUpdateEntitlements(consumer, poolQuantities, null, false, CallerType.BIND);
        }
        return new ArrayList<Entitlement>();
    }

    @Override
    public Entitlement ueberCertEntitlement(Consumer consumer, Pool pool)
        throws EntitlementRefusedException {

        Map<String, Integer> poolQuantities = new HashMap<String, Integer>();
        poolQuantities.put(pool.getId(), 1);
        List<Entitlement> result = addOrUpdateEntitlements(consumer, poolQuantities, null, true,
                CallerType.UNKNOWN);
        if (result != null && !result.isEmpty()) {
            return result.get(0);
        }
        return null;
    }

    @Override
    public Entitlement adjustEntitlementQuantity(Consumer consumer,
        Entitlement entitlement, Integer quantity)
        throws EntitlementRefusedException {
        int change = quantity - entitlement.getQuantity();
        if (change == 0) {
            return entitlement;
        }
        Map<String, Integer> poolQuantities = new HashMap<String, Integer>();
        String poolId = entitlement.getPool().getId();
        poolQuantities.put(poolId, change);
        Map<String, Entitlement> entitlements = new HashMap<String, Entitlement>();
        entitlements.put(entitlement.getPool().getId(), entitlement);

        List<Entitlement> result = addOrUpdateEntitlements(consumer, poolQuantities, entitlements, true,
                CallerType.UNKNOWN);
        if (result != null && !result.isEmpty()) {
            return result.get(0);
        }
        return null;
    }

    /**
     * Some History, hopefully irrelavant henceforth:
     * This transaction used to update consumer's status hash and got dead
     * locked because:
     * T1 and T2 are entitlement jobs
     *
     * 1. T1 grabs a shared lock on cp_consumer.id due to the FK in cp_entitlement
     *    when inserting into cp_entitlement
     * 2. T2 grabs a shared lock on cp_consumer.id due to the FK in cp_entitlement
     *    when inserting into cp_entitlement
     * 3. T1 attempts to grab an exclusive lock on cp_consumer.id for an
     *    update to cp_consumer's compliance hash.  T1 blocks waiting for the T2's
     *    shared lock to be released.
     * 4. T2 attempts to grab an exclusive lock on cp_consumer.id for an
     *    update to cp_consumer's compliance hash.
     * 5. Deadlock.  T2 is waiting for T1's shared lock to be released but
     *    T1 is waiting for T2's shared lock to be released.
     *
     * The solution was to create a longer transaction and grab an exclusive lock
     * on the cp_consumer row (using a select for update) at the start of the transaction.
     * The other thread will then wait for the exclusive lock to be released instead of
     * deadlocking.
     *
     * Another effort on the solution removed compliance status evaluation from
     * this thread and created a separate asynchronous job to accomplish that,
     * thus removing the need to hold that exclusive lock on cp_consumer
     *
     * See BZ #1274074 and git history for details
     */
    @Transactional
    protected List<Entitlement> addOrUpdateEntitlements(Consumer consumer,
            Map<String, Integer> poolQuantityMap,
            Map<String, Entitlement> entitlements, boolean generateUeberCert, CallerType caller)
        throws EntitlementRefusedException {
        // Because there are several paths to this one place where entitlements
        // are granted, we cannot be positive the caller obtained a lock on the
        // pool when it was read. As such we're going to reload it with a lock
        // before starting this process.

        log.debug("Locking pools: {}", poolQuantityMap.keySet());

        List<Pool> pools = poolCurator.lockAndLoad(poolQuantityMap.keySet());

        for (Pool pool : pools) {
            log.debug("Locked pool: {} consumed: {}", pool, pool.getConsumed());
        }

        Map<String, PoolQuantity> poolQuantities = new HashMap<String, PoolQuantity>();
        boolean quantityFound = false;
        for (Pool pool : pools) {
            Integer quantity = poolQuantityMap.get(pool.getId());
            if (quantity > 0) {
                quantityFound = true;
            }
            poolQuantities.put(pool.getId(), new PoolQuantity(pool, quantity));
            poolQuantityMap.remove(pool.getId());
        }

        if (!poolQuantityMap.isEmpty()) {
            throw new IllegalArgumentException(i18n.tr("Subscription pool(s) {0} do not exist.",
                    poolQuantityMap.keySet()));
        }
        if (quantityFound) {
            log.info("Running pre-entitlement rules.");
            // XXX preEntitlement is run twice for new entitlement creation
            Map<String, ValidationResult> results = enforcer.preEntitlement(consumer,
                    poolQuantities.values(), caller);

            for (Entry<String, ValidationResult> entry : results.entrySet()) {
                ValidationResult result = entry.getValue();
                if (!result.isSuccessful()) {
                    log.warn("Entitlement not granted: {} for pool: {}",
                            result.getErrors().toString(), entry.getKey());
                    throw new EntitlementRefusedException(results);
                }
            }
        }

        EntitlementHandler handler = null;
        if (entitlements == null) {
            handler = new NewHandler();
        }
        else if (entitlements.keySet().size() != poolQuantities.keySet().size() ||
                !entitlements.keySet().containsAll(poolQuantities.keySet()) ||
                !poolQuantities.keySet().containsAll(entitlements.keySet())) {
            throw new IllegalArgumentException(
                            i18n.tr("Argument mismatch in entitlement update, number of pools: {}," +
                            " number of entitlements: {}",
                            entitlements.keySet().size(), poolQuantityMap.keySet().size()));
        }
        else {
            handler = new UpdateHandler();
        }

        // Persist the entitlement after it has been created.  It requires an ID in order to
        // create an entitlement-derived subpool
        log.info("Processing entitlements and persisting.");
        entitlements = handler.handleEntitlement(consumer, poolQuantities, entitlements);

        // The quantity is calculated at fetch time. We update it here
        // To reflect what we just added to the db.
        for (Entry<String, PoolQuantity> entry : poolQuantities.entrySet()) {

            Pool pool = entry.getValue().getPool();
            Integer quantity = entry.getValue().getQuantity();
            pool.setConsumed(pool.getConsumed() + quantity);
            if (consumer.getType().isManifest()) {
                pool.setExported(pool.getExported() + quantity);
            }
        }

        handler.handlePostEntitlement(this, consumer, entitlements);
        handler.handleSelfCertificates(consumer, poolQuantities, entitlements, generateUeberCert);

        for (Entitlement regenEnt : entitlementCurator.listModifying(entitlements.values())) {
            // Lazily regenerate modified certificates:
            this.regenerateCertificatesOf(regenEnt, generateUeberCert, true);
        }

        // we might have changed the bonus pool quantities, lets find out.
        handler.handleBonusPools(poolQuantities, entitlements);

        JobDetail detail = ConsumerComplianceJob.scheduleWithForceUpdate(consumer);
        detail.getJobDataMap().put(PinsetterJobListener.PRINCIPAL_KEY, new SystemPrincipal());

        log.info("Triggering ConsumerComplianceJob: {} for consumer: {}", detail.getKey(),
                consumer.getUuid());
        try {
            pinsetterKernel.scheduleSingleJob(detail);
        }
        catch (PinsetterException e) {
            log.error("ConsumerComplianceJob schedule failed", e.getMessage());
        }

        poolCurator.flush();

        return new ArrayList<Entitlement>(entitlements.values());
    }

    /**
     * This method will pull the bonus pools from a physical and make sure that
     *  the bonus pools are not over-consumed.
     *
     * @param consumer
     * @param pool
     */
    private void checkBonusPoolQuantities(Map<String, PoolQuantity> poolQuantities,
            Map<String, Entitlement> entitlements) {

        Set<String> excludePoolIds = new HashSet<String>();
        Map<String, Entitlement> subEntitlementMap = new HashMap<String, Entitlement>();
        for (Entry<String, PoolQuantity> entry : poolQuantities.entrySet()) {
            Pool pool = entry.getValue().getPool();
            subEntitlementMap.put(pool.getSubscriptionId(),
                    entitlements.get(entry.getKey()));
            excludePoolIds.add(pool.getId());
        }

        List<Pool> overConsumedPools = poolCurator.lookupOversubscribedBySubscriptionIds(subEntitlementMap);

        List<Pool> derivedPools = new ArrayList<Pool>();
        for (Pool pool : overConsumedPools) {
            if (!excludePoolIds.contains(pool.getId()) && pool.getQuantity() != -1)
            {
                derivedPools.add(pool);
            }
        }
        deleteExcessEntitlements(derivedPools);
    }

    /**
     * @param consumer
     * @param pool
     * @param e
     * @param mergedPool
     * @return
     */
    private EntitlementCertificate generateEntitlementCertificate(
        Pool pool, Entitlement e, boolean generateUeberCert) {

        Map<String, Product> products = new HashMap<String, Product>();
        products.put(pool.getId(), pool.getProduct());
        Map<String, Entitlement> entitlements = new HashMap<String, Entitlement>();
        entitlements.put(pool.getId(), e);

        return generateEntitlementCertificates(e.getConsumer(), products, entitlements, generateUeberCert)
                .get(pool.getId());
    }

    /**
     * @param consumer
     * @param pool
     * @param e
     * @param mergedPool
     * @return
     */
    private Map<String, EntitlementCertificate> generateEntitlementCertificates(Consumer consumer,
            Map<String, Product> products,
            Map<String, Entitlement> entitlements,
            boolean generateUeberCert) {

        try {
            return generateUeberCert ? entCertAdapter.generateUeberCerts(consumer, entitlements, products) :
                entCertAdapter.generateEntitlementCerts(consumer, entitlements, products);
        }
        catch (CertVersionConflictException cvce) {
            throw cvce;
        }
        catch (CertificateSizeException cse) {
            throw cse;
        }
        catch (Exception ex) {
            throw new RuntimeException(ex);
        }
    }

    @Override
    public void regenerateEntitlementCertificates(Consumer consumer, boolean lazy) {
        log.info(
            "Regenerating #{}, entitlement certificates for consumer: {}",
            consumer.getEntitlements().size(), consumer
        );

        // TODO - Assumes only 1 entitlement certificate exists per entitlement
        this.regenerateCertificatesOf(consumer.getEntitlements(), lazy);
    }

    @Transactional
    void regenerateCertificatesOf(Iterable<Entitlement> iterable, boolean lazy) {
        for (Entitlement e : iterable) {
            regenerateCertificatesOf(e, false, lazy);
        }
    }

    @Transactional
    void regenerateCertificatesByEntIds(Iterable<String> iterable, boolean lazy) {
        for (String entId : iterable) {
            Entitlement e = entitlementCurator.find(entId);
            if (e != null) {
                regenerateCertificatesOf(e, false, lazy);
            }
            else {
                // If it has been deleted, that's fine, one less to regenerate
                log.info("Couldn't load Entitlement \"{}\" to regenerate, assuming deleted", entId);
            }
        }
    }

    /**
     * Used to regenerate certificates affected by a mass content promotion/demotion.
     *
     * WARNING: can be quite expensive, currently we must look up all entitlements in the
     * environment, all provided products for each entitlement, and check if any product
     * provides any of the modified content set IDs.
     *
     * @param e Environment where the content was promoted/demoted.
     * @param affectedContent List of content set IDs promoted/demoted.
     */
    @Override
    @Transactional
    public void regenerateCertificatesOf(Environment e, Set<String> affectedContent, boolean lazy) {
        log.info("Regenerating relevant certificates in environment: {}", e.getId());

        List<Entitlement> allEnvEnts = entitlementCurator.listByEnvironment(e);
        Set<Entitlement> entsToRegen = new HashSet<Entitlement>();
        for (Entitlement ent : allEnvEnts) {
            Product prod = productCurator.lookupById(ent.getOwner(),
                    ent.getPool().getProductId());
            for (String contentId : affectedContent) {
                if (prod.hasContent(contentId)) {
                    entsToRegen.add(ent);
                }
            }

            // Now the provided products:
            for (Product provided : ent.getPool().getProvidedProducts()) {
                for (String contentId : affectedContent) {
                    if (provided.hasContent(contentId)) {
                        entsToRegen.add(ent);
                    }
                }
            }
        }

        log.info("Found {} certificates to regenerate.", entsToRegen.size());
        regenerateCertificatesOf(entsToRegen, lazy);
    }

    /**
     * @param e
     */
    @Override
    @Transactional
    public void regenerateCertificatesOf(Entitlement e, boolean ueberCertificate, boolean lazy) {

        if (lazy) {
            log.info("Marking certificates dirty for entitlement: {}", e);
            e.setDirty(true);
            return;
        }

        log.debug("Revoking entitlementCertificates of: {}", e);

        Entitlement tempE = new Entitlement();
        tempE.setCertificates(e.getCertificates());
        e.setCertificates(null);

        // below call creates new certificates and saves it to the backend.
        try {
            EntitlementCertificate generated = this.generateEntitlementCertificate(
                e.getPool(), e, ueberCertificate
            );

            e.setDirty(false);
            entitlementCurator.merge(e);
            for (EntitlementCertificate ec : tempE.getCertificates()) {
                log.debug("Deleting entitlementCertificate: #{}", ec.getId());
                this.entitlementCertificateCurator.delete(ec);
            }

            // send entitlement changed event.
            this.sink.queueEvent(this.eventFactory.entitlementChanged(e));
            log.debug("Generated entitlementCertificate: #{}", generated.getId());
        }
        catch (CertificateSizeException cse) {
            e.setCertificates(tempE.getCertificates());
            log.warn("The certificate cannot be regenerated at this time: {}", cse.getMessage());
        }
    }

    @Override
    @Transactional
    public void regenerateCertificatesOf(Owner owner, String productId, boolean lazy) {
        List<Pool> poolsForProduct = this.listAvailableEntitlementPools(null, null, owner,
            productId, null, new Date(), false, false, new PoolFilterBuilder(), null)
            .getPageData();

        for (Pool pool : poolsForProduct) {
            regenerateCertificatesOf(pool.getEntitlements(), lazy);
        }
    }

    @Override
    public void revokeEntitlements(List<Entitlement> entsToRevoke) {
        revokeEntitlements(entsToRevoke, true);
    }

    /**
     * Revokes the given set of entitlements.
     *
     * @param entsToRevoke entitlements to revoke
     * @param regenCertsAndStatuses if this revocation should also trigger regeneration of certificates
     * and recomputation of statuses. For performance reasons some callers might
     * choose to set this to false.
     */
    @Transactional
    public void revokeEntitlements(List<Entitlement> entsToRevoke, boolean regenCertsAndStatuses) {
        if (log.isDebugEnabled()) {
            log.debug("Starting batch revoke of entitlements: {}", getEntIds(entsToRevoke));
        }
        if (entsToRevoke.isEmpty()) {
            return;
        }
        List<Pool> poolsToDelete = poolCurator.listBySourceEntitlements(entsToRevoke);
        if (log.isDebugEnabled()) {
            log.debug("Found additional pools to delete by source entitlements: {}",
                    getPoolIds(poolsToDelete));
        }

        List<Pool> poolsToLock = new ArrayList<Pool>();
        poolsToLock.addAll(poolsToDelete);

        for (Entitlement ent: entsToRevoke) {
            poolsToLock.add(ent.getPool());

            // If we are deleting a developer entitlement, be sure to delete the
            // associated pool as well.
            if (ent.getPool() != null && ent.getPool().isDevelopmentPool()) {
                poolsToDelete.add(ent.getPool());
            }
        }

        poolCurator.lock(poolsToLock);
        log.info("Batch revoking {} entitlements ", entsToRevoke.size());
        entsToRevoke =  new ArrayList<Entitlement>(entsToRevoke);


        for (Pool pool : poolsToDelete) {
            entsToRevoke.addAll(pool.getEntitlements());
        }

        log.debug("Adjusting consumed quantities on pools");
        for (Entitlement ent : entsToRevoke) {
            //We need to trigger lazy load of provided products
            //to have access to those products later in this method.
            ent.getPool().getProvidedProducts().size();
            Pool pool = ent.getPool();
            pool.setConsumed(pool.getConsumed() - ent.getQuantity());
            pool.getEntitlements().remove(ent);
            Consumer consumer = ent.getConsumer();
            if (consumer.getType().isManifest()) {
                pool.setExported(pool.getExported() - ent.getQuantity());
            }
        }

        log.info("Starting batch delete of pools");
        poolCurator.batchDelete(poolsToDelete);
        log.info("Starting batch delete of entitlements");
        entitlementCurator.batchDelete(entsToRevoke);
        log.info("Starting delete flush");
        entitlementCurator.flush();
        log.info("All deletes flushed successfully");

        Map<Consumer, List<Entitlement>> consumerSortedEntitlements = entitlementCurator
                .getDistinctConsumers(entsToRevoke);

<<<<<<< HEAD
        Map<Consumer, List<Entitlement>> stackingEntitlements
          = filterStackingEntitlements(consumerSortedEntitlements);

        for (Entry<Consumer, List<Entitlement>> entry : stackingEntitlements.entrySet()) {

            Set<String> stackIds = new HashSet<String>();
            for (Entitlement ent : entry.getValue()) {
                stackIds.add(ent.getPool().getStackId());
            }
            List<Pool> subPools = poolCurator.getSubPoolForStackIds(entry.getKey(), stackIds);
            if (subPools != null && !subPools.isEmpty()) {
                poolRules.updatePoolsFromStack(entry.getKey(), subPools, true);
            }

=======
        if (log.isDebugEnabled() && stackingEntitlements.size() > 0) {
            log.debug("Found stacking entitlements to delete {}", getEntIds(stackingEntitlements));
>>>>>>> 01752f05
        }

        updateStackingEntitlements(stackingEntitlements);

        // post unbind actions
        for (Entitlement ent : entsToRevoke) {
            enforcer.postUnbind(ent.getConsumer(), this, ent);
        }

        if (!regenCertsAndStatuses) {
            log.info("Regeneration and status computation was not requested " +
                    "finishing batch revoke");

            sendDeletedEvents(entsToRevoke);
            return;
        }

        List<Entitlement> batch = new ArrayList<Entitlement>();
        for (int i = 0; i < entsToRevoke.size(); i++) {
            Entitlement entitlement = entsToRevoke.get(i);
            batch.add(entitlement);

            // We work in batches of maximum size 1000.
            if (i % 1000 == 0) {
                Set<Entitlement> modifiedEnts = entitlementCurator.batchListModifying(batch);
                if (log.isDebugEnabled() && modifiedEnts.size() > 0) {
                    log.debug("Found modifying entitlements for which we " +
                            "need to regenerate certificates: {}", getEntIds(modifiedEnts));
                }

                this.regenerateCertificatesOf(modifiedEnts, true);
                batch.clear();
            }
        }

        if (!batch.isEmpty()) {
            this.regenerateCertificatesOf(entitlementCurator.batchListModifying(batch), true);
        }

        log.debug("Modifier entitlements done.");

        log.info("Scheduling Compliance status for {} consumers.", consumerSortedEntitlements.size());
        int i = 1;
        for (Consumer consumer : consumerSortedEntitlements.keySet()) {
            JobDetail detail = ConsumerComplianceJob.scheduleStatusCheck(consumer, null, false, true);
            detail.getJobDataMap().put(PinsetterJobListener.PRINCIPAL_KEY, new SystemPrincipal());

            log.info("Triggering ConsumerComplianceJob: {} for consumer: {}", detail.getKey(),
                    consumer.getUuid());
            try {
                pinsetterKernel.scheduleSingleJob(detail);
            }
            catch (PinsetterException e) {
                log.error("ConsumerComplianceJob schedule failed", e.getMessage());
            }
        }

        log.info("All statuses recomputation scheduled.");

        sendDeletedEvents(entsToRevoke);
    }

    private void updateStackingEntitlements(List<Entitlement> stackingEntitlements) {
        for (Entitlement ent : stackingEntitlements) {
            Pool pool = ent.getPool();
            Consumer consumer = ent.getConsumer();
            String stackId = pool.getProductAttributeValue("stacking_id");
            Pool stackedSubPool = poolCurator.getSubPoolForStackId(consumer, stackId);
            if (stackedSubPool != null) {
                List<Entitlement> stackedEnts =
                    this.entitlementCurator.findByStackId(consumer, stackId);

                // If there are no stacked entitlements, we need to delete the
                // stacked sub pool, else we update it based on the entitlements
                // currently in the stack.
                if (stackedEnts.isEmpty()) {
                    log.info("Revoke Entitlements: deleting single stacked sub-pool");
                    deletePool(stackedSubPool);
                }
                else {
                    updatePoolFromStackedEntitlements(stackedSubPool, stackedEnts);
                    poolCurator.merge(stackedSubPool);
                }
            }
        }
    }

    private void sendDeletedEvents(List<Entitlement> entsToRevoke) {
        // for each deleted entitlement, create an event
        for (Entitlement entitlement : entsToRevoke) {
            Consumer consumer = entitlement.getConsumer();
            Event event = eventFactory.entitlementDeleted(entitlement);
            if (!entitlement.isValid() && entitlement.getPool().isUnmappedGuestPool() &&
                    consumerCurator.getHost(consumer.getFact("virt.uuid"), consumer.getOwner()) == null) {
                event = eventFactory.entitlementExpired(entitlement);
                event.setMessageText(event.getMessageText() + ": " + i18n
                        .tr("Unmapped guest entitlement expired " +
                "without establishing a host/guest mapping."));
            }
            sink.queueEvent(event);
        }
    }

    /**
     * Helper method for log debug messages
     * @param entitlements
     * @return
     */
    private  List<String> getEntIds(Collection<Entitlement> entitlements) {
        List<String> ids = new ArrayList<String>();
        for (Entitlement e : entitlements) {
            ids.add(e.getId());
        }
        return ids;
    }

    /**
     * Helper method for log debug messages
     * @param entitlements
     * @return
     */
    private  List<String> getPoolIds(Collection<Pool> pools) {
        List<String> ids = new ArrayList<String>();
        for (Pool e : pools) {
            ids.add(e.getId());
        }
        return ids;
    }

    /**
     * Filter the given entitlements so that this method returns only
     * the entitlements that are part of some stack.
     * @param consumerSortedEntitlements Entitlements to be filtered
     * @return Entitlements that are stacked
     */
    private Map<Consumer, List<Entitlement>> filterStackingEntitlements(
            Map<Consumer, List<Entitlement>> consumerSortedEntitlements) {
        Map<Consumer, List<Entitlement>> stackingEntitlements = new HashMap<Consumer, List<Entitlement>>();

        for (Consumer consumer : consumerSortedEntitlements.keySet()) {
            List<Entitlement> ents = consumerSortedEntitlements.get(consumer);
            if (ents != null && !ents.isEmpty()) {
                for (Entitlement ent : ents) {
                    Pool pool = ent.getPool();

                    if (!"true".equals(pool.getAttributeValue("pool_derived")) &&
                            pool.getProduct().hasAttribute("stacking_id")) {
                        if (!stackingEntitlements.containsKey(consumer)) {
                            stackingEntitlements.put(consumer, new ArrayList<Entitlement>());
                        }
                        stackingEntitlements.get(consumer).add(ent);
                    }
                }
            }
        }
        return stackingEntitlements;
    }

    @Override
    @Transactional
    public void revokeEntitlement(Entitlement entitlement) {
        revokeEntitlements(Collections.singletonList(entitlement));
    }

    @Override
    @Transactional
    public int revokeAllEntitlements(Consumer consumer) {
        return revokeAllEntitlements(consumer, true);
    }

    @Override
    @Transactional
    public int revokeAllEntitlements(Consumer consumer, boolean regenCertsAndStatuses) {
        List<Entitlement> entsToDelete = entitlementCurator.listByConsumer(consumer);
        revokeEntitlements(entsToDelete, regenCertsAndStatuses);
        return entsToDelete.size();
    }


    /**
     * Cleanup entitlements and safely delete the given pool.
     *
     * @param pool
     */
    @Override
    @Transactional
    public void deletePool(Pool pool) {
        Event event = eventFactory.poolDeleted(pool);

        // Must do a full revoke for all entitlements:
        for (Entitlement e : poolCurator.entitlementsIn(pool)) {
            revokeEntitlement(e);
        }

        poolCurator.delete(pool);
        sink.queueEvent(event);
    }

    @Override
    @Transactional
    public void deletePools(List<Pool> pools) {
        if (log.isDebugEnabled()) {
            log.debug("Delete pools: {}", getPoolIds(pools));
        }
        if (pools.isEmpty()) {
            return;
        }

        List<Entitlement> entitlementsToRevoke = new ArrayList<Entitlement>();

        for (Pool p : pools) {
            if (log.isDebugEnabled()) {
                log.debug("Deletion of pool {} will cause revocation of the " +
                        "following entitlements: {}.", p.getId(), getEntIds(p.getEntitlements()));
            }
            entitlementsToRevoke.addAll(p.getEntitlements());
        }

        if (!pools.isEmpty()) {
            revokeEntitlements(entitlementsToRevoke);
            log.debug("Batch deleting pools after successfull revocation");
            poolCurator.batchDelete(pools);
        }

        for (Pool pool : pools) {
            Event event = eventFactory.poolDeleted(pool);
            sink.queueEvent(event);
        }
    }

    /**
     * Adjust the count of a pool. The caller does not have knowledge
     *   of the current quantity. It only determines how much to adjust.
     *
     * @param pool The pool.
     * @param adjust the long amount to adjust ( + /-)
     * @return pool
     */
    @Override
    public Pool updatePoolQuantity(Pool pool, long adjust) {
        pool = poolCurator.lockAndLoad(pool);
        long newCount = pool.getQuantity() + adjust;
        if (newCount < 0) {
            newCount = 0;
        }
        pool.setQuantity(newCount);
        return poolCurator.merge(pool);
    }

    /**
     * Set the count of a pool. The caller sets the absolute quantity.
     *   Current use is setting unlimited bonus pool to -1 or 0.
     *
     * @param pool The pool.
     * @param set the long amount to set
     * @return pool
     */
    @Override
    public Pool setPoolQuantity(Pool pool, long set) {
        pool = poolCurator.lockAndLoad(pool);
        pool.setQuantity(set);
        return poolCurator.merge(pool);
    }

    @Override
    public void regenerateDirtyEntitlements(List<Entitlement> entitlements) {

        List<Entitlement> dirtyEntitlements = new ArrayList<Entitlement>();
        for (Entitlement e : entitlements) {
            if (e.getDirty()) {
                log.info("Found dirty entitlement to regenerate: {}", e);
                dirtyEntitlements.add(e);
            }
        }

        regenerateCertificatesOf(dirtyEntitlements, false);
    }

    @Override
    public Refresher getRefresher(SubscriptionServiceAdapter subAdapter) {
        return this.getRefresher(subAdapter, true);
    }

    @Override
    public Refresher getRefresher(SubscriptionServiceAdapter subAdapter, boolean lazy) {
        return new Refresher(this, subAdapter, lazy);
    }

    /**
     * EntitlementHandler
     */
    private interface EntitlementHandler {

        Map<String, Entitlement> handleEntitlement(Consumer consumer,
                Map<String, PoolQuantity> poolQuantities,
                Map<String, Entitlement> entitlements);

        void handlePostEntitlement(PoolManager manager, Consumer consumer,
                Map<String, Entitlement> entitlements);


        void handleSelfCertificates(Consumer consumer, Map<String, PoolQuantity> pools,
                Map<String, Entitlement> entitlements, boolean generateUeberCert);

        void handleBonusPools(Map<String, PoolQuantity> pools, Map<String, Entitlement> entitlements);
    }

    /**
     * NewHandler
     */
    private class NewHandler implements EntitlementHandler{
        @Override
        public Map<String, Entitlement> handleEntitlement(Consumer consumer,
                Map<String, PoolQuantity> poolQuantities,
                Map<String, Entitlement> entitlements) {

            List<Entitlement> entsToPersist = new ArrayList<Entitlement>();
            Map<String, Entitlement> result = new HashMap<String, Entitlement>();
            for (Entry<String, PoolQuantity> entry : poolQuantities.entrySet()) {
                Entitlement newEntitlement = new Entitlement(entry.getValue().getPool(), consumer, entry
                        .getValue().getQuantity());
                entsToPersist.add(newEntitlement);
                result.put(entry.getKey(), newEntitlement);
            }

            entitlementCurator.saveOrUpdateAll(entsToPersist, false);

            /*
             * Why iterate twice? to persist the entitlement before we associate
             * it with the pool or consumer. This is important because we use Id
             * to compare Entitlements in the equals method.
             */
            for (Entry<String, PoolQuantity> entry : poolQuantities.entrySet()) {
                Entitlement e = result.get(entry.getKey());
                consumer.addEntitlement(e);
                entry.getValue().getPool().getEntitlements().add(e);
            }
            return result;
        }

        @Override
        public void handlePostEntitlement(PoolManager manager, Consumer consumer,
                Map<String, Entitlement> entitlements) {

            Set<String> stackIds = new HashSet<String>();
            for (Entitlement entitlement : entitlements.values()) {
                if (entitlement.getPool().isStacked()) {
                    stackIds.add(entitlement.getPool().getStackId());
                }
            }
            List<Pool> subPoolsForStackIds = null;
            if (!stackIds.isEmpty()) {
                subPoolsForStackIds = poolCurator.getSubPoolForStackIds(consumer, stackIds);
                if (subPoolsForStackIds != null && !subPoolsForStackIds.isEmpty()) {
                    poolRules.updatePoolsFromStack(consumer, subPoolsForStackIds, false);
                    poolCurator.mergeAll(subPoolsForStackIds, false);
                }
            }
            else {
                subPoolsForStackIds = new ArrayList<Pool>();
            }

            enforcer.postEntitlement(manager, consumer, entitlements, subPoolsForStackIds);
        }

        @Override
        public void handleSelfCertificates(Consumer consumer, Map<String, PoolQuantity> poolQuantities,
                Map<String, Entitlement> entitlements, boolean generateUeberCert) {

            Map<String, Product> products = new HashMap<String, Product>();
            for (PoolQuantity poolQuantity : poolQuantities.values()) {
                Pool pool = poolQuantity.getPool();
                products.put(pool.getId(), pool.getProduct());
            }
            generateEntitlementCertificates(consumer, products, entitlements, generateUeberCert);
        }
        @Override
        public void handleBonusPools(Map<String, PoolQuantity> pools, Map<String, Entitlement> entitlements) {
            checkBonusPoolQuantities(pools, entitlements);
        }
    }

    /**
     * UpdateHandler
     */
    private class UpdateHandler implements EntitlementHandler {
        @Override
        public Map<String, Entitlement> handleEntitlement(Consumer consumer,
                Map<String, PoolQuantity> poolQuantities, Map<String, Entitlement> entitlements) {

            for (Entry<String, Entitlement> entry : entitlements.entrySet()) {
                Entitlement entitlement = entry.getValue();
                entitlement.setQuantity(entitlement.getQuantity() +
                        poolQuantities.get(entry.getKey()).getQuantity());
            }
            List<Entitlement> entitlementsList = new ArrayList<Entitlement>(entitlements.values());
            entitlementCurator.mergeAll(entitlementsList, false);
            return entitlements;
        }

        @Override
        public void handlePostEntitlement(PoolManager manager, Consumer consumer,
                Map<String, Entitlement> entitlements) {
        }

        @Override
        public void handleSelfCertificates(Consumer consumer, Map<String, PoolQuantity> poolQuantities,
                Map<String, Entitlement> entitlements, boolean generateUeberCert) {
            for (Entry<String, Entitlement> entry : entitlements.entrySet()) {
                regenerateCertificatesOf(entry.getValue(), generateUeberCert, true);
            }
        }
        @Override
        public void handleBonusPools(Map<String, PoolQuantity> pools, Map<String, Entitlement> entitlements) {
            // This is likely a no-op now that virt-limit is the quantity on sub-pools,
            // rather than the older virt_limit * entitlement quantity:
            checkBonusPoolQuantities(pools, entitlements);
        }
    }

    @Override
    public Page<List<Pool>> listAvailableEntitlementPools(Consumer consumer,
        ActivationKey key, Owner owner, String productId, String subscriptionId, Date activeOn,
        boolean activeOnly, boolean includeWarnings, PoolFilterBuilder filters,
        PageRequest pageRequest) {
        // Only postfilter if we have to
        boolean postFilter = consumer != null || key != null;
        if (consumer != null && !consumer.isDev()) {
            filters.addAttributeFilter(Pool.DEVELOPMENT_POOL_ATTRIBUTE, "!true");
        }

        Page<List<Pool>> page = this.poolCurator.listAvailableEntitlementPools(consumer,
            owner, productId, subscriptionId, activeOn, activeOnly, filters, pageRequest, postFilter);

        if (consumer == null && key == null) {
            return page;
        }

        // If the consumer was specified, we need to filter out any
        // pools that the consumer will not be able to attach.
        // If querying for pools available to a specific consumer, we need
        // to do a rules pass to verify the entitlement will be granted.
        // Note that something could change between the time we list a pool as
        // available, and the consumer requests the actual entitlement, and the
        // request still could fail.
        List<Pool> resultingPools = page.getPageData();
        if (consumer != null) {
            resultingPools = enforcer.filterPools(
                consumer, resultingPools, includeWarnings);
        }
        if (key != null) {
            resultingPools = this.filterPoolsForActKey(
                key, resultingPools, includeWarnings);
        }

        // Set maxRecords once we are done filtering
        page.setMaxRecords(resultingPools.size());

        if (pageRequest != null && pageRequest.isPaging()) {
            resultingPools = poolCurator.takeSubList(pageRequest, resultingPools);
        }

        page.setPageData(resultingPools);
        return page;
    }

    /**
     * Creates a Subscription object using information derived from the specified pool. Used to
     * support deprecated API calls that still require a subscription.
     *
     * @param pool
     *  The pool from which to build a subscription
     *
     * @return
     *  a new subscription object derived from the specified pool.
     */
    @Override
    public Subscription fabricateSubscriptionFromPool(Pool pool) {
        if (pool == null) {
            throw new IllegalArgumentException("pool is null");
        }

        Long poolQuantity = pool.getQuantity();
        Long multiplier = 1L;

        if (pool.getProduct() != null) {
            multiplier = pool.getProduct().getMultiplier();
        }
        else {
            log.error("Master product for the pool {} is null", pool.getId());
        }


        /**
         * The following code reconstructs Subscription quantity from the Pool quantity.
         * To understand it, it is important to understand how pool (the parameter)
         * is created in candlepin from a source subscription.
         * The pool has quantity was computed from
         * source subscription quantity and was multiplied by product.multiplier.
         * To reconstruct subscription, we must therefore divide the quantity of the pool
         * by the product.multiplier.
         * It's not easy to find COMPLETE code related to the conversion of
         * subscription to the pool. There is a method convertToMasterPool in this class,
         * that should do part of that (multiplication is not there).
         * But looking at its javadoc, it directly instructs callers of the
         * convertToMasterPool method to override quantity with method
         * PoolRules.calculateQuantity (when browsing the code that calls convertToMasterPool,
         * the calculateQuantity is usually called after convertToMasterPool).
         * The method PoolRules.calculateQuantity does the actual
         * multiplication of pool.quantity by pool.product.multiplier.
         * It seems that we also need to account account for
         * instance_multiplier (again logic is in calculateQuantity). If the attribute
         * is present, we must further divide the poolQuantity by
         * product.getAttributeValue("instance_multiplier").
         */
        if (poolQuantity != null && multiplier != null && multiplier != 0 &&
                pool.getProduct() != null) {
            if (poolQuantity % multiplier != 0) {
                log.error("Pool {} from which we fabricate " +
                        "subscription has quantity {} that is not divisable " +
                        "by its product's multiplier {}! Division wont be made.",
                        pool.getId(), poolQuantity, multiplier);
            }
            else {
                poolQuantity /= multiplier;
            }

            //This is reverse of what part of PooRules.calculateQuantity does. See that method
            //to understand why we check that upstreamPoolId must be null.
            if (pool.getProduct().hasAttribute("instance_multiplier") &&
                    pool.getUpstreamPoolId() == null) {
                Integer instMult = null;
                String stringInstmult = pool.getProduct().getAttributeValue("instance_multiplier");
                try {
                    instMult = Integer.parseInt(stringInstmult);
                }
                catch (NumberFormatException nfe) {
                    log.error("Instance multilier couldn't be parsed: {} ", stringInstmult);
                }
                if (instMult != null && instMult != 0 && poolQuantity % instMult == 0) {
                    poolQuantity /=  instMult;
                }
                else {
                    log.error("Cannot divide pool quantity by instance multiplier. Won't touch the " +
                            "current value {} " +
                            "instance multiplier: {}, pool quantity: {}",
                            poolQuantity, instMult, poolQuantity);
                }
            }
        }
        else {
            log.warn("Either quantity or multiplier or product is null:" +
                    " {}, {}, productInstance={}", poolQuantity, multiplier, pool.getProduct());
        }


        Subscription fabricated = new Subscription(
            pool.getOwner(),
            pool.getProduct(),
            pool.getProvidedProducts(),
            poolQuantity,
            pool.getStartDate(),
            pool.getEndDate(),
            pool.getUpdated()
        );

        fabricated.setId(pool.getSubscriptionId());
        fabricated.setUpstreamEntitlementId(pool.getUpstreamEntitlementId());
        fabricated.setCdn(pool.getCdn());
        fabricated.setCertificate(pool.getCertificate());
        //Pool.getBranding should return entity Branding. The Branding
        //entity has no futher relationships so everything should be ok.
        fabricated.setBranding(pool.getBranding());

        // TODO:
        // There's probably a fair amount of other stuff we need to migrate over to the
        // subscription. We should do that here.

        return fabricated;
    }

    @Override
    public List<Pool> getPoolsBySubscriptionId(String subscriptionId) {
        return this.poolCurator.getPoolsBySubscriptionId(subscriptionId);
    }

    @Override
    public Pool getMasterPoolBySubscriptionId(String subscriptionId) {
        return this.poolCurator.getMasterPoolBySubscriptionId(subscriptionId);
    }

    @Override
    public List<Pool> listMasterPools() {
        return this.poolCurator.listMasterPools();
    }

    @Override
    public Set<String> retrieveServiceLevelsForOwner(Owner owner, boolean exempt) {
        return poolCurator.retrieveServiceLevelsForOwner(owner, exempt);
    }

    @Override
    public List<Entitlement> findEntitlements(Pool pool) {
        return poolCurator.entitlementsIn(pool);
    }

    @Override
    public Pool findUeberPool(Owner owner) {
        return poolCurator.findUeberPool(owner);
    }

    @Override
    public List<Pool> listPoolsByOwner(Owner owner) {
        return poolCurator.listByOwner(owner);
    }

    public PoolUpdate updatePoolFromStack(Pool pool, Set<Product> changedProducts) {
        return poolRules.updatePoolFromStack(pool, changedProducts);
    }

    @Override
    public void updatePoolsFromStack(Consumer consumer, List<Pool> pools) {
        poolRules.updatePoolsFromStack(consumer, pools, false);
    }

    public List<Pool> getOwnerSubPoolsForStackId(Owner owner, String stackId) {
        return poolCurator.getOwnerSubPoolsForStackId(owner, stackId);
    }

    private List<Pool> filterPoolsForActKey(ActivationKey key,
        List<Pool> pools, boolean includeWarnings) {
        List<Pool> filteredPools = new LinkedList<Pool>();
        for (Pool p : pools) {
            ValidationResult result = activationKeyRules.runPreActKey(key, p, null);
            if (result.isSuccessful() && (!result.hasWarnings() || includeWarnings)) {
                filteredPools.add(p);
            }
            else if (log.isDebugEnabled()) {
                log.debug("Omitting pool due to failed rules: {}", p.getId());
                if (result.hasErrors()) {
                    log.debug("\tErrors: {}", result.getErrors());
                }
                if (result.hasWarnings()) {
                    log.debug("\tWarnings: {}", result.getWarnings());
                }
            }
        }
        return filteredPools;
    }
}<|MERGE_RESOLUTION|>--- conflicted
+++ resolved
@@ -1796,28 +1796,7 @@
         Map<Consumer, List<Entitlement>> consumerSortedEntitlements = entitlementCurator
                 .getDistinctConsumers(entsToRevoke);
 
-<<<<<<< HEAD
-        Map<Consumer, List<Entitlement>> stackingEntitlements
-          = filterStackingEntitlements(consumerSortedEntitlements);
-
-        for (Entry<Consumer, List<Entitlement>> entry : stackingEntitlements.entrySet()) {
-
-            Set<String> stackIds = new HashSet<String>();
-            for (Entitlement ent : entry.getValue()) {
-                stackIds.add(ent.getPool().getStackId());
-            }
-            List<Pool> subPools = poolCurator.getSubPoolForStackIds(entry.getKey(), stackIds);
-            if (subPools != null && !subPools.isEmpty()) {
-                poolRules.updatePoolsFromStack(entry.getKey(), subPools, true);
-            }
-
-=======
-        if (log.isDebugEnabled() && stackingEntitlements.size() > 0) {
-            log.debug("Found stacking entitlements to delete {}", getEntIds(stackingEntitlements));
->>>>>>> 01752f05
-        }
-
-        updateStackingEntitlements(stackingEntitlements);
+        filterAndUpdateStackingEntitlements(consumerSortedEntitlements);
 
         // post unbind actions
         for (Entitlement ent : entsToRevoke) {
@@ -1875,31 +1854,6 @@
         log.info("All statuses recomputation scheduled.");
 
         sendDeletedEvents(entsToRevoke);
-    }
-
-    private void updateStackingEntitlements(List<Entitlement> stackingEntitlements) {
-        for (Entitlement ent : stackingEntitlements) {
-            Pool pool = ent.getPool();
-            Consumer consumer = ent.getConsumer();
-            String stackId = pool.getProductAttributeValue("stacking_id");
-            Pool stackedSubPool = poolCurator.getSubPoolForStackId(consumer, stackId);
-            if (stackedSubPool != null) {
-                List<Entitlement> stackedEnts =
-                    this.entitlementCurator.findByStackId(consumer, stackId);
-
-                // If there are no stacked entitlements, we need to delete the
-                // stacked sub pool, else we update it based on the entitlements
-                // currently in the stack.
-                if (stackedEnts.isEmpty()) {
-                    log.info("Revoke Entitlements: deleting single stacked sub-pool");
-                    deletePool(stackedSubPool);
-                }
-                else {
-                    updatePoolFromStackedEntitlements(stackedSubPool, stackedEnts);
-                    poolCurator.merge(stackedSubPool);
-                }
-            }
-        }
     }
 
     private void sendDeletedEvents(List<Entitlement> entsToRevoke) {
@@ -1946,11 +1900,13 @@
 
     /**
      * Filter the given entitlements so that this method returns only
-     * the entitlements that are part of some stack.
+     * the entitlements that are part of some stack. Then update them
+     * accordingly
+     *
      * @param consumerSortedEntitlements Entitlements to be filtered
      * @return Entitlements that are stacked
      */
-    private Map<Consumer, List<Entitlement>> filterStackingEntitlements(
+    private void filterAndUpdateStackingEntitlements(
             Map<Consumer, List<Entitlement>> consumerSortedEntitlements) {
         Map<Consumer, List<Entitlement>> stackingEntitlements = new HashMap<Consumer, List<Entitlement>>();
 
@@ -1970,7 +1926,22 @@
                 }
             }
         }
-        return stackingEntitlements;
+
+        for (Entry<Consumer, List<Entitlement>> entry : stackingEntitlements.entrySet()) {
+            if (log.isDebugEnabled()) {
+                log.debug("Found {} stacking entitlements to delete for consumer: {}", entry.getValue()
+                        .size(), entry.getKey());
+            }
+
+            Set<String> stackIds = new HashSet<String>();
+            for (Entitlement ent : entry.getValue()) {
+                stackIds.add(ent.getPool().getStackId());
+            }
+            List<Pool> subPools = poolCurator.getSubPoolForStackIds(entry.getKey(), stackIds);
+            if (subPools != null && !subPools.isEmpty()) {
+                poolRules.updatePoolsFromStack(entry.getKey(), subPools, true);
+            }
+        }
     }
 
     @Override
