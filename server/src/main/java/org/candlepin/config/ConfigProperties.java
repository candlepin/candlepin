--- conflicted
+++ resolved
@@ -336,10 +336,6 @@
             this.put(ACTIVEMQ_CONNECTION_MONITOR_INTERVAL, "5000"); // milliseconds
 
             this.put(AUDIT_LISTENERS,
-<<<<<<< HEAD
-                // "org.candlepin.audit.DatabaseListener," +
-=======
->>>>>>> 8c16ff97
                 "org.candlepin.audit.LoggingListener," +
                 "org.candlepin.audit.ActivationListener");
             this.put(AUDIT_FILTER_ENABLED, "false");
