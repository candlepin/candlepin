/**
 * Copyright (c) 2009 Red Hat, Inc.
 *
 * This software is licensed to you under the GNU General Public License,
 * version 2 (GPLv2). There is NO WARRANTY for this software, express or
 * implied, including the implied warranties of MERCHANTABILITY or FITNESS
 * FOR A PARTICULAR PURPOSE. You should have received a copy of GPLv2
 * along with this software; if not, see
 * http://www.gnu.org/licenses/old-licenses/gpl-2.0.txt.
 *
 * Red Hat trademarks are not licensed under GPLv2. No permission is
 * granted to use or replicate Red Hat trademarks that are incorporated
 * in this software or its documentation.
 */
package org.fedoraproject.candlepin.model;

import java.util.HashSet;
import java.util.Set;

import javax.persistence.CascadeType;
import javax.persistence.Column;
import javax.persistence.Entity;
import javax.persistence.FetchType;
import javax.persistence.Id;
import javax.persistence.JoinColumn;
import javax.persistence.JoinTable;
import javax.persistence.ManyToMany;
import javax.persistence.OneToMany;
import javax.persistence.SequenceGenerator;
import javax.persistence.Table;
import org.hibernate.annotations.CollectionOfElements;
import javax.xml.bind.annotation.XmlAccessType;
import javax.xml.bind.annotation.XmlAccessorType;
import javax.xml.bind.annotation.XmlRootElement;
import javax.xml.bind.annotation.XmlTransient;

import org.hibernate.annotations.ForeignKey;

/**
 * Represents a Product that can be consumed and entitled. Products define
 * the software or entity they want to entitle i.e. RHEL Server. They also 
 * contain descriptive meta data that might limit the Product i.e. 4 cores
 * per server with 4 guests. 
 */
@XmlRootElement
@XmlAccessorType(XmlAccessType.PROPERTY)
@Entity
@Table(name = "cp_product")
@SequenceGenerator(name = "seq_product", sequenceName = "seq_product", allocationSize = 1)
public class Product extends AbstractHibernateObject {
   
    // Product ID is stored as a string.
    // This is a subset of the product OID known as the hash.
    @Id
    private String id;
    
    @Column(nullable = false, unique = true)
    private String name;
    
    // NOTE: we need a product "type" so we can tell what class of
    //       product we are... 

    @OneToMany(cascade = CascadeType.ALL)
    @JoinTable(name = "cp_product_attribute")
    private Set<Attribute> attributes = new HashSet<Attribute>();
    
    @CollectionOfElements
    @JoinTable(name = "cp_product_content", joinColumns = @JoinColumn(name = "product_id"))
    private Set<ProductContent> productContent = new HashSet<ProductContent>();
   
    /**
     * Constructor
     * 
     * Use this variant when creating a new object to persist.
     * 
     * @param id Product label
     * @param name Human readable Product name
     */
    public Product(String id, String name) {
        setId(id);
        setName(name);
    }
    
    public Product(String id, String name, String variant,
                   String version, String arch, String type,
                   Set<Product> childProducts) {
        setId(id);
        setName(name);
<<<<<<< HEAD
        setContent(content);
        // FIXME
        setEnabledContent(content);
=======
        setChildProducts(childProducts);
>>>>>>> c01c45ea
        setAttribute("version", version);
        setAttribute("variant", variant);
        setAttribute("type", type);
        setAttribute("arch", arch);
    }

    
    protected Product() {
    }

   
    /** {@inheritDoc} */
    public String getId() {
        return id;
        
    }
 
    /**
     * @param id product id
     */
    public void setId(String id) {
        this.id = id;
    }

  
    
    @Override
    public String toString() {
        return "Product [id = " + id + ", name = " + name + "]";
    }
    
    /**
     * @return the product name
     */
    public String getName() {
        return name;
    }

    /**
     * sets the product name.
     * @param name name of the product
     */
    public void setName(String name) {
        this.name = name;
    }
    
    public void setAttribute(String key, String value) {
        Attribute existing = getAttribute(key);
        if (existing != null) {
            existing.setValue(value);
        }
        else {
            addAttribute(new Attribute(key, value));
        }
    }

    public Set<Attribute> getAttributes() {
        return attributes;
    }
    
    @XmlTransient
    public Set<String> getAttributeNames() {
        Set<String> toReturn = new HashSet<String>();
        
        for (Attribute attribute : attributes) {
            toReturn.add(attribute.getName());
        }
        return toReturn;
    }

    public void setAttributes(Set<Attribute> attributes) {
        this.attributes = attributes;
    }

    public void addAttribute(Attribute attrib) {
        this.attributes.add(attrib);
    }
    
    public Attribute getAttribute(String key) {
        for (Attribute a : attributes) {
            if (a.getName().equals(key)) {
                return a;
            }
        }
        return null;
    }
    

    public String getAttributeValue(String key) {
        for (Attribute a : attributes) {
            if (a.getName().equals(key)) {
                return a.getValue();
            }
        }
        return null;
    }


    @Override
    public boolean equals(Object anObject) {
        if (this == anObject) {
            return true;
        }
        if (!(anObject instanceof Product)) {
            return false;
        }

        Product another = (Product) anObject;

        return
            id.equals(another.getId()) &&
            name.equals(another.getName());
    }

    @Override
    public int hashCode() {
        return id.hashCode() * 31;
    }

  
<<<<<<< HEAD
    public Set<Content> getContent() {
        return content;
    }

    public void setContent(Set<Content> content) {
        this.content = content;
    }
    
    public void addContent(Content content) {
        if (this.content != null) {
            this.content = new HashSet<Content>();
        }
        if (!this.content.contains(content)) { 
            this.content.add(content);
        }
    }

    /**
     * @param enabledContent the enabledContent to set
     */
    public void setEnabledContent(Set<Content> enabledContent) {
        this.enabledContent = enabledContent;
    }
    
    public void addEnabledContent(Content content) {
        if (this.enabledContent != null) {
            this.enabledContent = new HashSet<Content>();
        }
        if (!this.enabledContent.contains(content)) { 
            this.enabledContent.add(content);
        }
    }

    /**
     * @return the enabledContent
     */
    public Set<Content> getEnabledContent() {
//        return enabledContent;
        return content;
    }

=======
  
    /**
     * Return true if this product provides the requested product.
     * This method also checks if this product is a direct match itself.
     *
     * @param desiredProductId Product we are looking for:
     * @return True if product is provided, otherwise false.
     */
    public Boolean provides(String desiredProductId) {
        // Check if I'm a direct match:
        if (getId().equals(desiredProductId)) {
            return Boolean.TRUE;
        }
        // No child products, can't be a match:
        if (getChildProducts() == null) {
            return Boolean.FALSE;
        }

        // Otherwise check if any of our child products provides:
        for (Product child : getChildProducts()) {
            if (child.provides(desiredProductId)) {
                return Boolean.TRUE;
            }
        }

        // Must not be a match:
        return Boolean.FALSE;
    }

    /**
     * @param content
     */
    public void addContent(Content content) {
        productContent.add(new ProductContent(this, content, false));
    }

    /**
     * @param content
     */
    public void addEnabledContent(Content content) {
        productContent.add(new ProductContent(this, content, true));
    }

    /**
     * @param productContent the productContent to set
     */
    public void setProductContent(Set<ProductContent> productContent) {
        this.productContent = productContent;
    }

    /**
     * @return the productContent
     */
    @XmlTransient
    public Set<ProductContent> getProductContent() {
        return productContent;
    }
    
    
    public void setContent(Set<Content> content) {
        if (content == null) {
            return;
        }
        for (Content newContent : content) {
            productContent.add(new ProductContent(this, newContent, false));
        }    
    }   
    
    public void setEnabledContent(Set<Content> content) {
        if (content == null) {
            return;
        }
        for (Content newContent : content) {
            productContent.add(new ProductContent(this, newContent, true));
        }
    }
    
    // FIXME: this seems wrong
    public Set<Content> getContent() {
        Set<Content> content = new HashSet<Content>();
        for (ProductContent pc : productContent) {
            content.add(pc.getContent());
        }
        return content;
        
    }

    public Set<Content> getEnabledContent() {
        Set<Content> enabledContent = new HashSet<Content>();
        
        for (ProductContent pc : productContent) {
            if (pc.getEnabled()) {
                enabledContent.add(pc.getContent());
            }
        }
        return enabledContent;
        
    }
 
       
>>>>>>> c01c45ea
}<|MERGE_RESOLUTION|>--- conflicted
+++ resolved
@@ -86,13 +86,6 @@
                    Set<Product> childProducts) {
         setId(id);
         setName(name);
-<<<<<<< HEAD
-        setContent(content);
-        // FIXME
-        setEnabledContent(content);
-=======
-        setChildProducts(childProducts);
->>>>>>> c01c45ea
         setAttribute("version", version);
         setAttribute("variant", variant);
         setAttribute("type", type);
@@ -213,78 +206,6 @@
     }
 
   
-<<<<<<< HEAD
-    public Set<Content> getContent() {
-        return content;
-    }
-
-    public void setContent(Set<Content> content) {
-        this.content = content;
-    }
-    
-    public void addContent(Content content) {
-        if (this.content != null) {
-            this.content = new HashSet<Content>();
-        }
-        if (!this.content.contains(content)) { 
-            this.content.add(content);
-        }
-    }
-
-    /**
-     * @param enabledContent the enabledContent to set
-     */
-    public void setEnabledContent(Set<Content> enabledContent) {
-        this.enabledContent = enabledContent;
-    }
-    
-    public void addEnabledContent(Content content) {
-        if (this.enabledContent != null) {
-            this.enabledContent = new HashSet<Content>();
-        }
-        if (!this.enabledContent.contains(content)) { 
-            this.enabledContent.add(content);
-        }
-    }
-
-    /**
-     * @return the enabledContent
-     */
-    public Set<Content> getEnabledContent() {
-//        return enabledContent;
-        return content;
-    }
-
-=======
-  
-    /**
-     * Return true if this product provides the requested product.
-     * This method also checks if this product is a direct match itself.
-     *
-     * @param desiredProductId Product we are looking for:
-     * @return True if product is provided, otherwise false.
-     */
-    public Boolean provides(String desiredProductId) {
-        // Check if I'm a direct match:
-        if (getId().equals(desiredProductId)) {
-            return Boolean.TRUE;
-        }
-        // No child products, can't be a match:
-        if (getChildProducts() == null) {
-            return Boolean.FALSE;
-        }
-
-        // Otherwise check if any of our child products provides:
-        for (Product child : getChildProducts()) {
-            if (child.provides(desiredProductId)) {
-                return Boolean.TRUE;
-            }
-        }
-
-        // Must not be a match:
-        return Boolean.FALSE;
-    }
-
     /**
      * @param content
      */
@@ -356,5 +277,4 @@
     }
  
        
->>>>>>> c01c45ea
 }