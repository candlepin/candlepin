/**
 * Copyright (c) 2009 Red Hat, Inc.
 *
 * This software is licensed to you under the GNU General Public License,
 * version 2 (GPLv2). There is NO WARRANTY for this software, express or
 * implied, including the implied warranties of MERCHANTABILITY or FITNESS
 * FOR A PARTICULAR PURPOSE. You should have received a copy of GPLv2
 * along with this software; if not, see
 * http://www.gnu.org/licenses/old-licenses/gpl-2.0.txt.
 *
 * Red Hat trademarks are not licensed under GPLv2. No permission is
 * granted to use or replicate Red Hat trademarks that are incorporated
 * in this software or its documentation.
 */
package org.fedoraproject.candlepin.model;

import org.fedoraproject.candlepin.auth.interceptor.EnforceAccessControl;
import org.fedoraproject.candlepin.config.Config;
import org.fedoraproject.candlepin.config.ConfigProperties;
import org.fedoraproject.candlepin.exceptions.BadRequestException;

import com.google.inject.Inject;
import com.wideplay.warp.persist.Transactional;

import org.hibernate.Criteria;
import org.hibernate.Hibernate;
import org.hibernate.ReplicationMode;
import org.hibernate.criterion.Order;
import org.hibernate.criterion.Restrictions;
import org.xnap.commons.i18n.I18n;

import java.util.ArrayList;
import java.util.HashMap;
import java.util.HashSet;
import java.util.List;
import java.util.Map;
import java.util.Map.Entry;
import java.util.Set;

/**
 * ConsumerCurator
 */
public class ConsumerCurator extends AbstractHibernateCurator<Consumer> {

<<<<<<< HEAD
    @Inject
    private EntitlementCurator entitlementCurator;
    @Inject
    private ConsumerTypeCurator consumerTypeCurator;
    @Inject
    private Config config;
    @Inject
    private I18n i18n;
    private static final int NAME_LENGTH = 250;

    // private static Logger log = Logger.getLogger(ConsumerCurator.class);
=======
    @Inject private EntitlementCurator entitlementCurator;
    @Inject private ConsumerTypeCurator consumerTypeCurator;
    @Inject private Config config;
    @Inject private I18n i18n;
    private static final int NAME_LENGTH = 250;
    //private static Logger log = Logger.getLogger(ConsumerCurator.class);
>>>>>>> fc2b8bc2

    protected ConsumerCurator() {
        super(Consumer.class);
    }

    @Transactional
    @EnforceAccessControl
    @Override
    public Consumer create(Consumer entity) {
        entity.ensureUUID();
        if (entity.getFacts() != null) {
            entity.setFacts(filterFacts(entity.getFacts()));
        }
        validate(entity);
        return super.create(entity);
    }

    protected void validate(Consumer entity) {
        // #TODO Look at generic validation framework
        if ((entity.getName() != null) &&
            (entity.getName().length() >= NAME_LENGTH)) {
            throw new BadRequestException(i18n.tr(
                "Name of the consumer should be shorter than {0} characters.",
                NAME_LENGTH));
        }
    }

    @Transactional
    public Consumer replicate(Consumer consumer) {
        for (Entitlement entitlement : consumer.getEntitlements()) {
            entitlement.setConsumer(consumer);
        }

<<<<<<< HEAD
        ConsumerType consumerType = consumerTypeCurator.lookupByLabel(consumer
            .getType().getLabel());
=======
        consumer.setParent(consumer.getParent());
        ConsumerType consumerType = consumerTypeCurator.lookupByLabel(
            consumer.getType().getLabel());
>>>>>>> fc2b8bc2
        consumer.setType(consumerType);

        IdentityCertificate idCert = consumer.getIdCert();
        this.currentSession().replicate(idCert.getSerial(),
            ReplicationMode.EXCEPTION);
        this.currentSession().replicate(idCert, ReplicationMode.EXCEPTION);

<<<<<<< HEAD
        // for (Consumer childConsumer : consumer.getChildConsumers()) {
        // consumer.setChildConsumers(childConsumers)
        // }
=======
        //        for (Consumer childConsumer : consumer.getChildConsumers()) {
//            consumer.setChildConsumers(childConsumers)
//        }
>>>>>>> fc2b8bc2

        this.currentSession().replicate(consumer, ReplicationMode.EXCEPTION);

        return consumer;
    }

    /**
     * Lookup consumer by its name
     *
     * @param name consumer name to find
     * @return Consumer whose name matches the given name, null otherwise.
     */
    @Transactional
    @EnforceAccessControl
    public Consumer findByName(String name) {
        return (Consumer) currentSession().createCriteria(Consumer.class)
            .add(Restrictions.eq("name", name)).uniqueResult();
    }

    /**
     * Lookup consumer by its virt.uuid
     *
     * @param uuid consumer virt.uuid to find
     * @return Consumer whose name matches the given virt.uuid, null otherwise.
     */
    @Transactional
    @EnforceAccessControl
    public Consumer findByVirtUuid(String uuid) {
        Consumer result = null;
        List<Consumer> options = (List<Consumer>) currentSession()
            .createCriteria(Consumer.class)
            .addOrder(Order.desc("updated"))
            .add(Restrictions.sqlRestriction("{alias}.id in (select cp_consumer_id " +
                "from cp_consumer_facts where mapkey = 'virt.uuid' and element = ?)",
                uuid, Hibernate.STRING)).list();
        if (options != null && options.size() != 0) {
            result = options.get(0);
        }
        return result;
    }

    /**
     * Candlepin supports the notion of a user being a consumer. When in effect
     * a consumer will exist in the system who is tied to a particular user.
     *
     * @param user User
     * @return Consumer for this user if one exists, null otherwise.
     */
    @Transactional
    @EnforceAccessControl
    public Consumer findByUser(User user) {
        ConsumerType person = consumerTypeCurator
            .lookupByLabel(ConsumerType.ConsumerTypeEnum.PERSON.getLabel());
        return (Consumer) currentSession().createCriteria(Consumer.class)
            .add(Restrictions.eq("username", user.getUsername()))
            .add(Restrictions.eq("type", person)).uniqueResult();
    }

    /**
     * Lookup the Consumer by its uuid.
     *
     * @param uuid Consumer uuid sought.
     * @return Consumer whose uuid matches the given value, or null otherwise.
     */
    @Transactional
    @EnforceAccessControl
    public Consumer findByUuid(String uuid) {
        return getConsumer(uuid);
    }

    // NOTE: This is a giant hack that is for use *only* by SSLAuth in order
    // to bypass the authentication. Do not call it!
    // TODO: Come up with a better way to do this!
    public Consumer getConsumer(String uuid) {
        return (Consumer) currentSession().createCriteria(Consumer.class)
            .add(Restrictions.eq("uuid", uuid)).uniqueResult();
    }

    @SuppressWarnings("unchecked")
    @Transactional
    @EnforceAccessControl
    public List<Consumer> listByOwner(Owner owner) {
        return currentSession().createCriteria(Consumer.class)
            .add(Restrictions.eq("owner", owner)).list();
    }

    /**
     * Search for Consumers with fields matching those provided.
     *
     * @param userName the username to match, or null to ignore
     * @param type the type to match, or null to ignore
     * @param owner Optional owner to filter on, pass null to skip.
     * @return a list of matching Consumers
     */
    @SuppressWarnings("unchecked")
    @Transactional
    @EnforceAccessControl
    public List<Consumer> listByUsernameAndType(String userName,
        ConsumerType type, Owner owner) {

        Criteria criteria = currentSession().createCriteria(Consumer.class);

        if (userName != null) {
            criteria.add(Restrictions.eq("username", userName));
        }
        if (type != null) {
            criteria.add(Restrictions.eq("type", type));
        }
        if (owner != null) {
            criteria.add(Restrictions.eq("owner", owner));
        }

        return criteria.list();
    }

    /**
     * @param updatedConsumer updated Consumer values.
     * @return Updated consumers
     */
    @Transactional
    @EnforceAccessControl
    public Consumer update(Consumer updatedConsumer) {
        Consumer existingConsumer = find(updatedConsumer.getId());
        if (existingConsumer == null) {
            return create(updatedConsumer);
        }

        validate(updatedConsumer);
        // TODO: Are any of these read-only?
<<<<<<< HEAD
        existingConsumer.setEntitlements(entitlementCurator
            .bulkUpdate(updatedConsumer.getEntitlements()));
=======
        existingConsumer.setChildConsumers(
            bulkUpdate(updatedConsumer.getChildConsumers()));
        existingConsumer.setEntitlements(
                entitlementCurator.bulkUpdate(updatedConsumer.getEntitlements()));
>>>>>>> fc2b8bc2
        Map<String, String> newFacts = filterFacts(updatedConsumer.getFacts());
        if (factsChanged(newFacts, existingConsumer.getFacts())) {
            existingConsumer.setFacts(newFacts);
        }
        existingConsumer.setName(updatedConsumer.getName());
        existingConsumer.setOwner(updatedConsumer.getOwner());
        existingConsumer.setType(updatedConsumer.getType());
        existingConsumer.setUuid(updatedConsumer.getUuid());

        save(existingConsumer);

        return existingConsumer;
    }

    private boolean factsChanged(Map<String, String> updatedFacts,
<<<<<<< HEAD
        Map<String, String> existingFacts) {
=======
            Map<String, String> existingFacts) {
>>>>>>> fc2b8bc2
        return !existingFacts.equals(updatedFacts);
    }

    /**
     * @param facts
     * @return the list of facts filtered by the fact filter regex config
     */
    private Map<String, String> filterFacts(Map<String, String> factsIn) {
        Map<String, String> facts = new HashMap<String, String>();
        for (Entry<String, String> entry : factsIn.entrySet()) {
            if (entry.getKey().matches(
                config.getString(ConfigProperties.CONSUMER_FACTS_MATCHER))) {

                facts.put(entry.getKey(), entry.getValue());
            }
        }
        return facts;
    }

    /**
     * @param consumers consumers to update
     * @return updated consumers
     */
    @Transactional
    public Set<Consumer> bulkUpdate(Set<Consumer> consumers) {
        Set<Consumer> toReturn = new HashSet<Consumer>();
        for (Consumer toUpdate : consumers) {
            toReturn.add(update(toUpdate));
        }
        return toReturn;
    }

    /**
     * Get host consumer for a guest system id.
     *
     * As multiple hosts could have reported the same guest ID, we find the newest
     * and assume this is the authoritative host for the guest.
     *
     * @param guestId a virtual guest ID (not a consumer UUID)
     * @return host consumer who most recently reported the given guestId (if any)
     */
    @Transactional
    @EnforceAccessControl
    public Consumer getHost(String guestId) {

        // TODO: could the query do the work for us here? sort on updated time, limit to 1.
        // Avoids any potential (albeit unlikely) hibernate issues where we mistakenly
        // load a bunch of data.
        List<GuestId> consumers = currentSession()
            .createCriteria(GuestId.class)
            .add(Restrictions.eq("guestId", guestId))
            .list();
        Consumer newest = null;
        if (consumers != null) {
            for (GuestId cg : consumers) {
                if (newest == null ||
                    cg.getUpdated().getTime() > newest.getUpdated().getTime()) {
                    newest = cg.getConsumer();
                }
            }
        }
        return newest;
    }

    /**
     * Get guest consumers for a host consumer.
     *
     * @param consumer host consumer to find the guests for
     * @return list of registered guest consumers for this host
     */
    @Transactional
    @EnforceAccessControl
    public List<Consumer> getGuests(Consumer consumer) {
        if (consumer.getFact("virt.uuid") != null &&
            !consumer.getFact("virt.uuid").trim().equals("")) {
            throw new BadRequestException(i18n.tr(
                "The consumer with UUID {0} is a virtual guest. " +
                "It does not have guests.",
                consumer.getUuid()));
        }
        List<Consumer> guests = new ArrayList<Consumer>();
        List<GuestId> consumerGuests = consumer.getGuestIds();
        if (consumerGuests != null) {
            for (GuestId cg : consumerGuests) {
                // Check if this is the most recent host to report the guest by asking
                // for the consumer's current host and comparing it to ourselves.
                if (consumer.equals(getHost(cg.getGuestId()))) {
                    Consumer guest = findByVirtUuid(cg.getGuestId());
                    if (guest != null) {
                        guests.add(guest);
                    }
                }
            }
        }
        return guests;
    }

}<|MERGE_RESOLUTION|>--- conflicted
+++ resolved
@@ -42,26 +42,12 @@
  */
 public class ConsumerCurator extends AbstractHibernateCurator<Consumer> {
 
-<<<<<<< HEAD
-    @Inject
-    private EntitlementCurator entitlementCurator;
-    @Inject
-    private ConsumerTypeCurator consumerTypeCurator;
-    @Inject
-    private Config config;
-    @Inject
-    private I18n i18n;
-    private static final int NAME_LENGTH = 250;
-
-    // private static Logger log = Logger.getLogger(ConsumerCurator.class);
-=======
     @Inject private EntitlementCurator entitlementCurator;
     @Inject private ConsumerTypeCurator consumerTypeCurator;
     @Inject private Config config;
     @Inject private I18n i18n;
     private static final int NAME_LENGTH = 250;
     //private static Logger log = Logger.getLogger(ConsumerCurator.class);
->>>>>>> fc2b8bc2
 
     protected ConsumerCurator() {
         super(Consumer.class);
@@ -95,14 +81,8 @@
             entitlement.setConsumer(consumer);
         }
 
-<<<<<<< HEAD
         ConsumerType consumerType = consumerTypeCurator.lookupByLabel(consumer
             .getType().getLabel());
-=======
-        consumer.setParent(consumer.getParent());
-        ConsumerType consumerType = consumerTypeCurator.lookupByLabel(
-            consumer.getType().getLabel());
->>>>>>> fc2b8bc2
         consumer.setType(consumerType);
 
         IdentityCertificate idCert = consumer.getIdCert();
@@ -110,16 +90,6 @@
             ReplicationMode.EXCEPTION);
         this.currentSession().replicate(idCert, ReplicationMode.EXCEPTION);
 
-<<<<<<< HEAD
-        // for (Consumer childConsumer : consumer.getChildConsumers()) {
-        // consumer.setChildConsumers(childConsumers)
-        // }
-=======
-        //        for (Consumer childConsumer : consumer.getChildConsumers()) {
-//            consumer.setChildConsumers(childConsumers)
-//        }
->>>>>>> fc2b8bc2
-
         this.currentSession().replicate(consumer, ReplicationMode.EXCEPTION);
 
         return consumer;
@@ -148,7 +118,7 @@
     @EnforceAccessControl
     public Consumer findByVirtUuid(String uuid) {
         Consumer result = null;
-        List<Consumer> options = (List<Consumer>) currentSession()
+        List<Consumer> options = currentSession()
             .createCriteria(Consumer.class)
             .addOrder(Order.desc("updated"))
             .add(Restrictions.sqlRestriction("{alias}.id in (select cp_consumer_id " +
@@ -248,15 +218,8 @@
 
         validate(updatedConsumer);
         // TODO: Are any of these read-only?
-<<<<<<< HEAD
         existingConsumer.setEntitlements(entitlementCurator
             .bulkUpdate(updatedConsumer.getEntitlements()));
-=======
-        existingConsumer.setChildConsumers(
-            bulkUpdate(updatedConsumer.getChildConsumers()));
-        existingConsumer.setEntitlements(
-                entitlementCurator.bulkUpdate(updatedConsumer.getEntitlements()));
->>>>>>> fc2b8bc2
         Map<String, String> newFacts = filterFacts(updatedConsumer.getFacts());
         if (factsChanged(newFacts, existingConsumer.getFacts())) {
             existingConsumer.setFacts(newFacts);
@@ -272,11 +235,7 @@
     }
 
     private boolean factsChanged(Map<String, String> updatedFacts,
-<<<<<<< HEAD
         Map<String, String> existingFacts) {
-=======
-            Map<String, String> existingFacts) {
->>>>>>> fc2b8bc2
         return !existingFacts.equals(updatedFacts);
     }
 
