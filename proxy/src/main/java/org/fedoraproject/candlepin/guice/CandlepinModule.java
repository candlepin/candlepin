/**
 * Copyright (c) 2009 Red Hat, Inc.
 *
 * This software is licensed to you under the GNU General Public License,
 * version 2 (GPLv2). There is NO WARRANTY for this software, express or
 * implied, including the implied warranties of MERCHANTABILITY or FITNESS
 * FOR A PARTICULAR PURPOSE. You should have received a copy of GPLv2
 * along with this software; if not, see
 * http://www.gnu.org/licenses/old-licenses/gpl-2.0.txt.
 *
 * Red Hat trademarks are not licensed under GPLv2. No permission is
 * granted to use or replicate Red Hat trademarks that are incorporated
 * in this software or its documentation.
 */
package org.fedoraproject.candlepin.guice;

import java.util.Properties;

import org.fedoraproject.candlepin.auth.Principal;
import org.fedoraproject.candlepin.auth.interceptor.AccessControlInterceptor;
import org.fedoraproject.candlepin.auth.interceptor.AllowRoles;
import org.fedoraproject.candlepin.auth.interceptor.EnforceAccessControl;
import org.fedoraproject.candlepin.auth.interceptor.SecurityInterceptor;
import org.fedoraproject.candlepin.config.Config;
import org.fedoraproject.candlepin.exceptions.CandlepinExceptionMapper;
import org.fedoraproject.candlepin.model.AbstractHibernateCurator;
import org.fedoraproject.candlepin.pki.PKIReader;
import org.fedoraproject.candlepin.pki.PKIUtility;
import org.fedoraproject.candlepin.pki.impl.CandlepinPKIReader;
import org.fedoraproject.candlepin.pki.impl.CandlepinPKIUtility;
import org.fedoraproject.candlepin.policy.Enforcer;
import org.fedoraproject.candlepin.policy.js.JavascriptEnforcer;
import org.fedoraproject.candlepin.policy.js.PostEntHelper;
import org.fedoraproject.candlepin.policy.js.PreEntHelper;
import org.fedoraproject.candlepin.resource.AdminResource;
import org.fedoraproject.candlepin.resource.CertificateResource;
import org.fedoraproject.candlepin.resource.ConsumerResource;
import org.fedoraproject.candlepin.resource.ConsumerTypeResource;
import org.fedoraproject.candlepin.resource.ContentResource;
import org.fedoraproject.candlepin.resource.EntitlementResource;
import org.fedoraproject.candlepin.resource.AtomFeedResource;
import org.fedoraproject.candlepin.resource.OwnerResource;
import org.fedoraproject.candlepin.resource.PoolResource;
import org.fedoraproject.candlepin.resource.ProductResource;
import org.fedoraproject.candlepin.resource.RulesResource;
import org.fedoraproject.candlepin.resource.StatusResource;
import org.fedoraproject.candlepin.resource.SubscriptionResource;
import org.fedoraproject.candlepin.resource.SubscriptionTokenResource;
import org.fedoraproject.candlepin.resteasy.JsonProvider;
import org.fedoraproject.candlepin.resteasy.interceptor.AuthInterceptor;
import org.fedoraproject.candlepin.util.DateSource;
import org.fedoraproject.candlepin.util.DateSourceImpl;
import org.xnap.commons.i18n.I18n;

import com.google.inject.AbstractModule;
import com.google.inject.matcher.Matcher;
import com.google.inject.matcher.Matchers;
import com.wideplay.warp.persist.jpa.JpaUnit;

/**
 * CandlepinProductionConfiguration
 */
public class CandlepinModule extends AbstractModule {

    @Override
    public void configure() {
        bind(JPAInitializer.class).asEagerSingleton();

        bind(Properties.class).annotatedWith(JpaUnit.class).toInstance(
            new Config().jpaConfiguration());

        // We default to test persistence unit (HSQL),
        // /etc/candlepin/candlepin.conf
        // will override:
        bindConstant().annotatedWith(JpaUnit.class).to("default");

        bind(Config.class);
        bind(PKIUtility.class).to(CandlepinPKIUtility.class).asEagerSingleton();
        bind(PKIReader.class).to(CandlepinPKIReader.class).asEagerSingleton();
        bind(CertificateResource.class);
        bind(ConsumerResource.class);
<<<<<<< HEAD
        bind(ConsumerTypeResource.class);
        bind(ContentResource.class);
=======
        bind(AtomFeedResource.class);
        bind(ConsumerTypeResource.class);        
>>>>>>> e33a5004
        bind(PoolResource.class);
        bind(EntitlementResource.class);
        bind(OwnerResource.class);
        bind(ProductResource.class);
        bind(SubscriptionResource.class);
        bind(SubscriptionTokenResource.class);
        bind(DateSource.class).to(DateSourceImpl.class).asEagerSingleton();
        bind(Enforcer.class).to(JavascriptEnforcer.class);
        bind(RulesResource.class);
        bind(AdminResource.class);
        bind(PostEntHelper.class);
        bind(PreEntHelper.class);
        bind(StatusResource.class);
        bind(CandlepinExceptionMapper.class);
        bind(Principal.class).toProvider(PrincipalProvider.class);
        bind(I18n.class).toProvider(I18nProvider.class);
        bind(AuthInterceptor.class);
        bind(JsonProvider.class);

        // The order in which interceptors are bound is important!
        // We need role enforcement to be executed before access control
        Matcher resourcePkgMatcher = Matchers.inPackage(Package.getPackage(
            "org.fedoraproject.candlepin.resource"));
        SecurityInterceptor securityEnforcer = new SecurityInterceptor();
        requestInjection(securityEnforcer);
        bindInterceptor(resourcePkgMatcher, Matchers.any(), securityEnforcer);
        
        bindInterceptor(
            Matchers.subclassesOf(AbstractHibernateCurator.class),
            Matchers.annotatedWith(AllowRoles.class), 
            securityEnforcer);
        
        AccessControlInterceptor accessControlInterceptor = new AccessControlInterceptor();
        requestInjection(accessControlInterceptor);
        
        bindInterceptor(
            Matchers.subclassesOf(AbstractHibernateCurator.class),
            Matchers.annotatedWith(EnforceAccessControl.class), 
            accessControlInterceptor);
    }

}<|MERGE_RESOLUTION|>--- conflicted
+++ resolved
@@ -79,13 +79,10 @@
         bind(PKIReader.class).to(CandlepinPKIReader.class).asEagerSingleton();
         bind(CertificateResource.class);
         bind(ConsumerResource.class);
-<<<<<<< HEAD
         bind(ConsumerTypeResource.class);
         bind(ContentResource.class);
-=======
         bind(AtomFeedResource.class);
         bind(ConsumerTypeResource.class);        
->>>>>>> e33a5004
         bind(PoolResource.class);
         bind(EntitlementResource.class);
         bind(OwnerResource.class);
