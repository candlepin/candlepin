--- conflicted
+++ resolved
@@ -18,14 +18,10 @@
  * FilterConstants
  */
 public class FilterConstants {
-<<<<<<< HEAD
     public final static String BASIC_AUTH = "BASIC_AUTH_FILTER";
     public final static String SSL_AUTH = "SSL_AUTH_FILTER";
-=======
-    public static final String BASIC_AUTH = "BASIC_AUTH_FILTER";
     
     private FilterConstants() {
         // do nothing
     }
->>>>>>> b0f39ad8
 }