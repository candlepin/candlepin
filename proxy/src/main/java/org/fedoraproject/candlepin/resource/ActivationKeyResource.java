/**
 * Copyright (c) 2009 Red Hat, Inc.
 *
 * This software is licensed to you under the GNU General Public License,
 * version 2 (GPLv2). There is NO WARRANTY for this software, express or
 * implied, including the implied warranties of MERCHANTABILITY or FITNESS
 * FOR A PARTICULAR PURPOSE. You should have received a copy of GPLv2
 * along with this software; if not, see
 * http://www.gnu.org/licenses/old-licenses/gpl-2.0.txt.
 *
 * Red Hat trademarks are not licensed under GPLv2. No permission is
 * granted to use or replicate Red Hat trademarks that are incorporated
 * in this software or its documentation.
 */
package org.fedoraproject.candlepin.resource;

import org.fedoraproject.candlepin.audit.EventSink;
import org.fedoraproject.candlepin.exceptions.BadRequestException;
import org.fedoraproject.candlepin.model.ActivationKey;
import org.fedoraproject.candlepin.model.ActivationKeyCurator;
import org.fedoraproject.candlepin.model.ActivationKeyPool;
import org.fedoraproject.candlepin.model.Pool;
import org.fedoraproject.candlepin.model.PoolCurator;

import com.google.inject.Inject;

import org.apache.log4j.Logger;
import org.xnap.commons.i18n.I18n;

import java.util.ArrayList;
import java.util.List;

import javax.ws.rs.DELETE;
import javax.ws.rs.DefaultValue;
import javax.ws.rs.GET;
import javax.ws.rs.POST;
import javax.ws.rs.PUT;
import javax.ws.rs.Path;
import javax.ws.rs.PathParam;
import javax.ws.rs.Produces;
import javax.ws.rs.QueryParam;
import javax.ws.rs.core.MediaType;

<<<<<<< HEAD
import org.apache.log4j.Logger;
import org.fedoraproject.candlepin.audit.EventSink;
import org.fedoraproject.candlepin.auth.Access;
import org.fedoraproject.candlepin.auth.interceptor.Verify;
import org.fedoraproject.candlepin.exceptions.BadRequestException;
import org.fedoraproject.candlepin.model.ActivationKey;
import org.fedoraproject.candlepin.model.ActivationKeyCurator;
import org.fedoraproject.candlepin.model.Pool;
import org.fedoraproject.candlepin.model.PoolCurator;
import org.xnap.commons.i18n.I18n;

import com.google.inject.Inject;

=======
>>>>>>> e66491f8
/**
 * SubscriptionTokenResource
 */
@Path("/activation_keys")
public class ActivationKeyResource {
    private static Logger log = Logger.getLogger(ActivationKeyResource.class);
    private ActivationKeyCurator activationKeyCurator;
    private PoolCurator poolCurator;
    private I18n i18n;
    private EventSink eventSink;

    @Inject
    public ActivationKeyResource(ActivationKeyCurator activationKeyCurator,
        I18n i18n, PoolCurator poolCurator, ConsumerResource consumerResource,
        EventSink eventSink) {
        this.activationKeyCurator = activationKeyCurator;
        this.i18n = i18n;
        this.poolCurator = poolCurator;
        this.eventSink = eventSink;
    }

    @GET
    @Path("{activation_key_id}")
    @Produces(MediaType.APPLICATION_JSON)
    public ActivationKey getActivationKey(
        @PathParam("activation_key_id")
        @Verify(ActivationKey.class) String activationKeyId) {
        ActivationKey key = findKey(activationKeyId);

        return key;
    }

    @GET
    @Path("{activation_key_id}/pools")
    @Produces(MediaType.APPLICATION_JSON)
    public List<Pool> getActivationKeyPools(
        @PathParam("activation_key_id") String activationKeyId) {
        ActivationKey key = findKey(activationKeyId);
        List<Pool> pools = new ArrayList<Pool>();
        for (ActivationKeyPool akp : key.getPools()) {
            pools.add(akp.getPool());
        }
        return pools;
    }

    @PUT
    @Path("{activation_key_id}")
    @Produces(MediaType.APPLICATION_JSON)
    public ActivationKey updateActivationKey(
<<<<<<< HEAD
        @PathParam("activation_key_id") @Verify(ActivationKey.class) String activationKeyId,
=======
        @PathParam("activation_key_id") String activationKeyId,
>>>>>>> e66491f8
        ActivationKey key) {
        ActivationKey toUpdate = findKey(activationKeyId);
        toUpdate.setName(key.getName());
        activationKeyCurator.merge(toUpdate);

        return toUpdate;
    }

    @POST
    @Path("{activation_key_id}/pools/{pool_id}")
    @Produces(MediaType.APPLICATION_JSON)
    public Pool addPoolToKey(
<<<<<<< HEAD
        @PathParam("activation_key_id") @Verify(ActivationKey.class) String activationKeyId,
        @PathParam("pool_id")
        @Verify(value = Pool.class, require = Access.READ_POOLS) String poolId) {
=======
        @PathParam("activation_key_id") String activationKeyId,
        @PathParam("pool_id") String poolId,
        @QueryParam("quantity") @DefaultValue("1") long quantity) {
>>>>>>> e66491f8
        ActivationKey key = findKey(activationKeyId);
        Pool pool = findPool(poolId);
        key.addPool(pool, quantity);
        activationKeyCurator.update(key);
        return pool;
    }

    @DELETE
    @Path("{activation_key_id}/pools/{pool_id}")
    @Produces(MediaType.APPLICATION_JSON)
    public Pool removePoolFromKey(
        @PathParam("activation_key_id") @Verify(ActivationKey.class) String activationKeyId,
        @PathParam("pool_id")
        @Verify(value = Pool.class, require = Access.READ_POOLS) String poolId) {
        ActivationKey key = findKey(activationKeyId);
        Pool pool = findPool(poolId);
        key.removePool(pool);
        activationKeyCurator.update(key);
        return pool;
    }

    @GET
    @Produces(MediaType.APPLICATION_JSON)
    public List<ActivationKey> findActivationKey() {
        List<ActivationKey> keyList = activationKeyCurator.listAll();
        return keyList;
    }

    @DELETE
    @Path("{activation_key_id}")
    @Produces(MediaType.APPLICATION_JSON)
    public void deleteActivationKey(
        @PathParam("activation_key_id")
        @Verify(ActivationKey.class) String activationKeyId) {
        ActivationKey key = findKey(activationKeyId);

        log.debug("Deleting info " + activationKeyId);

        activationKeyCurator.delete(key);
    }

<<<<<<< HEAD
    
    private ActivationKey findKey(String activationKeyId) {
        ActivationKey key = activationKeyCurator
        .find(activationKeyId);
=======
    protected void verifyName(ActivationKey key) {
        if (key.getName() == null) {
            throw new BadRequestException(
                i18n.tr("Names are required for Activation keys"));
        }
    }

    protected ActivationKey findKey(String activationKeyId) {
        ActivationKey key = activationKeyCurator.find(activationKeyId);
>>>>>>> e66491f8

        if (key == null) {
            throw new BadRequestException(
                i18n.tr("ActivationKey with id {0} could not be found",
                    activationKeyId));
        }
        return key;
    }

<<<<<<< HEAD
    private Pool findPool(String poolId) {
        Pool pool = poolCurator
        .find(poolId);
=======
    protected Pool findPool(String poolId) {
        Pool pool = poolCurator.find(poolId);
>>>>>>> e66491f8

        if (pool == null) {
            throw new BadRequestException(i18n.tr(
                "Pool with id {0} could not be found", poolId));
        }
        return pool;
    }
}<|MERGE_RESOLUTION|>--- conflicted
+++ resolved
@@ -15,6 +15,8 @@
 package org.fedoraproject.candlepin.resource;
 
 import org.fedoraproject.candlepin.audit.EventSink;
+import org.fedoraproject.candlepin.auth.Access;
+import org.fedoraproject.candlepin.auth.interceptor.Verify;
 import org.fedoraproject.candlepin.exceptions.BadRequestException;
 import org.fedoraproject.candlepin.model.ActivationKey;
 import org.fedoraproject.candlepin.model.ActivationKeyCurator;
@@ -41,22 +43,6 @@
 import javax.ws.rs.QueryParam;
 import javax.ws.rs.core.MediaType;
 
-<<<<<<< HEAD
-import org.apache.log4j.Logger;
-import org.fedoraproject.candlepin.audit.EventSink;
-import org.fedoraproject.candlepin.auth.Access;
-import org.fedoraproject.candlepin.auth.interceptor.Verify;
-import org.fedoraproject.candlepin.exceptions.BadRequestException;
-import org.fedoraproject.candlepin.model.ActivationKey;
-import org.fedoraproject.candlepin.model.ActivationKeyCurator;
-import org.fedoraproject.candlepin.model.Pool;
-import org.fedoraproject.candlepin.model.PoolCurator;
-import org.xnap.commons.i18n.I18n;
-
-import com.google.inject.Inject;
-
-=======
->>>>>>> e66491f8
 /**
  * SubscriptionTokenResource
  */
@@ -106,11 +92,7 @@
     @Path("{activation_key_id}")
     @Produces(MediaType.APPLICATION_JSON)
     public ActivationKey updateActivationKey(
-<<<<<<< HEAD
         @PathParam("activation_key_id") @Verify(ActivationKey.class) String activationKeyId,
-=======
-        @PathParam("activation_key_id") String activationKeyId,
->>>>>>> e66491f8
         ActivationKey key) {
         ActivationKey toUpdate = findKey(activationKeyId);
         toUpdate.setName(key.getName());
@@ -123,15 +105,11 @@
     @Path("{activation_key_id}/pools/{pool_id}")
     @Produces(MediaType.APPLICATION_JSON)
     public Pool addPoolToKey(
-<<<<<<< HEAD
         @PathParam("activation_key_id") @Verify(ActivationKey.class) String activationKeyId,
         @PathParam("pool_id")
-        @Verify(value = Pool.class, require = Access.READ_POOLS) String poolId) {
-=======
-        @PathParam("activation_key_id") String activationKeyId,
-        @PathParam("pool_id") String poolId,
+        @Verify(value = Pool.class, require = Access.READ_POOLS) String poolId,
         @QueryParam("quantity") @DefaultValue("1") long quantity) {
->>>>>>> e66491f8
+
         ActivationKey key = findKey(activationKeyId);
         Pool pool = findPool(poolId);
         key.addPool(pool, quantity);
@@ -172,23 +150,10 @@
 
         activationKeyCurator.delete(key);
     }
-
-<<<<<<< HEAD
     
     private ActivationKey findKey(String activationKeyId) {
         ActivationKey key = activationKeyCurator
         .find(activationKeyId);
-=======
-    protected void verifyName(ActivationKey key) {
-        if (key.getName() == null) {
-            throw new BadRequestException(
-                i18n.tr("Names are required for Activation keys"));
-        }
-    }
-
-    protected ActivationKey findKey(String activationKeyId) {
-        ActivationKey key = activationKeyCurator.find(activationKeyId);
->>>>>>> e66491f8
 
         if (key == null) {
             throw new BadRequestException(
@@ -198,14 +163,8 @@
         return key;
     }
 
-<<<<<<< HEAD
     private Pool findPool(String poolId) {
-        Pool pool = poolCurator
-        .find(poolId);
-=======
-    protected Pool findPool(String poolId) {
         Pool pool = poolCurator.find(poolId);
->>>>>>> e66491f8
 
         if (pool == null) {
             throw new BadRequestException(i18n.tr(
