/**
 * Copyright (c) 2009 Red Hat, Inc.
 *
 * This software is licensed to you under the GNU General Public License,
 * version 2 (GPLv2). There is NO WARRANTY for this software, express or
 * implied, including the implied warranties of MERCHANTABILITY or FITNESS
 * FOR A PARTICULAR PURPOSE. You should have received a copy of GPLv2
 * along with this software; if not, see
 * http://www.gnu.org/licenses/old-licenses/gpl-2.0.txt.
 *
 * Red Hat trademarks are not licensed under GPLv2. No permission is
 * granted to use or replicate Red Hat trademarks that are incorporated
 * in this software or its documentation.
 */
package org.fedoraproject.candlepin.resource;

import java.util.LinkedList;
import java.util.List;

import javax.ws.rs.GET;
import javax.ws.rs.Path;
import javax.ws.rs.PathParam;
import javax.ws.rs.Produces;
import javax.ws.rs.core.Context;
import javax.ws.rs.core.MediaType;

<<<<<<< HEAD
import org.fedoraproject.candlepin.auth.Verb;
=======
import org.fedoraproject.candlepin.auth.Principal;
import org.fedoraproject.candlepin.auth.Role;
>>>>>>> 8472835e
import org.fedoraproject.candlepin.auth.interceptor.AllowRoles;
import org.fedoraproject.candlepin.model.Owner;
import org.fedoraproject.candlepin.model.User;
import org.fedoraproject.candlepin.service.UserServiceAdapter;
import org.xnap.commons.i18n.I18n;

import com.google.inject.Inject;
import javax.ws.rs.Consumes;
import javax.ws.rs.POST;

/**
 * UserResource
 */
@Path("/users")
public class UserResource {
  
    private UserServiceAdapter userService;
    private I18n i18n;
    
    @Inject
    public UserResource(UserServiceAdapter userService, I18n i18n) {
        this.userService = userService;
        this.i18n = i18n;
    }
    
    @GET
    @AllowRoles(roles = { Verb.OWNER_ADMIN })
    @Path("/{username}")
    @Produces(MediaType.APPLICATION_JSON)
    public User getUserInfo(@PathParam("username") String username) {        
        return userService.findByLogin(username);
    }

<<<<<<< HEAD
    @POST
    @Consumes(MediaType.APPLICATION_JSON)
    @Produces(MediaType.APPLICATION_JSON)
    public User createUser(User user) {
        return userService.createUser(user);
=======
    @GET
    @AllowRoles(roles = { Role.SUPER_ADMIN, Role.OWNER_ADMIN }, verifyUser = "username")
    @Path("/{username}/owners")
    @Produces(MediaType.APPLICATION_JSON)
    public List<Owner> listUsersOwners(@PathParam("username") String username,
        @Context Principal principal) {

        // TODO: update once multi-owner relationship is in place
        User user = userService.findByLogin(username);
        List<Owner> owners = new LinkedList<Owner>();
        owners.add(user.getOwner());
        return owners;
>>>>>>> 8472835e
    }

}<|MERGE_RESOLUTION|>--- conflicted
+++ resolved
@@ -14,24 +14,15 @@
  */
 package org.fedoraproject.candlepin.resource;
 
-import java.util.LinkedList;
-import java.util.List;
 
 import javax.ws.rs.GET;
 import javax.ws.rs.Path;
 import javax.ws.rs.PathParam;
 import javax.ws.rs.Produces;
-import javax.ws.rs.core.Context;
 import javax.ws.rs.core.MediaType;
 
-<<<<<<< HEAD
 import org.fedoraproject.candlepin.auth.Verb;
-=======
-import org.fedoraproject.candlepin.auth.Principal;
-import org.fedoraproject.candlepin.auth.Role;
->>>>>>> 8472835e
 import org.fedoraproject.candlepin.auth.interceptor.AllowRoles;
-import org.fedoraproject.candlepin.model.Owner;
 import org.fedoraproject.candlepin.model.User;
 import org.fedoraproject.candlepin.service.UserServiceAdapter;
 import org.xnap.commons.i18n.I18n;
@@ -63,26 +54,11 @@
         return userService.findByLogin(username);
     }
 
-<<<<<<< HEAD
     @POST
     @Consumes(MediaType.APPLICATION_JSON)
     @Produces(MediaType.APPLICATION_JSON)
     public User createUser(User user) {
         return userService.createUser(user);
-=======
-    @GET
-    @AllowRoles(roles = { Role.SUPER_ADMIN, Role.OWNER_ADMIN }, verifyUser = "username")
-    @Path("/{username}/owners")
-    @Produces(MediaType.APPLICATION_JSON)
-    public List<Owner> listUsersOwners(@PathParam("username") String username,
-        @Context Principal principal) {
-
-        // TODO: update once multi-owner relationship is in place
-        User user = userService.findByLogin(username);
-        List<Owner> owners = new LinkedList<Owner>();
-        owners.add(user.getOwner());
-        return owners;
->>>>>>> 8472835e
     }
 
 }