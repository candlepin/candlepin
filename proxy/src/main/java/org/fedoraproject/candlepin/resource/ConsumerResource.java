--- conflicted
+++ resolved
@@ -314,82 +314,26 @@
      * @param productId Product ID.
      * @return Entitlement object.
      */
-<<<<<<< HEAD
-    private List<Entitlement> bindByProduct(String productHash, Consumer consumer) {
+    private List<Entitlement> bindByProduct(String productHash, Consumer consumer, 
+        Integer quantity) {
+    
+
         List<Entitlement> entitlementList = new LinkedList<Entitlement>();
         Product p = productAdapter.getProductByHash(productHash, consumer.getOwner());
         if (p == null) {
             throw new BadRequestException(
                 i18n.tr("No such product: {0}", productHash));
         }
-        entitlementList.add(createEntitlementByProduct(consumer, p));
-=======
-    private List<Entitlement> bindByProduct(String productHash, Consumer consumer, 
-            Integer quantity) {
-        
-        // Find all the owner pools to filter based on the pools
-        // that contain subscriptions with matching Engineering
-        // product hashes
-        List<Pool> validPools = new ArrayList<Pool>();
-        List<Pool> ownerPools = poolCurator.listByOwner(consumer.getOwner());
-        for (Pool p : ownerPools) {
-            SubscriptionProductWrapper subWrapper =
-                subAdapter.getSubscription(p.getSubscriptionId());
-            
-            // TODO: getAllChildProduct algorithm should probably be reviewed
-            for (Product product :
-                subWrapper.getProduct().getAllChildProducts(new HashSet<Product>())) {
-                // XXX: hack. we've got to stop using productHash, and just use productId.
-                try {
-                    Long thisProductHash = product.getHash();
-                    Long hashAsLong = Long.valueOf(productHash);
-
-                    if (thisProductHash.equals(hashAsLong)) {
-                        // Keep a list of the matched results
-                        validPools.add(p);
-                        break;
-                    }                
-                }
-                catch (NumberFormatException e) {
-                    if (product.getId().equals(productHash)) {
-                        validPools.add(p);
-                        break;
-                    }
-                }
-            }
-        }
-
-        if (validPools.isEmpty()) {
-            // TODO: Improve error message
-            // Should be something like "No subscriptions found for the given product"
-            throw new BadRequestException(
-                i18n.tr("No such product: {0}", productHash));
-        }
-        
-        // TODO: selectBestPool with javascript entitler
-        // This should filter the available list of pools down to a
-        // single pool that is the most applicable
-        Pool bestPool = validPools.get(0);
-        
-        // Now create the entitlements based on the pool
-        List<Entitlement> entitlementList = new LinkedList<Entitlement>();
-        entitlementList.add(createEntitlement(consumer, bestPool, quantity));
->>>>>>> 47dd308f
+        entitlementList.add(createEntitlementByProduct(consumer, p, quantity));
         return entitlementList;
     }
 
     // TODO: Bleh, very duplicated methods here:
-<<<<<<< HEAD
-    private Entitlement createEntitlementByProduct(Consumer consumer, Product p) {
+    private Entitlement createEntitlementByProduct(Consumer consumer, Product p, 
+        Integer quantity) {
         // Attempt to create an entitlement:
         try {
-            Entitlement e = entitler.entitleByProduct(consumer, p);
-=======
-    private Entitlement createEntitlement(Consumer consumer, Product p, Integer quantity) {
-        // Attempt to create an entitlement:
-        try {
-            Entitlement e = entitler.entitle(consumer, p, quantity);
->>>>>>> 47dd308f
+            Entitlement e = entitler.entitleByProduct(consumer, p, quantity);
             log.debug("Created entitlement: " + e);
             return e;
         }
@@ -408,17 +352,11 @@
         }
     }
 
-<<<<<<< HEAD
-    private Entitlement createEntitlementByPool(Consumer consumer, Pool pool) {
+    private Entitlement createEntitlementByPool(Consumer consumer, Pool pool, 
+        Integer quantity) {
         // Attempt to create an entitlement:
         try {
-            Entitlement e = entitler.entitleByPool(consumer, pool);
-=======
-    private Entitlement createEntitlement(Consumer consumer, Pool pool, Integer quantity) {
-        // Attempt to create an entitlement:
-        try {
-            Entitlement e = entitler.entitle(consumer, pool, quantity);
->>>>>>> 47dd308f
+            Entitlement e = entitler.entitleByPool(consumer, pool, quantity);
             log.debug("Created entitlement: " + e);
             return e;
         }
@@ -468,11 +406,7 @@
             }
 
             Product p = productAdapter.getProductById(sub.getProductId());
-<<<<<<< HEAD
-            entitlementList.add(createEntitlementByProduct(consumer, p));
-=======
-            entitlementList.add(createEntitlement(consumer, p, quantity));
->>>>>>> 47dd308f
+            entitlementList.add(createEntitlementByProduct(consumer, p, quantity));
         }
         return entitlementList;
     }
@@ -486,11 +420,7 @@
         }
 
         // Attempt to create an entitlement:
-<<<<<<< HEAD
-        entitlementList.add(createEntitlementByPool(consumer, pool));
-=======
-        entitlementList.add(createEntitlement(consumer, pool, quantity));
->>>>>>> 47dd308f
+        entitlementList.add(createEntitlementByPool(consumer, pool, quantity));
         return entitlementList;
     }
 
