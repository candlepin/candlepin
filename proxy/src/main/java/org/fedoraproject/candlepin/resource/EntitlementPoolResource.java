/**
 * Copyright (c) 2009 Red Hat, Inc.
 *
 * This software is licensed to you under the GNU General Public License,
 * version 2 (GPLv2). There is NO WARRANTY for this software, express or
 * implied, including the implied warranties of MERCHANTABILITY or FITNESS
 * FOR A PARTICULAR PURPOSE. You should have received a copy of GPLv2
 * along with this software; if not, see
 * http://www.gnu.org/licenses/old-licenses/gpl-2.0.txt.
 *
 * Red Hat trademarks are not licensed under GPLv2. No permission is
 * granted to use or replicate Red Hat trademarks that are incorporated
 * in this software or its documentation.
 */
package org.fedoraproject.candlepin.resource;

import org.fedoraproject.candlepin.model.EntitlementPool;
import org.fedoraproject.candlepin.model.EntitlementPoolCurator;

import com.google.inject.Inject;

import org.apache.log4j.Logger;

import java.util.List;

import javax.ws.rs.GET;
import javax.ws.rs.Path;
import javax.ws.rs.PathParam;
import javax.ws.rs.Produces;
import javax.ws.rs.core.MediaType;

import org.fedoraproject.candlepin.model.Consumer;
import org.fedoraproject.candlepin.model.ConsumerCurator;

/**
 * API gateway for the EntitlementPool
 */
@Path("/entitlementpool")
public class EntitlementPoolResource {

    private static Logger log = Logger.getLogger(EntitlementPoolResource.class);

    private EntitlementPoolCurator entitlementPoolCurator;
    private ConsumerCurator consumerCurator;

    /**
     * default ctor
     * @param entitlementPoolCurator interact with the entitlement pools.
     * @param consumerCurator interact with the consumers.
     */
    @Inject
    public EntitlementPoolResource(EntitlementPoolCurator entitlementPoolCurator,
                                    ConsumerCurator consumerCurator) {
        this.entitlementPoolCurator = entitlementPoolCurator;
        this.consumerCurator = consumerCurator;
    }
   
    /**
     * Returns the list of available entitlement pools.
     * @return the list of available entitlement pools.
     */
    @GET
    @Produces({ MediaType.APPLICATION_JSON, MediaType.APPLICATION_XML })
    public List<EntitlementPool> list() {
        return entitlementPoolCurator.findAll();
    }

    /**
     * Returns all the entitlement pools for the consumer with the given uuid.
     * @param consumerUuid whose entitlement pools are sought.
     * @return all the entitlement pools for the consumer with the given uuid.
     */
    @GET
    @Produces({ MediaType.APPLICATION_JSON, MediaType.APPLICATION_XML })
    @Path("/consumer/{consumer_uuid}")
<<<<<<< HEAD
    public List<EntitlementPool> listByConsumer(
            @PathParam("consumer_uuid") String consumerUuid) {

        // FIXME: not correct, we need to filter on only those
        // owned by the Consumer
        log.debug("listByConsumer, consumer_uuid is: " + consumerUuid);
        Consumer consumer = consumerCurator.lookupByUuid(consumerUuid);
        log.debug("consumer is :" + consumer.toString());
=======
    public List<EntitlementPool> listByConsumer(@PathParam("consumer_uuid") String consumer_uuid) {
        Consumer consumer = consumerCurator.lookupByUuid(consumer_uuid);
>>>>>>> 08fcdc13
        List<EntitlementPool>  eps = entitlementPoolCurator.listByConsumer(consumer);
        return eps;
    }
    
}<|MERGE_RESOLUTION|>--- conflicted
+++ resolved
@@ -73,19 +73,8 @@
     @GET
     @Produces({ MediaType.APPLICATION_JSON, MediaType.APPLICATION_XML })
     @Path("/consumer/{consumer_uuid}")
-<<<<<<< HEAD
-    public List<EntitlementPool> listByConsumer(
-            @PathParam("consumer_uuid") String consumerUuid) {
-
-        // FIXME: not correct, we need to filter on only those
-        // owned by the Consumer
-        log.debug("listByConsumer, consumer_uuid is: " + consumerUuid);
-        Consumer consumer = consumerCurator.lookupByUuid(consumerUuid);
-        log.debug("consumer is :" + consumer.toString());
-=======
     public List<EntitlementPool> listByConsumer(@PathParam("consumer_uuid") String consumer_uuid) {
         Consumer consumer = consumerCurator.lookupByUuid(consumer_uuid);
->>>>>>> 08fcdc13
         List<EntitlementPool>  eps = entitlementPoolCurator.listByConsumer(consumer);
         return eps;
     }
