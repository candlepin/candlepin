--- conflicted
+++ resolved
@@ -70,7 +70,6 @@
         consumerSpecificPool.setRestrictedToUsername(
                 this.sourceEntitlement.getConsumer().getUsername());
 
-<<<<<<< HEAD
         poolManager.createPool(consumerSpecificPool);
     }
 
@@ -96,21 +95,19 @@
         consumerSpecificPool.setAttribute("virt_only", "true");
 
         consumerSpecificPool.setSubscriptionId(pool.getSubscriptionId());
-=======
->>>>>>> fc2b8bc2
         poolManager.createPool(consumerSpecificPool);
     }
-    
+
     /**
      * Retrieve all pools with the subscription id.
      *
      * @param id Subscription Id for cross-reference.
-     * @return list of found pools 
+     * @return list of found pools
      */
     public List<Pool> lookupBySubscriptionId(String id) {
         return poolManager.lookupBySubscriptionId(id);
     }
-    
+
     /**
      * Update count for a pool.
      *
