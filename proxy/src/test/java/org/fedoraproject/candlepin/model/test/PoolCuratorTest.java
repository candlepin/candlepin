/**
 * Copyright (c) 2009 Red Hat, Inc.
 *
 * This software is licensed to you under the GNU General Public License,
 * version 2 (GPLv2). There is NO WARRANTY for this software, express or
 * implied, including the implied warranties of MERCHANTABILITY or FITNESS
 * FOR A PARTICULAR PURPOSE. You should have received a copy of GPLv2
 * along with this software; if not, see
 * http://www.gnu.org/licenses/old-licenses/gpl-2.0.txt.
 *
 * Red Hat trademarks are not licensed under GPLv2. No permission is
 * granted to use or replicate Red Hat trademarks that are incorporated
 * in this software or its documentation.
 */
package org.fedoraproject.candlepin.model.test;

import static org.junit.Assert.assertEquals;
import static org.junit.Assert.assertTrue;

import org.fedoraproject.candlepin.model.Consumer;
import org.fedoraproject.candlepin.model.Entitlement;
import org.fedoraproject.candlepin.model.Owner;
import org.fedoraproject.candlepin.model.Pool;
import org.fedoraproject.candlepin.model.Product;
import org.fedoraproject.candlepin.model.ProvidedProduct;
import org.fedoraproject.candlepin.model.Subscription;
import org.fedoraproject.candlepin.test.DatabaseTestFixture;
import org.fedoraproject.candlepin.test.TestUtil;

import org.junit.Before;
import org.junit.Test;

import java.util.Date;
import java.util.HashSet;
import java.util.List;
import java.util.Set;


public class PoolCuratorTest extends DatabaseTestFixture {

    private Owner owner;
    private Product product;
    private Consumer consumer;

    @Before
    public void setUp() {
        owner = createOwner();
        ownerCurator.create(owner);

        product = TestUtil.createProduct();
        productCurator.create(product);

        consumer = TestUtil.createConsumer(owner);
        consumer.setFact("cpu_cores", "4");
        consumerTypeCurator.create(consumer.getType());
        consumerCurator.create(consumer);
    }

    @Test
    public void testPoolNotYetActive() {
        Pool pool = createPoolAndSub(owner, product, 100L,
                TestUtil.createDate(2050, 3, 2), TestUtil.createDate(2055, 3, 2));
        poolCurator.create(pool);

        List<Pool> results =
            poolCurator.listAvailableEntitlementPools(consumer, consumer.getOwner(),
                (String) null, TestUtil.createDate(20450, 3, 2), true, false);
        assertEquals(0, results.size());

    }

    @Test
    public void testPoolExpired() {
        Pool pool = createPoolAndSub(owner, product, 100L,
                TestUtil.createDate(2000, 3, 2), TestUtil.createDate(2005, 3, 2));
        poolCurator.create(pool);

        List<Pool> results =
            poolCurator.listAvailableEntitlementPools(consumer, consumer.getOwner(),
                (String) null, TestUtil.createDate(2005, 3, 3), true, false);
        assertEquals(0, results.size());

        // If we specify no date filtering, the expired pool should be returned:
        results =
            poolCurator.listAvailableEntitlementPools(consumer, consumer.getOwner(),
                (String) null, null, true, false);
        assertEquals(1, results.size());
    }

    @Test
    public void testProductName() {
        Product p = new Product("someProduct", "An Extremely Great Product");
        productCurator.create(p);

        Pool pool = createPoolAndSub(owner, p, 100L,
            TestUtil.createDate(2000, 3, 2), TestUtil.createDate(2050, 3, 2));
        poolCurator.create(pool);

        List<Pool> results = poolCurator.listByOwnerAndProduct(owner, p.getId());
        Pool onlyPool = results.get(0);

        assertEquals("An Extremely Great Product", onlyPool.getProductName());
    }

    @Test
    public void testProductNameViaFind() {
        Product p = new Product("another", "A Great Operating System");
        productCurator.create(p);

        Pool pool = createPoolAndSub(owner, p, 25L,
            TestUtil.createDate(1999, 1, 10), TestUtil.createDate(2099, 1, 9));
        poolCurator.create(pool);
        pool = poolCurator.find(pool.getId());

        assertEquals("A Great Operating System", pool.getProductName());
    }

    @Test
    public void testProductNameViaFindAll() {
        Product p = new Product("another", "A Great Operating System");
        productCurator.create(p);

        Pool pool = createPoolAndSub(owner, p, 25L,
            TestUtil.createDate(1999, 1, 10), TestUtil.createDate(2099, 1, 9));
        poolCurator.create(pool);
        pool = poolCurator.listAll().get(0);

        assertEquals("A Great Operating System", pool.getProductName());
    }

    @Test
    public void testFuzzyProductMatchingWithoutSubscription() {
        Product parent = TestUtil.createProduct();
        productCurator.create(parent);

        Set<ProvidedProduct> providedProducts = new HashSet<ProvidedProduct>();
        ProvidedProduct providedProduct = new ProvidedProduct(
            product.getId(), "Test Provided Product");
        providedProducts.add(providedProduct);

        Pool p = TestUtil.createPool(owner, parent, providedProducts, 5);
        providedProduct.setPool(p);
        poolCurator.create(p);
        List<Pool> results = poolCurator.listByOwnerAndProduct(owner, product.getId());
        assertEquals(1, results.size());
    }

    @Test
    public void testPoolProducts() {
        Product another = TestUtil.createProduct();
        productCurator.create(another);

        Set<ProvidedProduct> providedProducts = new HashSet<ProvidedProduct>();
        ProvidedProduct providedProduct = new ProvidedProduct(
            another.getId(), "Test Provided Product");
        providedProducts.add(providedProduct);

        Pool pool = TestUtil.createPool(owner, product, providedProducts, 5);
        providedProduct.setPool(pool);
        poolCurator.create(pool);
        pool = poolCurator.find(pool.getId());
        assertTrue(pool.getProvidedProducts().size() > 0);
    }

    // Note:  This simply tests that the multiplier is read and used in pool creation.
    //        All of the null/negative multiplier test cases are in ProductTest
    @Test
    public void testMultiplierCreation() {
        Product product = new Product("someProduct", "An Extremely Great Product", 10L);
        productCurator.create(product);

        Subscription sub = new Subscription(owner, product, new HashSet<Product>(), 16L,
            TestUtil.createDate(2006, 10, 21), TestUtil.createDate(2020, 1, 1), new Date());
        this.subCurator.create(sub);

        Pool newPool = poolManager.createPoolsForSubscription(sub).get(0);
<<<<<<< HEAD
        List<Pool> pools = poolCurator.lookupBySubscriptionId(sub.getId());
        
        assertEquals(160L, pools.get(0).getQuantity().longValue());
        assertEquals(newPool.getQuantity(), pools.get(0).getQuantity());
=======
        Pool pool = poolCurator.lookupBySubscriptionId(sub.getId());

        assertEquals(160L, pool.getQuantity().longValue());
        assertEquals(newPool.getQuantity(), pool.getQuantity());
>>>>>>> fc2b8bc2
    }

    @Test
    public void testListBySourceEntitlement() {

        Pool sourcePool = TestUtil.createPool(owner, product);
        poolCurator.create(sourcePool);
        Entitlement e = new Entitlement(sourcePool, consumer, sourcePool.getStartDate(),
            sourcePool.getEndDate(), 1);
        entitlementCurator.create(e);

        Pool pool2 = TestUtil.createPool(owner, product);
        pool2.setSourceEntitlement(e);
        Pool pool3 = TestUtil.createPool(owner, product);
        pool3.setSourceEntitlement(e);

        poolCurator.create(pool2);
        poolCurator.create(pool3);

        assertEquals(2, poolCurator.listBySourceEntitlement(e).size());

    }

    @Test
    public void testListByActiveOnIncludesSameStartDay() {
        Date activeOn = TestUtil.createDate(2011, 2, 2);

        Pool pool = TestUtil.createPool(owner, product);
        pool.setStartDate(activeOn);
        poolCurator.create(pool);

        assertEquals(1, poolCurator.listAvailableEntitlementPools(null, owner, null,
            activeOn, false, false).size());
    }

    @Test
    public void testListByActiveOnIncludesSameEndDay() {
        Date activeOn = TestUtil.createDate(2011, 2, 2);

        Pool pool = TestUtil.createPool(owner, product);
        pool.setEndDate(activeOn);
        poolCurator.create(pool);

        assertEquals(1, poolCurator.listAvailableEntitlementPools(null, owner, null,
            activeOn, false, false).size());
    }

    @Test
    public void testListByActiveOnInTheMiddle() {
        Date activeOn = TestUtil.createDate(2011, 2, 2);

        Pool pool = TestUtil.createPool(owner, product);
        pool.setStartDate(TestUtil.createDate(2011, 1, 2));
        pool.setEndDate(TestUtil.createDate(2011, 3, 2));
        poolCurator.create(pool);

        assertEquals(1, poolCurator.listAvailableEntitlementPools(null, owner, null,
            activeOn, false, false).size());
    }
}<|MERGE_RESOLUTION|>--- conflicted
+++ resolved
@@ -174,17 +174,10 @@
         this.subCurator.create(sub);
 
         Pool newPool = poolManager.createPoolsForSubscription(sub).get(0);
-<<<<<<< HEAD
         List<Pool> pools = poolCurator.lookupBySubscriptionId(sub.getId());
-        
+
         assertEquals(160L, pools.get(0).getQuantity().longValue());
         assertEquals(newPool.getQuantity(), pools.get(0).getQuantity());
-=======
-        Pool pool = poolCurator.lookupBySubscriptionId(sub.getId());
-
-        assertEquals(160L, pool.getQuantity().longValue());
-        assertEquals(newPool.getQuantity(), pool.getQuantity());
->>>>>>> fc2b8bc2
     }
 
     @Test
