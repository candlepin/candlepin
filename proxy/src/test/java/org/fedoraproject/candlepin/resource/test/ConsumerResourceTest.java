/**
 * Copyright (c) 2009 Red Hat, Inc.
 *
 * This software is licensed to you under the GNU General Public License,
 * version 2 (GPLv2). There is NO WARRANTY for this software, express or
 * implied, including the implied warranties of MERCHANTABILITY or FITNESS
 * FOR A PARTICULAR PURPOSE. You should have received a copy of GPLv2
 * along with this software; if not, see
 * http://www.gnu.org/licenses/old-licenses/gpl-2.0.txt.
 *
 * Red Hat trademarks are not licensed under GPLv2. No permission is
 * granted to use or replicate Red Hat trademarks that are incorporated
 * in this software or its documentation.
 */
package org.fedoraproject.candlepin.resource.test;

import static org.fedoraproject.candlepin.test.TestUtil.createIdCert;
import static org.junit.Assert.assertEquals;
import static org.junit.Assert.assertFalse;
import static org.junit.Assert.assertNotNull;
import static org.junit.Assert.assertNull;
import static org.junit.Assert.assertTrue;
import static org.junit.Assert.fail;
import static org.mockito.Matchers.eq;
import static org.mockito.Mockito.mock;
import static org.mockito.Mockito.when;

import java.io.IOException;
import java.security.GeneralSecurityException;
import java.util.Arrays;
import java.util.List;
import java.util.Set;

import org.fedoraproject.candlepin.audit.Event;
import org.fedoraproject.candlepin.audit.EventFactory;
import org.fedoraproject.candlepin.audit.EventSink;
import org.fedoraproject.candlepin.auth.ConsumerPrincipal;
import org.fedoraproject.candlepin.auth.Principal;
import org.fedoraproject.candlepin.auth.Access;
import org.fedoraproject.candlepin.auth.UserPrincipal;
import org.fedoraproject.candlepin.controller.CandlepinPoolManager;
import org.fedoraproject.candlepin.exceptions.BadRequestException;
import org.fedoraproject.candlepin.exceptions.ForbiddenException;
import org.fedoraproject.candlepin.exceptions.NotFoundException;
import org.fedoraproject.candlepin.model.CertificateSerialDto;
import org.fedoraproject.candlepin.model.Consumer;
import org.fedoraproject.candlepin.model.ConsumerCurator;
import org.fedoraproject.candlepin.model.ConsumerType;
import org.fedoraproject.candlepin.model.Entitlement;
import org.fedoraproject.candlepin.model.EntitlementCertificate;
import org.fedoraproject.candlepin.model.IdentityCertificate;
import org.fedoraproject.candlepin.model.Role;
import org.fedoraproject.candlepin.model.Owner;
import org.fedoraproject.candlepin.model.OwnerPermission;
import org.fedoraproject.candlepin.model.Pool;
import org.fedoraproject.candlepin.model.Product;
import org.fedoraproject.candlepin.model.User;
import org.fedoraproject.candlepin.model.ConsumerType.ConsumerTypeEnum;
import org.fedoraproject.candlepin.pki.PKIReader;
import org.fedoraproject.candlepin.pki.impl.BouncyCastlePKIReader;
import org.fedoraproject.candlepin.resource.ConsumerResource;
import org.fedoraproject.candlepin.service.EntitlementCertServiceAdapter;
import org.fedoraproject.candlepin.service.IdentityCertServiceAdapter;
import org.fedoraproject.candlepin.test.DatabaseTestFixture;
import org.fedoraproject.candlepin.test.TestDateUtil;
import org.fedoraproject.candlepin.test.TestUtil;
import org.junit.Before;
import org.junit.Test;
import org.junit.runner.RunWith;
import org.mockito.Mock;
import org.mockito.Mockito;
import org.mockito.runners.MockitoJUnitRunner;

import com.google.inject.AbstractModule;
import com.google.inject.Module;
import java.util.ArrayList;
import org.fedoraproject.candlepin.auth.permissions.Permission;

/**
 * ConsumerResourceTest
 */
@RunWith(MockitoJUnitRunner.class)
public class ConsumerResourceTest extends DatabaseTestFixture {

    private static final String METADATA_VALUE = "jsontestname";
    private static final String METADATA_NAME = "name";
    private static final String CONSUMER_NAME = "consumer_name";
    private static final String USER_NAME = "testing user";
    private static final String NON_EXISTENT_CONSUMER = "i don't exist";

    @Mock
    private ConsumerCurator mockedConsumerCurator;
    @Mock
    private EntitlementCertServiceAdapter mockedEntitlementCertServiceAdapter;

    private ConsumerType standardSystemType;
    private ConsumerType personType;
    private Consumer consumer;
    private Product product;
    private Pool pool;

    private ConsumerResource consumerResource;
    private Principal principal;
    private Owner owner;
    private Role ownerAdminRole;
    private EventFactory eventFactory;

    private User someuser;

    @Override
    protected Module getGuiceOverrideModule() {
        return new ProductCertCreationModule();
    }

    @Before
    public void setUp() {
        consumerResource = injector.getInstance(ConsumerResource.class);

        standardSystemType = consumerTypeCurator.create(new ConsumerType(
            "standard-system"));

        personType = consumerTypeCurator.create(new ConsumerType(
            ConsumerTypeEnum.PERSON));
        owner = ownerCurator.create(new Owner("test-owner"));
        ownerCurator.create(owner);
        
        someuser = userCurator.create(new User(USER_NAME, "dontcare"));
        
        ownerAdminRole = createAdminRole(owner);
        ownerAdminRole.addUser(someuser);
        roleCurator.create(ownerAdminRole);

        principal = new UserPrincipal(USER_NAME, 
                new ArrayList<Permission>(ownerAdminRole.getPermissions()), false);
        setupPrincipal(principal);

        consumer = TestUtil.createConsumer(standardSystemType, owner);
        consumerCurator.create(consumer);

        product = TestUtil.createProduct();
        productCurator.create(product);

        pool = createPoolAndSub(owner, product, 10L,
            TestDateUtil.date(2010, 1, 1), TestDateUtil.date(2020, 12, 31));
        poolCurator.create(pool);

        eventFactory = injector.getInstance(EventFactory.class);
    }

    @Test
    public void testGetCerts() {

        consumerResource.bind(consumer.getUuid(), pool.getId().toString(),
            null, 1, null, null);
        List<EntitlementCertificate> serials = consumerResource
            .getEntitlementCertificates(consumer.getUuid(), null);
        assertEquals(1, serials.size());
    }

    @Test
    public void testGetCertSerials() {
        Consumer consumer = createConsumer();
        List<EntitlementCertificate> certificates = createEntitlementCertificates();

        when(mockedEntitlementCertServiceAdapter.listForConsumer(consumer))
            .thenReturn(certificates);
        when(mockedConsumerCurator.findByUuid(consumer.getUuid())).thenReturn(
            consumer);

        ConsumerResource consumerResource = new ConsumerResource(
            mockedConsumerCurator, null, null, null, null, null,
            mockedEntitlementCertServiceAdapter, null, null, null, null, null,
            null, null, null, null, null, null);

        List<CertificateSerialDto> serials = consumerResource
            .getEntitlementCertificateSerials(consumer.getUuid());

        verifyCertificateSerialNumbers(serials);
    }

    private void verifyCertificateSerialNumbers(
        List<CertificateSerialDto> serials) {
        assertEquals(3, serials.size());
        assertTrue(serials.get(0).getSerial() > 0);

    }

    private List<EntitlementCertificate> createEntitlementCertificates() {
        return Arrays.asList(new EntitlementCertificate[]{
            createEntitlementCertificate("key1", "cert1"),
            createEntitlementCertificate("key2", "cert2"),
            createEntitlementCertificate("key3", "cert3") });
    }

    private Consumer createConsumer() {
        return new Consumer("test-consumer", "test-user", new Owner(
            "Test Owner"), new ConsumerType("test-consumer-type-"));
    }

    @Test
    public void testGetSerialFiltering() {
        consumerResource.bind(consumer.getUuid(), pool.getId().toString(),
            null, 1, null, null);
        consumerResource.bind(consumer.getUuid(), pool.getId().toString(),
            null, 1, null, null);
        consumerResource.bind(consumer.getUuid(), pool.getId().toString(),
            null, 1, null, null);
        consumerResource.bind(consumer.getUuid(), pool.getId().toString(),
            null, 1, null, null);
        List<EntitlementCertificate> certificates = consumerResource
            .getEntitlementCertificates(consumer.getUuid(), null);
        assertEquals(4, certificates.size());

        Long serial1 = Long.valueOf(certificates.get(0).getSerial().getId());
        Long serial2 = Long.valueOf(certificates.get(3).getSerial().getId());

        String serialsToFilter = serial1.toString() + "," + serial2.toString();

        certificates = consumerResource.getEntitlementCertificates(
            consumer.getUuid(), serialsToFilter);
        assertEquals(2, certificates.size());
        assertEquals(serial1, certificates.get(0).getSerial().getId());
        assertEquals(serial2, certificates.get(1).getSerial().getId());
    }

    @Test
    public void testCreateConsumer() {
        Consumer toSubmit = new Consumer(CONSUMER_NAME, USER_NAME, null,
            standardSystemType);
        toSubmit.getFacts().put(METADATA_NAME, METADATA_VALUE);
        Consumer submitted = consumerResource.create(
            toSubmit,
            new UserPrincipal(someuser.getUsername(), Arrays.asList(new Permission [] {
                new OwnerPermission(owner, Access.ALL) }), false),
            someuser.getUsername(),
            owner.getKey());

        assertNotNull(submitted);
        assertNotNull(consumerCurator.find(submitted.getId()));
        assertEquals(standardSystemType.getLabel(), submitted.getType()
            .getLabel());
        assertEquals(METADATA_VALUE, submitted.getFact(METADATA_NAME));
    }

    @Test(expected = BadRequestException.class)
    public void testCreateConsumerWithUUID() {
        String uuid = "Jar Jar Binks";
        Consumer toSubmit = new Consumer(CONSUMER_NAME, USER_NAME, null,
            standardSystemType);
        assertNull(toSubmit.getId());
        toSubmit.setUuid(uuid);
        toSubmit.getFacts().put(METADATA_NAME, METADATA_VALUE);

        Consumer submitted = consumerResource.create(toSubmit, principal, null,
                owner.getKey());
        assertNotNull(submitted);
        assertNotNull(submitted.getId());
        assertNotNull(consumerCurator.find(submitted.getId()));
        assertNotNull(consumerCurator.findByUuid(uuid));
        assertEquals(standardSystemType.getLabel(), submitted.getType()
            .getLabel());
        assertEquals(METADATA_VALUE, submitted.getFact(METADATA_NAME));
        assertEquals("The Uuids do not match", uuid, submitted.getUuid());

        // The second post should fail because of constraint failures
        Consumer anotherToSubmit = new Consumer(CONSUMER_NAME, USER_NAME, null,
            standardSystemType);
        anotherToSubmit.setUuid(uuid);
        anotherToSubmit.getFacts().put(METADATA_NAME, METADATA_VALUE);
        anotherToSubmit.setId(null);
        consumerResource.create(anotherToSubmit, principal, null, owner.getKey());
    }

    public void testDeleteResource() {
        Consumer created = consumerCurator.create(new Consumer(CONSUMER_NAME,
            USER_NAME, owner, standardSystemType));
        consumerResource.deleteConsumer(consumer.getUuid(), principal);

        assertNull(consumerCurator.find(created.getId()));
    }

    @Test
    public void testUsername() throws IOException, GeneralSecurityException {

        // not setting the username here - this should be set by
        // examining the user principal
        Consumer consumer = new Consumer("random-consumer", null, null,
            standardSystemType);

        consumer = consumerResource.create(consumer, principal, null, null);

        assertEquals(USER_NAME, consumer.getUsername());
    }

    @Test
    public void testBindByPool() throws Exception {
        List<Entitlement> resultList = consumerResource.bind(
            consumer.getUuid(), pool.getId().toString(), null, 1, null,
            null);

        consumer = consumerCurator.findByUuid(consumer.getUuid());
        assertEquals(1, consumer.getEntitlements().size());

        pool = poolCurator.find(pool.getId());
        assertEquals(Long.valueOf(1), pool.getConsumed());
        assertEquals(1, resultList.size());
        assertEquals(pool.getId(), resultList.get(0).getPool().getId());
        assertEquals(1, entCertCurator.listForEntitlement(resultList.get(0))
            .size());
    }

    @Test(expected = BadRequestException.class)
    public void testBindMultipleParams() throws Exception {
        consumerResource.bind(consumer.getUuid(), pool.getId().toString(),
            new String[]{"12232"}, 1, null, null);
    }

    @Test(expected = NotFoundException.class)
    public void testBindByPoolBadConsumerUuid() throws Exception {
        consumerResource.bind("notarealuuid", pool.getId(), null, null, null,
            null);
    }

    @Test
    public void testRegisterWithConsumerId() {
        Consumer toSubmit = new Consumer(CONSUMER_NAME, USER_NAME, null,
            standardSystemType);
        toSubmit.setUuid("1023131");
        toSubmit.getFacts().put(METADATA_NAME, METADATA_VALUE);

        Consumer submitted = consumerResource.create(
            toSubmit,
            TestUtil.createPrincipal(someuser.getUsername(), owner, Access.ALL),
            null, null);

        assertNotNull(submitted);
        assertEquals(toSubmit.getUuid(), submitted.getUuid());
        assertNotNull(consumerCurator.find(submitted.getId()));
        assertEquals(standardSystemType.getLabel(), submitted.getType()
            .getLabel());
        assertEquals(METADATA_VALUE, submitted.getFact(METADATA_NAME));

        // now pass in consumer type with null id just like the client would
        ConsumerType type = new ConsumerType(standardSystemType.getLabel());
        assertNull(type.getId());
        Consumer nulltypeid = new Consumer(CONSUMER_NAME, USER_NAME, null, type);
        submitted = consumerResource.create(
            nulltypeid,
            TestUtil.createPrincipal(someuser.getUsername(), owner, Access.ALL),
            null, null);
        assertNotNull(submitted);
        assertEquals(nulltypeid.getUuid(), submitted.getUuid());
        assertNotNull(submitted.getType().getId());
    }

    @Test
    public void unbindBySerialWithExistingCertificateShouldPass() {
        consumerResource.bind(consumer.getUuid(), pool.getId().toString(),
            null, 1, null, null);
        List<EntitlementCertificate> serials = consumerResource
            .getEntitlementCertificates(consumer.getUuid(), null);
        assertEquals(1, serials.size());

        consumerResource.unbindBySerial(consumer.getUuid(), serials.get(0)
            .getSerial().getId());
        assertEquals(0,
            consumerResource.listEntitlements(consumer.getUuid(), null).size());
    }

    @Test(expected = NotFoundException.class)
    public void unbindByInvalidSerialShouldFail() {
        consumerResource
            .unbindBySerial(consumer.getUuid(), Long.valueOf(1234L));
    }

    @Test(expected = NotFoundException.class)
    public void unbindBySerialWithInvalidUuidShouldFail() {
        consumerResource.unbindBySerial(NON_EXISTENT_CONSUMER,
            Long.valueOf(1234L));
    }

    @Test(expected = ForbiddenException.class)
    public void testCannotGetAnotherConsumersCerts() {
        consumerResource.bind(consumer.getUuid(), pool.getId().toString(),
            null, 1, null, null);
        consumerResource.bind(consumer.getUuid(), pool.getId().toString(),
            null, 1, null, null);
        consumerResource.bind(consumer.getUuid(), pool.getId().toString(),
            null, 1, null, null);

        Consumer evilConsumer = TestUtil.createConsumer(standardSystemType,
            owner);
        consumerCurator.create(evilConsumer);
        setupPrincipal(new ConsumerPrincipal(evilConsumer));

        securityInterceptor.enable();

        consumerResource.getEntitlementCertificates(consumer.getUuid(), null);
    }

    @Test
    public void testCanGetOwnedConsumersCerts() {
        consumerResource.bind(consumer.getUuid(), pool.getId().toString(),
            null, 1, null, null);
        consumerResource.bind(consumer.getUuid(), pool.getId().toString(),
            null, 1, null, null);
        consumerResource.bind(consumer.getUuid(), pool.getId().toString(),
            null, 1, null, null);

        setupPrincipal(new ConsumerPrincipal(consumer));

        assertEquals(
            3,
            consumerResource.getEntitlementCertificates(consumer.getUuid(),
                null).size());
    }

    @Test(expected = ForbiddenException.class)
    public void canNotDeleteConsumerOtherThanSelf() {
        Consumer evilConsumer = TestUtil.createConsumer(standardSystemType,
            owner);
        consumerCurator.create(evilConsumer);
        setupPrincipal(new ConsumerPrincipal(evilConsumer));

        securityInterceptor.enable();

        consumerResource.deleteConsumer(consumer.getUuid(), principal);
    }

    @Test
    public void consumerCanDeleteSelf() throws GeneralSecurityException,
        IOException {
        Consumer toSubmit = new Consumer(CONSUMER_NAME, USER_NAME, owner,
            standardSystemType);

        toSubmit.getFacts().put(METADATA_NAME, METADATA_VALUE);
        Consumer c = consumerCurator.create(toSubmit);

        IdentityCertServiceAdapter icsa = injector
            .getInstance(IdentityCertServiceAdapter.class);
        IdentityCertificate idCert = icsa.generateIdentityCert(c);
        c.setIdCert(idCert);
        setupPrincipal(new ConsumerPrincipal(c));
        consumerResource.deleteConsumer(c.getUuid(), principal);
    }

    @Test
    public void getConsumersCerts() {
        setupAdminPrincipal("admin");
        securityInterceptor.enable();

        assertEquals(0,
            consumerResource.getEntitlementCertificates(consumer.getUuid(),
                null).size());
    }

    @Test(expected = ForbiddenException.class)
    public void testCannotGetAnotherOwnersConsumersCerts() {
        Consumer evilConsumer = TestUtil.createConsumer(standardSystemType,
            owner);
        consumerCurator.create(evilConsumer);

        Owner evilOwner = ownerCurator.create(new Owner("another-owner"));
        ownerCurator.create(evilOwner);

        setupPrincipal(evilOwner, Access.ALL);
        securityInterceptor.enable();

        consumerResource.getEntitlementCertificates(consumer.getUuid(), null);
    }

    @Test(expected = ForbiddenException.class)
    public void testConsumerCannotListAllConsumers() {
        setupPrincipal(new ConsumerPrincipal(consumer));
        securityInterceptor.enable();

        consumerResource.list(null, null, null);
    }

    @Test
    public void consumerShouldSeeOwnEntitlements() {
        consumerResource.bind(consumer.getUuid(), pool.getId().toString(),
            null, 1, null, null);
        consumerResource.bind(consumer.getUuid(), pool.getId().toString(),
            null, 1, null, null);
        consumerResource.bind(consumer.getUuid(), pool.getId().toString(),
            null, 1, null, null);

        setupPrincipal(new ConsumerPrincipal(consumer));
        securityInterceptor.enable();

        assertEquals(3,
            consumerResource.listEntitlements(consumer.getUuid(), null).size());
    }

    @Test(expected = ForbiddenException.class)
    public void consumerShouldNotSeeAnotherConsumersEntitlements() {
        Consumer evilConsumer = TestUtil.createConsumer(standardSystemType,
            owner);
        consumerCurator.create(evilConsumer);

        consumerResource.bind(consumer.getUuid(), pool.getId().toString(),
            null, 1, null, null);
        consumerResource.bind(consumer.getUuid(), pool.getId().toString(),
            null, 1, null, null);
        consumerResource.bind(evilConsumer.getUuid(), pool.getId().toString(),
            null, 1, null, null);

        setupPrincipal(new ConsumerPrincipal(evilConsumer));
        securityInterceptor.enable();

        consumerResource.listEntitlements(consumer.getUuid(), null);
    }

    @Test(expected = ForbiddenException.class)
    public void ownerShouldNotSeeOtherOwnerEntitlements() {
        consumerResource.bind(consumer.getUuid(), pool.getId().toString(),
            null, 1, null, null);
        consumerResource.bind(consumer.getUuid(), pool.getId().toString(),
            null, 1, null, null);
        consumerResource.bind(consumer.getUuid(), pool.getId().toString(),
            null, 1, null, null);

        Owner evilOwner = ownerCurator.create(new Owner("another-owner"));
        ownerCurator.create(evilOwner);

        securityInterceptor.enable();
        setupPrincipal(evilOwner, Access.ALL);

        consumerResource.listEntitlements(consumer.getUuid(), null);
    }

    @Test
    public void ownerShouldSeeOwnEntitlements() {
        consumerResource.bind(consumer.getUuid(), pool.getId().toString(),
            null, 1, null, null);
        consumerResource.bind(consumer.getUuid(), pool.getId().toString(),
            null, 1, null, null);
        consumerResource.bind(consumer.getUuid(), pool.getId().toString(),
            null, 1, null, null);

        securityInterceptor.enable();

        assertEquals(3,
            consumerResource.listEntitlements(consumer.getUuid(), null).size());
    }

    @Test
<<<<<<< HEAD
    public void bindByTokenNewSubscription() {
        Product prod = TestUtil.createProduct();
        productCurator.create(prod);

        Subscription sub = TestUtil.createSubscription(owner, prod);

        SubscriptionToken token = TestUtil.createSubscriptionToken();
        token.setSubscription(sub);
        subCurator.create(sub);
        subTokenCurator.create(token);
        assertEquals(0, poolCurator.listByOwnerAndProduct(owner, prod.getId())
            .size());

        consumerResource.bind(consumer.getUuid(), null, token.getToken(), null,
            1, null, null);
        assertEquals(1, poolCurator.listByOwnerAndProduct(owner, prod.getId())
            .size());
    }

    @Test
    public void bindByTokenPreExistingSubscription() {
        setupPrincipal(owner, Access.ALL);

        Product prod = TestUtil.createProduct();
        productCurator.create(prod);

        Subscription sub = TestUtil.createSubscription(owner, prod);

        SubscriptionToken token = TestUtil.createSubscriptionToken();
        token.setSubscription(sub);
        subCurator.create(sub);
        subTokenCurator.create(token);
        poolManager.refreshPools(owner);
        List<Pool> pools = poolCurator.listByOwnerAndProduct(owner,
            prod.getId());
        assertEquals(1, pools.size());

        List<Entitlement> ents = consumerResource.bind(consumer.getUuid(),
            null, token.getToken(), null, 1, null, null);
        assertEquals(1, ents.size());
        assertEquals(sub.getId(), ents.get(0).getPool().getSubscriptionId());
        assertEquals(1, poolCurator.listByOwnerAndProduct(owner, prod.getId())
            .size());
    }

    @Test
=======
>>>>>>> bd0e8320
    public void personalNameOverride() {
        Consumer personal = TestUtil.createConsumer(personType, owner);

        personal = consumerResource.create(personal, principal, null, null);

        // Not sure if this should be hard-coded to default
        assertEquals(USER_NAME, personal.getName());
    }

    @Test
    public void userwithEmail() {
        String username = "(foo)@{baz}.[com]&?";
        User u = userCurator.create(new User(username, "dontcare"));
        ownerAdminRole.addUser(u);
        roleCurator.merge(ownerAdminRole);

        Principal emailuser = TestUtil.createPrincipal(username, owner, 
            Access.ALL);

        Consumer personal = TestUtil.createConsumer(personType, owner);
        personal.setName(((UserPrincipal) emailuser).getUsername());

        personal = consumerResource.create(personal, emailuser, username, null);

        // Not sure if this should be hard-coded to default
        assertEquals(username, personal.getName());
    }

    @Test(expected = BadRequestException.class)
    public void onlyOnePersonalConsumer() {
        Consumer personal = TestUtil.createConsumer(personType, owner);
        consumerResource.create(personal, principal, null, null);

        personal = TestUtil.createConsumer(personType, owner);
        consumerResource.create(personal, principal, null, null);
    }

    private Event createConsumerCreatedEvent(Owner o) {
        // Rather than run through an entire call to ConsumerResource, we'll
        // fake the
        // events in the db:

        Consumer consumer = TestUtil.createConsumer(this.consumer.getType(), o);
        consumerCurator.create(consumer);
        Event e1 = eventFactory.consumerCreated(consumer);
        eventCurator.create(e1);
        return e1;
    }

    /**
     * Basic test. If invalid id is given, should throw
     * {@link NotFoundException}
     */
    @Test(expected = NotFoundException.class)
    public void testRegenerateEntitlementCertificatesWithInvalidConsumerId() {
        this.consumerResource.regenerateEntitlementCertificates("xyz", null);
    }

    /**
     * Test just verifies that entitler is called only once and it doesn't need
     * any other object to execute.
     */
    @Test
    public void testRegenerateEntitlementCertificateWithValidConsumer() {
        CandlepinPoolManager mgr = mock(CandlepinPoolManager.class);
        ConsumerResource cr = new ConsumerResource(this.consumerCurator, null,
            null, null, null, null, null, null, null, null, null, null, null,
            null, mgr, null, null, null);
        cr.regenerateEntitlementCertificates(this.consumer.getUuid(), null);
        Mockito.verify(mgr, Mockito.times(1))
            .regenerateEntitlementCertificates(eq(this.consumer));

    }

    /**
     * Test verifies that list of certs changes after regeneration
     */
    @Test
    public void testRegenerateEntitlementCertificateWithValidConsumerByEntitlement() {
        ConsumerResource cr = new ConsumerResource(this.consumerCurator, null,
            null, null, this.entitlementCurator, null, null, null, null, null,
            null, null, null, null, this.poolManager, null, null, null);

        List<Entitlement> resultList = consumerResource.bind(
            consumer.getUuid(), pool.getId().toString(), null, 1, null,
            null);
        Entitlement ent = resultList.get(0);
        Set<EntitlementCertificate> entCertsBefore = ent.getCertificates();

        cr.regenerateEntitlementCertificates(this.consumer.getUuid(),
            ent.getId());
        Set<EntitlementCertificate> entCertsAfter = ent.getCertificates();

        assertFalse(entCertsBefore.equals(entCertsAfter));

    }

    @Test
    public void testInvalidProductId() {
        try {
            consumerResource.bind(consumer.getUuid(), "JarjarBinks", null,
                null, null, null);
        }
        catch (BadRequestException e) {
            // this is expected
            return;
        }
        fail("No Exception was thrown");
    }

    @Test
    public void testRegenerateIdCerts() throws GeneralSecurityException,
        IOException {

        // using lconsumer simply to avoid hiding consumer. This should
        // get renamed once we refactor this test suite.
        IdentityCertServiceAdapter mockedIdSvc = Mockito
            .mock(IdentityCertServiceAdapter.class);

        EventSink sink = Mockito.mock(EventSink.class);
        EventFactory factory = Mockito.mock(EventFactory.class);

        Consumer lconsumer = createConsumer();
        lconsumer.setIdCert(createIdCert());
        IdentityCertificate ic = lconsumer.getIdCert();
        assertNotNull(ic);

        when(mockedConsumerCurator.findByUuid(lconsumer.getUuid())).thenReturn(
            lconsumer);
        when(mockedIdSvc.regenerateIdentityCert(lconsumer)).thenReturn(
            createIdCert());

        ConsumerResource cr = new ConsumerResource(mockedConsumerCurator, null,
            null, null, null, mockedIdSvc, null, null, sink, factory, null,
            null, null, null, null, null, null, ownerCurator);

        Consumer fooc = cr.regenerateIdentityCertificates(lconsumer.getUuid());

        assertNotNull(fooc);
        IdentityCertificate ic1 = fooc.getIdCert();
        assertNotNull(ic1);
        assertFalse(ic.equals(ic1));
    }

    private static class ProductCertCreationModule extends AbstractModule {
        @Override
        protected void configure() {
            bind(PKIReader.class).to(BouncyCastlePKIReader.class)
                .asEagerSingleton();
        }
    }
}<|MERGE_RESOLUTION|>--- conflicted
+++ resolved
@@ -546,55 +546,6 @@
     }
 
     @Test
-<<<<<<< HEAD
-    public void bindByTokenNewSubscription() {
-        Product prod = TestUtil.createProduct();
-        productCurator.create(prod);
-
-        Subscription sub = TestUtil.createSubscription(owner, prod);
-
-        SubscriptionToken token = TestUtil.createSubscriptionToken();
-        token.setSubscription(sub);
-        subCurator.create(sub);
-        subTokenCurator.create(token);
-        assertEquals(0, poolCurator.listByOwnerAndProduct(owner, prod.getId())
-            .size());
-
-        consumerResource.bind(consumer.getUuid(), null, token.getToken(), null,
-            1, null, null);
-        assertEquals(1, poolCurator.listByOwnerAndProduct(owner, prod.getId())
-            .size());
-    }
-
-    @Test
-    public void bindByTokenPreExistingSubscription() {
-        setupPrincipal(owner, Access.ALL);
-
-        Product prod = TestUtil.createProduct();
-        productCurator.create(prod);
-
-        Subscription sub = TestUtil.createSubscription(owner, prod);
-
-        SubscriptionToken token = TestUtil.createSubscriptionToken();
-        token.setSubscription(sub);
-        subCurator.create(sub);
-        subTokenCurator.create(token);
-        poolManager.refreshPools(owner);
-        List<Pool> pools = poolCurator.listByOwnerAndProduct(owner,
-            prod.getId());
-        assertEquals(1, pools.size());
-
-        List<Entitlement> ents = consumerResource.bind(consumer.getUuid(),
-            null, token.getToken(), null, 1, null, null);
-        assertEquals(1, ents.size());
-        assertEquals(sub.getId(), ents.get(0).getPool().getSubscriptionId());
-        assertEquals(1, poolCurator.listByOwnerAndProduct(owner, prod.getId())
-            .size());
-    }
-
-    @Test
-=======
->>>>>>> bd0e8320
     public void personalNameOverride() {
         Consumer personal = TestUtil.createConsumer(personType, owner);
 
