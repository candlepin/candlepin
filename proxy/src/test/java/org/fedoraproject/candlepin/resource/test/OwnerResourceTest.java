/**
 * Copyright (c) 2009 Red Hat, Inc.
 *
 * This software is licensed to you under the GNU General Public License,
 * version 2 (GPLv2). There is NO WARRANTY for this software, express or
 * implied, including the implied warranties of MERCHANTABILITY or FITNESS
 * FOR A PARTICULAR PURPOSE. You should have received a copy of GPLv2
 * along with this software; if not, see
 * http://www.gnu.org/licenses/old-licenses/gpl-2.0.txt.
 *
 * Red Hat trademarks are not licensed under GPLv2. No permission is
 * granted to use or replicate Red Hat trademarks that are incorporated
 * in this software or its documentation.
 */
package org.fedoraproject.candlepin.resource.test;

import static org.junit.Assert.*;

import java.util.LinkedList;
import java.util.List;

import org.fedoraproject.candlepin.auth.ConsumerPrincipal;
import org.fedoraproject.candlepin.auth.Principal;
import org.fedoraproject.candlepin.auth.Role;
import org.fedoraproject.candlepin.auth.UserPrincipal;
import org.fedoraproject.candlepin.exceptions.ForbiddenException;
import org.fedoraproject.candlepin.model.Consumer;
import org.fedoraproject.candlepin.model.Owner;
import org.fedoraproject.candlepin.model.Pool;
import org.fedoraproject.candlepin.model.Product;
import org.fedoraproject.candlepin.model.Subscription;
import org.fedoraproject.candlepin.resource.OwnerResource;
import org.fedoraproject.candlepin.test.DatabaseTestFixture;
import org.fedoraproject.candlepin.test.TestUtil;
import org.junit.Before;
import org.junit.Test;

/**
 * OwnerResourceTest
 */
public class OwnerResourceTest extends DatabaseTestFixture {

    private static final String OWNER_NAME = "Jar Jar Binks";

    private OwnerResource ownerResource;
    private Owner owner;
    private Product product;

    @Before
    public void setUp() {
        this.ownerResource = injector.getInstance(OwnerResource.class);

        owner = new Owner(OWNER_NAME);
        ownerCurator.create(owner);
        product = TestUtil.createProduct();
        productCurator.create(product);
    }

    @Test
    public void testCreateOwner() {
        assertNotNull(owner);
        assertNotNull(ownerCurator.find(owner.getId()));
        assertTrue(owner.getEntitlementPools().size() == 0);
    }
    
    @Test    
    public void testSimpleDeleteOwner() {
        Long id = owner.getId();
        ownerResource.deleteOwner(
            id, 
            new UserPrincipal("someuser", owner, new LinkedList<Role>()));
        owner = ownerCurator.find(id);
        assertTrue(owner == null);
    }

    @Test
    public void testRefreshPoolsWithNewSubscriptions() {
        Product prod = TestUtil.createProduct();
        productCurator.create(prod);

        Subscription sub = new Subscription(owner, prod.getId().toString(),
                new Long(2000), TestUtil.createDate(2010, 2, 9), TestUtil
                        .createDate(3000, 2, 9),
                        TestUtil.createDate(2010, 2, 12));
        subCurator.create(sub);

        // Trigger the refresh:
        ownerResource.refreshEntitlementPools(owner.getKey());
        List<Pool> pools = poolCurator
                .listByOwnerAndProduct(owner, prod);
        assertEquals(1, pools.size());
        Pool newPool = pools.get(0);

        assertEquals(sub.getId(), newPool.getSubscriptionId());
        assertEquals(sub.getQuantity(), newPool.getQuantity());
        assertEquals(sub.getStartDate(), newPool.getStartDate());
        assertEquals(sub.getEndDate(), newPool.getEndDate());
    }
    
    @Test
    public void testRefreshPoolsWithChangedSubscriptions() {
        Product prod = TestUtil.createProduct();
        productCurator.create(prod);
        Pool pool = createPoolAndSub(createOwner(), prod.getId(),
            new Long(1000), TestUtil.createDate(2009, 11, 30),
            TestUtil.createDate(2015, 11, 30));
        Owner owner = pool.getOwner();

        Subscription sub = new Subscription(owner, prod.getId().toString(),
                new Long(2000), TestUtil.createDate(2010, 2, 9), TestUtil
                        .createDate(3000, 2, 9),
                        TestUtil.createDate(2010, 2, 12));
        subCurator.create(sub);
        assertTrue(pool.getQuantity() < sub.getQuantity());
        assertTrue(pool.getStartDate() != sub.getStartDate());
        assertTrue(pool.getEndDate() != sub.getEndDate());

        pool.setSubscriptionId(sub.getId());
        poolCurator.merge(pool);

        ownerResource.refreshEntitlementPools(owner.getKey());

        pool = poolCurator.find(pool.getId());
        assertEquals(sub.getId(), pool.getSubscriptionId());
        assertEquals(sub.getQuantity(), pool.getQuantity());
        assertEquals(sub.getStartDate(), pool.getStartDate());
        assertEquals(sub.getEndDate(), pool.getEndDate());
    }

    @Test
    public void testRefreshPoolsWithRemovedSubscriptions() {
        Product prod = TestUtil.createProduct();
        productCurator.create(prod);

        Subscription sub = new Subscription(owner, prod.getId().toString(),
                new Long(2000), TestUtil.createDate(2010, 2, 9), TestUtil
                        .createDate(3000, 2, 9),
                        TestUtil.createDate(2010, 2, 12));
        subCurator.create(sub);

        // Trigger the refresh:
        ownerResource.refreshEntitlementPools(owner.getKey());
        List<Pool> pools = poolCurator
                .listByOwnerAndProduct(owner, prod);
        assertEquals(1, pools.size());
        Pool newPool = pools.get(0);

        // Now delete the subscription:
        subCurator.delete(sub);

        // Trigger the refresh:
        ownerResource.refreshEntitlementPools(owner.getKey());
        assertEquals(1, pools.size());
        newPool = pools.get(0);
        assertFalse(newPool.isActive());
    }

    @Test
    public void testRefreshMultiplePools() {
        Product prod = TestUtil.createProduct();
        productCurator.create(prod);
        Product prod2 = TestUtil.createProduct();
        productCurator.create(prod2);
        
        Subscription sub = new Subscription(owner, prod.getId().toString(),
            new Long(2000), TestUtil.createDate(2010, 2, 9), TestUtil
                    .createDate(3000, 2, 9),
                    TestUtil.createDate(2010, 2, 12));
        subCurator.create(sub);

        Subscription sub2 = new Subscription(owner, prod2.getId().toString(),
                new Long(800), TestUtil.createDate(2010, 2, 9), TestUtil
                        .createDate(3000, 2, 9),
                        TestUtil.createDate(2010, 2, 12));
        subCurator.create(sub2);

        // Trigger the refresh:
        ownerResource.refreshEntitlementPools(owner.getKey());
        List<Pool> pools = poolCurator.listByOwner(owner);
        assertEquals(2, pools.size());
    }

    public void testComplexDeleteOwner() throws Exception {

        // Create some consumers:
        Consumer c1 = TestUtil.createConsumer(owner);
        consumerTypeCurator.create(c1.getType());
        consumerCurator.create(c1);
        Consumer c2 = TestUtil.createConsumer(owner);
        consumerTypeCurator.create(c2.getType());
        consumerCurator.create(c2);

        // Create a pool for this owner:
        Pool pool = TestUtil.createEntitlementPool(product, owner);
        poolCurator.create(pool);

        // Give those consumers entitlements:
<<<<<<< HEAD
        entitler.entitleByPool(c1, pool);
=======
        entitler.entitle(c1, pool, new Integer(1));
>>>>>>> 47dd308f

        assertEquals(2, consumerCurator.listByOwner(owner).size());
        assertEquals(1, poolCurator.listByOwner(owner).size());
        assertEquals(1, entitlementCurator.listByOwner(owner).size());

        ownerResource.deleteOwner(owner.getId(), null);

        assertEquals(0, consumerCurator.listByOwner(owner).size());
        assertNull(consumerCurator.lookupByUuid(c1.getUuid()));
        assertNull(consumerCurator.lookupByUuid(c2.getUuid()));
        assertEquals(0, poolCurator.listByOwner(owner).size());
        assertEquals(0, entitlementCurator.listByOwner(owner).size());
    }

    @Test(expected = ForbiddenException.class)
    public void testConsumerRoleCannotGetOwner() {
        Consumer c = TestUtil.createConsumer(owner);
        consumerTypeCurator.create(c.getType());
        consumerCurator.create(c);
        setupPrincipal(new ConsumerPrincipal(c));
        
        securityInterceptor.enable();
        crudInterceptor.enable();


        ownerResource.getOwner(owner.getId());
    }

    @Test
    public void testOwnerAdminCanGetPools() {
        setupPrincipal(owner, Role.OWNER_ADMIN);

        Product p = TestUtil.createProduct();
        productCurator.create(p);
        Pool pool1 = TestUtil.createEntitlementPool(owner, p);
        Pool pool2 = TestUtil.createEntitlementPool(owner, p);
        poolCurator.create(pool1);
        poolCurator.create(pool2);

        List<Pool> pools = ownerResource.ownerEntitlementPools(owner.getId());
        assertEquals(2, pools.size());
    }

    @Test
    public void testOwnerAdminCannotAccessAnotherOwnersPools() {
        Owner evilOwner = new Owner("evilowner");
        ownerCurator.create(evilOwner);
        setupPrincipal(evilOwner, Role.OWNER_ADMIN);

        Product p = TestUtil.createProduct();
        productCurator.create(p);
        Pool pool1 = TestUtil.createEntitlementPool(owner, p);
        Pool pool2 = TestUtil.createEntitlementPool(owner, p);
        poolCurator.create(pool1);
        poolCurator.create(pool2);

        securityInterceptor.enable();
        crudInterceptor.enable();
        
        // Filtering should just cause this to return no results:
        List<Pool> pools = ownerResource.ownerEntitlementPools(owner.getId());
        assertEquals(0, pools.size());
    }

    @Test(expected = ForbiddenException.class)
    public void testOwnerAdminCannotListAllOwners() {
        setupPrincipal(owner, Role.OWNER_ADMIN);

        securityInterceptor.enable();
        crudInterceptor.enable();
        
        ownerResource.list();
    }

    @Test(expected = ForbiddenException.class)
    public void testOwnerAdminCannotDelete() {
        Principal principal = setupPrincipal(owner, Role.OWNER_ADMIN);

        securityInterceptor.enable();
        crudInterceptor.enable();
        
        ownerResource.deleteOwner(owner.getId(), principal);
    }
}<|MERGE_RESOLUTION|>--- conflicted
+++ resolved
@@ -195,11 +195,7 @@
         poolCurator.create(pool);
 
         // Give those consumers entitlements:
-<<<<<<< HEAD
-        entitler.entitleByPool(c1, pool);
-=======
-        entitler.entitle(c1, pool, new Integer(1));
->>>>>>> 47dd308f
+        entitler.entitleByPool(c1, pool, new Integer(1));
 
         assertEquals(2, consumerCurator.listByOwner(owner).size());
         assertEquals(1, poolCurator.listByOwner(owner).size());
