--- conflicted
+++ resolved
@@ -85,13 +85,8 @@
         Product prod = TestUtil.createProduct();
         productCurator.create(prod);
 
-<<<<<<< HEAD
         Subscription sub = new Subscription(owner, prod, new HashSet<Product>(),
-                new Long(2000), TestUtil.createDate(2010, 2, 9), TestUtil
-=======
-        Subscription sub = new Subscription(owner, prod,
                 2000L, 1L, TestUtil.createDate(2010, 2, 9), TestUtil
->>>>>>> c01c45ea
                         .createDate(3000, 2, 9),
                         TestUtil.createDate(2010, 2, 12));
         subCurator.create(sub);
@@ -118,13 +113,8 @@
             TestUtil.createDate(2015, 11, 30));
         Owner owner = pool.getOwner();
 
-<<<<<<< HEAD
         Subscription sub = new Subscription(owner, prod, new HashSet<Product>(),
-                new Long(2000), TestUtil.createDate(2010, 2, 9), TestUtil
-=======
-        Subscription sub = new Subscription(owner, prod,
                 2000L, 1L, TestUtil.createDate(2010, 2, 9), TestUtil
->>>>>>> c01c45ea
                         .createDate(3000, 2, 9),
                         TestUtil.createDate(2010, 2, 12));
         subCurator.create(sub);
@@ -149,13 +139,8 @@
         Product prod = TestUtil.createProduct();
         productCurator.create(prod);
 
-<<<<<<< HEAD
         Subscription sub = new Subscription(owner, prod, new HashSet<Product>(),
-                new Long(2000), TestUtil.createDate(2010, 2, 9), TestUtil
-=======
-        Subscription sub = new Subscription(owner, prod,
                 2000L, 1L, TestUtil.createDate(2010, 2, 9), TestUtil
->>>>>>> c01c45ea
                         .createDate(3000, 2, 9),
                         TestUtil.createDate(2010, 2, 12));
         subCurator.create(sub);
@@ -184,24 +169,14 @@
         Product prod2 = TestUtil.createProduct();
         productCurator.create(prod2);
         
-<<<<<<< HEAD
         Subscription sub = new Subscription(owner, prod, new HashSet<Product>(),
-            new Long(2000), TestUtil.createDate(2010, 2, 9), TestUtil
-=======
-        Subscription sub = new Subscription(owner, prod,
             2000L, 1L, TestUtil.createDate(2010, 2, 9), TestUtil
->>>>>>> c01c45ea
                     .createDate(3000, 2, 9),
                     TestUtil.createDate(2010, 2, 12));
         subCurator.create(sub);
 
-<<<<<<< HEAD
         Subscription sub2 = new Subscription(owner, prod2, new HashSet<Product>(),
-                new Long(800), TestUtil.createDate(2010, 2, 9), TestUtil
-=======
-        Subscription sub2 = new Subscription(owner, prod2,
                 800L, 1L, TestUtil.createDate(2010, 2, 9), TestUtil
->>>>>>> c01c45ea
                         .createDate(3000, 2, 9),
                         TestUtil.createDate(2010, 2, 12));
         subCurator.create(sub2);
