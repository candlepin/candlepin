--- conflicted
+++ resolved
@@ -4,13 +4,8 @@
     I want to be able to see the Marketing name for all entitlement pools
 
     Scenario: First pool available has the correct name
-<<<<<<< HEAD
-        Given I am a consumer "consumer"
-        Then The first pool's product names have "Spacewalk"
-=======
         Given an owner admin "test_owner"
         And I am logged in as "test_owner"
         And owner "test_owner" has 2 entitlements for "virtualization_host"
         And I am a consumer "consumer"
-        Then the first pool's product name is "virtualization_host"
->>>>>>> bb982d41
+        Then the first pool's product name is "virtualization_host"