--- conflicted
+++ resolved
@@ -1037,16 +1037,6 @@
 "자동 첨부 요청을 무시합니다. 하이퍼바이저 자동 바인드 설정으로 인해 {0}\" 조"
 "직에 대해 비활성화되어 있습니다."
 
-<<<<<<< HEAD
-=======
-#: server/src/main/java/org/candlepin/resource/ConsumerResource.java:2243
-#, java-format
-msgid ""
-"Organization \"{0}\" has auto-attach disabled because of the content access "
-"mode setting."
-msgstr "\"{0}\" 조직에서 내용 접근 방법 설정으로 인해 자동 연결이 해제되었습니다."
-
->>>>>>> 14b09b5a
 #: server/src/main/java/org/candlepin/resource/ConsumerResource.java:2248
 #, java-format
 msgid "Organization \"{0}\" has auto-attach disabled."
