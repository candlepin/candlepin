--- conflicted
+++ resolved
@@ -54,17 +54,11 @@
         bind(EventManager.class).asEagerSingleton();
         bind(EventReceiver.class).asEagerSingleton();
 
-<<<<<<< HEAD
-        // Bind curators
-        bind(EventCurator.class);
-
         // Map our report classes so that they can be picked up by the ReportFactory.
         Multibinder<Report> reports = Multibinder.newSetBinder(binder(), Report.class);
         reports.addBinding().to(ConsumerStatusReport.class);
         bind(ReportFactory.class);
 
-=======
->>>>>>> 200a3553
         // RestEasy API resources
         bind(StatusResource.class);
         bind(EventResource.class);
