/**
 * Copyright (c) 2009 - 2012 Red Hat, Inc.
 *
 * This software is licensed to you under the GNU General Public License,
 * version 2 (GPLv2). There is NO WARRANTY for this software, express or
 * implied, including the implied warranties of MERCHANTABILITY or FITNESS
 * FOR A PARTICULAR PURPOSE. You should have received a copy of GPLv2
 * along with this software; if not, see
 * http://www.gnu.org/licenses/old-licenses/gpl-2.0.txt.
 *
 * Red Hat trademarks are not licensed under GPLv2. No permission is
 * granted to use or replicate Red Hat trademarks that are incorporated
 * in this software or its documentation.
 */
package org.candlepin.sync;

import static org.junit.Assert.assertEquals;
import static org.junit.Assert.assertFalse;
import static org.junit.Assert.assertTrue;
import static org.junit.Assert.fail;
import static org.mockito.Matchers.any;
import static org.mockito.Mockito.mock;
import static org.mockito.Mockito.never;
import static org.mockito.Mockito.verify;
import static org.mockito.Mockito.when;
import static org.mockito.Mockito.doThrow;

import java.io.File;
import java.io.FileInputStream;
import java.io.FileNotFoundException;
import java.io.FileOutputStream;
import java.io.FileWriter;
import java.io.IOException;
import java.io.InputStream;
import java.io.PrintStream;
import java.io.Reader;
import java.net.URISyntaxException;
import java.util.Date;
import java.util.HashMap;
import java.util.LinkedList;
import java.util.List;
import java.util.Locale;
import java.util.Map;
import java.util.zip.ZipEntry;
import java.util.zip.ZipOutputStream;

import org.candlepin.config.CandlepinCommonTestConfig;
import org.candlepin.config.Config;
import org.candlepin.config.ConfigProperties;
import org.candlepin.model.ExporterMetadata;
import org.candlepin.model.ExporterMetadataCurator;
import org.candlepin.model.Owner;
import org.candlepin.pki.PKIUtility;
import org.candlepin.sync.Importer.ImportFile;
import org.codehaus.jackson.JsonGenerationException;
import org.codehaus.jackson.map.JsonMappingException;
import org.codehaus.jackson.map.ObjectMapper;
import org.junit.After;
import org.junit.Before;
import org.junit.Test;
import org.xnap.commons.i18n.I18n;
import org.xnap.commons.i18n.I18nFactory;


/**
 * ImporterTest
 */
public class ImporterTest {

    private ObjectMapper mapper;
    private I18n i18n;
    private static final String MOCK_JS_PATH = "/tmp/empty.js";
    private CandlepinCommonTestConfig config;

    @Before
    public void init() throws FileNotFoundException, URISyntaxException {
        mapper = SyncUtils.getObjectMapper(new Config(new HashMap<String, String>()));
        i18n = I18nFactory.getI18n(getClass(), Locale.US, I18nFactory.FALLBACK);
        config = new CandlepinCommonTestConfig();
        config.setProperty(ConfigProperties.SYNC_WORK_DIR, "/tmp");

        PrintStream ps = new PrintStream(new File(this.getClass()
            .getClassLoader().getResource("candlepin_info.properties").toURI()));
        ps.println("version=0.0.3");
        ps.println("release=1");
        ps.close();

    }

    @Test
    public void validateMetaJson() throws Exception {
        /* read file
         *  read in version
         *  read in created date
         * make sure created date is XYZ
         * make sure version is > ABC
         */
        Date now = new Date();
        File file = createFile("/tmp/meta", "0.0.3", now,
            "test_user", "prefix");
        File actual = createFile("/tmp/meta.json", "0.0.3", now,
            "test_user", "prefix");
        ExporterMetadataCurator emc = mock(ExporterMetadataCurator.class);
        ExporterMetadata em = new ExporterMetadata();
        Date daybefore = getDateBeforeDays(1);
        em.setExported(daybefore);
        em.setId("42");
        em.setType(ExporterMetadata.TYPE_SYSTEM);
        when(emc.lookupByType(ExporterMetadata.TYPE_SYSTEM)).thenReturn(em);
        Importer i = new Importer(null, null, null, null, null, null, null,
            null, null, emc, null, null, i18n);
        i.validateMetadata(ExporterMetadata.TYPE_SYSTEM, null, actual,
            new ConflictOverrides());

        Meta fileMeta = mapper.readValue(file, Meta.class);
        Meta actualMeta = mapper.readValue(actual, Meta.class);
        assertEquals(fileMeta.getPrincipalName(), actualMeta.getPrincipalName());
        assertEquals(fileMeta.getCreated().getTime(), actualMeta.getCreated().getTime());
        assertEquals(fileMeta.getWebAppPrefix(), actualMeta.getWebAppPrefix());

        assertTrue(file.delete());
        assertTrue(actual.delete());
        assertTrue(daybefore.compareTo(em.getExported()) < 0);
    }

    @Test
    public void firstRun() throws Exception {
        File f = createFile("/tmp/meta", "0.0.3", new Date(),
            "test_user", "prefix");
        File actualmeta = createFile("/tmp/meta.json", "0.0.3", new Date(),
            "test_user", "prefix");
        ExporterMetadataCurator emc = mock(ExporterMetadataCurator.class);
        when(emc.lookupByType(ExporterMetadata.TYPE_SYSTEM)).thenReturn(null);
        Importer i = new Importer(null, null, null, null, null, null, null,
            null, null, emc, null, null, i18n);
        i.validateMetadata(ExporterMetadata.TYPE_SYSTEM, null, actualmeta,
            new ConflictOverrides());
        assertTrue(f.delete());
        assertTrue(actualmeta.delete());
        verify(emc).create(any(ExporterMetadata.class));
    }

    @Test
    public void oldImport() throws Exception {
        // actualmeta is the mock for the import itself
        File actualmeta = createFile("/tmp/meta.json", "0.0.3", getDateBeforeDays(10),
            "test_user", "prefix");
        ExporterMetadataCurator emc = mock(ExporterMetadataCurator.class);
        // emc is the mock for lastrun (i.e., the most recent import in CP)
        ExporterMetadata em = new ExporterMetadata();
        em.setExported(getDateBeforeDays(3));
        em.setId("42");
        em.setType(ExporterMetadata.TYPE_SYSTEM);
        when(emc.lookupByType(ExporterMetadata.TYPE_SYSTEM)).thenReturn(em);
        Importer i = new Importer(null, null, null, null, null, null, null,
            null, null, emc, null, null, i18n);
        try {
            i.validateMetadata(ExporterMetadata.TYPE_SYSTEM, null, actualmeta,
                new ConflictOverrides());
            fail();
        }
        catch (ImportConflictException e) {
            assertFalse(e.message().getConflicts().isEmpty());
            assertEquals(1, e.message().getConflicts().size());
            assertTrue(e.message().getConflicts().contains(
                Importer.Conflict.MANIFEST_OLD));
        }
    }

    @Test
    public void sameImport() throws Exception {
        // actualmeta is the mock for the import itself
        Date date = getDateBeforeDays(10);
        File actualmeta = createFile("/tmp/meta.json", "0.0.3", date,
            "test_user", "prefix");
        ExporterMetadataCurator emc = mock(ExporterMetadataCurator.class);
        // emc is the mock for lastrun (i.e., the most recent import in CP)
        ExporterMetadata em = new ExporterMetadata();
        em.setExported(date); // exact same date = assumed same manifest
        em.setId("42");
        em.setType(ExporterMetadata.TYPE_SYSTEM);
        when(emc.lookupByType(ExporterMetadata.TYPE_SYSTEM)).thenReturn(em);
        Importer i = new Importer(null, null, null, null, null, null, null,
            null, null, emc, null, null, i18n);
        try {
            i.validateMetadata(ExporterMetadata.TYPE_SYSTEM, null, actualmeta,
                new ConflictOverrides());
            fail();
        }
        catch (ImportConflictException e) {
            assertFalse(e.message().getConflicts().isEmpty());
            assertEquals(1, e.message().getConflicts().size());
            assertTrue(e.message().getConflicts().contains(
                Importer.Conflict.MANIFEST_SAME));
        }
    }

    @Test
    public void mergeConflicts() {
        ImportConflictException e2 = new ImportConflictException("testing",
            Importer.Conflict.DISTRIBUTOR_CONFLICT);
        ImportConflictException e3 = new ImportConflictException("testing2",
            Importer.Conflict.MANIFEST_OLD);
        List<ImportConflictException> exceptions =
            new LinkedList<ImportConflictException>();
        exceptions.add(e2);
        exceptions.add(e3);

        ImportConflictException e1 = new ImportConflictException(exceptions);
        assertEquals("testing\ntesting2", e1.message().getDisplayMessage());
        assertEquals(2, e1.message().getConflicts().size());
        assertTrue(e1.message().getConflicts().contains(
            Importer.Conflict.DISTRIBUTOR_CONFLICT));
        assertTrue(e1.message().getConflicts().contains(Importer.Conflict.MANIFEST_OLD));
    }

    @Test
    public void newerImport() throws Exception {
        // this tests bz #790751
        Date importDate = getDateBeforeDays(10);
        // actualmeta is the mock for the import itself
        File actualmeta = createFile("/tmp/meta.json", "0.0.3", importDate,
            "test_user", "prefix");
        ExporterMetadataCurator emc = mock(ExporterMetadataCurator.class);
        // em is the mock for lastrun (i.e., the most recent import in CP)
        ExporterMetadata em = new ExporterMetadata();
        em.setExported(getDateBeforeDays(30));
        em.setId("42");
        em.setType(ExporterMetadata.TYPE_SYSTEM);
        when(emc.lookupByType(ExporterMetadata.TYPE_SYSTEM)).thenReturn(em);
        Importer i = new Importer(null, null, null, null, null, null, null,
            null, null, emc, null, null, i18n);
        i.validateMetadata(ExporterMetadata.TYPE_SYSTEM, null, actualmeta,
            new ConflictOverrides());
        assertEquals(importDate, em.getExported());
    }

    @Test(expected = ImporterException.class)
    public void nullType() throws ImporterException, IOException {
        File actualmeta = createFile("/tmp/meta.json", "0.0.3", new Date(),
            "test_user", "prefix");
        try {
            Importer i = new Importer(null, null, null, null, null, null, null,
                null, null, null, null, null, i18n);

            // null Type should cause exception
            i.validateMetadata(null, null, actualmeta, new ConflictOverrides());
        }
        finally {
            assertTrue(actualmeta.delete());
        }
    }

    @Test(expected = ImporterException.class)
    public void expectOwner() throws ImporterException, IOException {
        File actualmeta = createFile("/tmp/meta.json", "0.0.3", new Date(),
            "test_user", "prefix");
        ExporterMetadataCurator emc = mock(ExporterMetadataCurator.class);
        when(emc.lookupByTypeAndOwner(ExporterMetadata.TYPE_PER_USER, null))
            .thenReturn(null);

        Importer i = new Importer(null, null, null, null, null, null, null,
            null, null, emc, null, null, i18n);

        // null Type should cause exception
        i.validateMetadata(ExporterMetadata.TYPE_PER_USER, null, actualmeta,
            new ConflictOverrides());
        verify(emc, never()).create(any(ExporterMetadata.class));
    }

    @Test
    public void testImportWithNonZipArchive()
        throws IOException, ImporterException {
        Importer i = new Importer(null, null, null, null, null, null, null,
            null, config, null, null, null, i18n);

        Owner owner = mock(Owner.class);
        ConflictOverrides co = mock(ConflictOverrides.class);
        File archive = new File("/tmp/non_zip_file.zip");
        FileWriter fw = new FileWriter(archive);
        fw.write("Just a flat file");
        fw.close();

        try {
            i.loadExport(owner, archive, co);
        }
        catch (ImportExtractionException e) {
            assertEquals(e.getMessage(), i18n.tr("The archive {0} is " +
                "not a properly compressed file or is empty", "non_zip_file.zip"));
            return;
        }
        fail();
    }

    @Test
    public void testImportZipArchiveNoContent()
        throws IOException, ImporterException {
        Importer i = new Importer(null, null, null, null, null, null, null,
            null, config, null, null, null, i18n);

        Owner owner = mock(Owner.class);
        ConflictOverrides co = mock(ConflictOverrides.class);

        File archive = new File("/tmp/file.zip");
        ZipOutputStream out = new ZipOutputStream(new FileOutputStream(archive));
        out.putNextEntry(new ZipEntry("This is just a zip file with no content"));
        out.close();

        try {
            i.loadExport(owner, archive, co);
        }
        catch (ImportExtractionException e) {
            assertEquals(e.getMessage(), i18n.tr("The archive does not " +
                "contain the required signature file"));
            return;
        }
        fail();
    }

    @Test(expected = ImportConflictException.class)
    public void testImportBadSignature()
        throws IOException, ImporterException {
        PKIUtility pki = mock(PKIUtility.class);
        Importer i = new Importer(null, null, null, null, null, null, null,
            pki, config, null, null, null, i18n);

        Owner owner = mock(Owner.class);
        ConflictOverrides co = mock(ConflictOverrides.class);

        File archive = new File("/tmp/file.zip");
        ZipOutputStream out = new ZipOutputStream(new FileOutputStream(archive));
        out.putNextEntry(new ZipEntry("signature"));
        out.write("This is the placeholder for the signature file".getBytes());
        File ceArchive = new File("/tmp/consumer_export.zip");
        FileOutputStream fos = new FileOutputStream(ceArchive);
        fos.write("This is just a flat file".getBytes());
        fos.close();
        addFileToArchive(out, ceArchive);
        out.close();

        i.loadExport(owner, archive, co);
    }

    @Test
    public void testImportBadConsumerZip() throws Exception {
        PKIUtility pki = mock(PKIUtility.class);
        Importer i = new Importer(null, null, null, null, null, null, null,
            pki, config, null, null, null, i18n);

        Owner owner = mock(Owner.class);
        ConflictOverrides co = mock(ConflictOverrides.class);

        // Mock a passed signature check:
        when(pki.verifySHA256WithRSAHashWithUpstreamCACert(any(InputStream.class),
            any(byte [].class))).thenReturn(true);

        File archive = new File("/tmp/file.zip");
        ZipOutputStream out = new ZipOutputStream(new FileOutputStream(archive));
        out.putNextEntry(new ZipEntry("signature"));
        out.write("This is the placeholder for the signature file".getBytes());
        File ceArchive = new File("/tmp/consumer_export.zip");
        FileOutputStream fos = new FileOutputStream(ceArchive);
        fos.write("This is just a flat file".getBytes());
        fos.close();
        addFileToArchive(out, ceArchive);
        out.close();

        try {
            i.loadExport(owner, archive, co);
        }
        catch (ImportExtractionException e) {
            System.out.println(e.getMessage());
            assertTrue(e.getMessage().contains(
                "not a properly compressed file or is empty"));
            return;
        }
        fail();
    }

    @Test
    public void testImportZipSigAndEmptyConsumerZip()
        throws Exception {
        PKIUtility pki = mock(PKIUtility.class);
        Importer i = new Importer(null, null, null, null, null, null, null,
            pki, config, null, null, null, i18n);

        Owner owner = mock(Owner.class);
        ConflictOverrides co = mock(ConflictOverrides.class);

        // Mock a passed signature check:
        when(pki.verifySHA256WithRSAHashWithUpstreamCACert(any(InputStream.class),
            any(byte [].class))).thenReturn(true);

        File archive = new File("/tmp/file.zip");
        ZipOutputStream out = new ZipOutputStream(new FileOutputStream(archive));
        out.putNextEntry(new ZipEntry("signature"));
        out.write("This is the placeholder for the signature file".getBytes());
        File ceArchive = new File("/tmp/consumer_export.zip");
        ZipOutputStream cezip = new ZipOutputStream(new FileOutputStream(ceArchive));
        cezip.putNextEntry(new ZipEntry("This is just a zip file with no content"));
        cezip.close();
        addFileToArchive(out, ceArchive);
        out.close();

        try {
            i.loadExport(owner, archive, co);
        }
        catch (ImportExtractionException e) {
            assertTrue(e.getMessage().contains("consumer_export archive has no contents"));
            return;
        }
        fail();
    }

    private Map<String, File> getTestImportFiles() {
        Map<String, File> importFiles = new HashMap<String, File>();
<<<<<<< HEAD
=======
        File ruleDir = mock(File.class);
        File[] rulesFiles = new File[]{mock(File.class)};
        when(ruleDir.listFiles()).thenReturn(rulesFiles);

        importFiles.put(ImportFile.META.fileName(), null);
        importFiles.put(ImportFile.RULES.fileName(), ruleDir);
        importFiles.put(ImportFile.CONSUMER_TYPE.fileName(), mock(File.class));
        importFiles.put(ImportFile.CONSUMER.fileName(), mock(File.class));
        importFiles.put(ImportFile.PRODUCTS.fileName(), mock(File.class));
        importFiles.put(ImportFile.ENTITLEMENTS.fileName(), mock(File.class));

        try {
            i.importObjects(owner, importFiles, co);
        }
        catch (ImporterException e) {
            assertEquals(e.getMessage(), i18n.tr("The archive does not contain the " +
                "required meta.json file"));
            return;
        }
        fail();
    }

    @Test
    public void testImportNoRulesDir()
        throws IOException, ImporterException {
        Importer i = new Importer(null, null, null, null, null, null, null,
            null, config, null, null, null, i18n);
        Owner owner = mock(Owner.class);
        ConflictOverrides co = mock(ConflictOverrides.class);
        Map<String, File> importFiles = new HashMap<String, File>();

>>>>>>> 87f370d5
        importFiles.put(ImportFile.META.fileName(), mock(File.class));
        importFiles.put(ImportFile.RULES_FILE.fileName(), mock(File.class));
        importFiles.put(ImportFile.CONSUMER_TYPE.fileName(), mock(File.class));
        importFiles.put(ImportFile.CONSUMER.fileName(), mock(File.class));
        importFiles.put(ImportFile.PRODUCTS.fileName(), mock(File.class));
        importFiles.put(ImportFile.ENTITLEMENTS.fileName(), mock(File.class));
<<<<<<< HEAD
        return importFiles;
=======

        try {
            i.importObjects(owner, importFiles, co);
        }
        catch (ImporterException e) {
            assertEquals(e.getMessage(), i18n.tr("The archive does not contain the " +
                "required rules directory"));
            return;
        }
        fail();
>>>>>>> 87f370d5
    }

    @Test
    public void testImportNoMeta()
        throws IOException, ImporterException {
        Importer i = new Importer(null, null, null, null, null, null, null,
            null, config, null, null, null, i18n);
        Owner owner = mock(Owner.class);
        ConflictOverrides co = mock(ConflictOverrides.class);

        Map<String, File> importFiles = getTestImportFiles();
        importFiles.put(ImportFile.META.fileName(), null);

        try {
            i.importObjects(owner, importFiles, co);
        }
        catch (ImporterException e) {
            assertEquals(e.getMessage(), i18n.tr("The archive does not contain the " +
                "required meta.json file"));
            return;
        }
        fail();
    }

    @Test
    public void testImportNoConsumerTypesDir()
        throws IOException, ImporterException {
        Importer i = new Importer(null, null, null, null, null, null, null,
            null, config, null, null, null, i18n);
        Owner owner = mock(Owner.class);
        ConflictOverrides co = mock(ConflictOverrides.class);
        Map<String, File> importFiles = getTestImportFiles();

        importFiles.put(ImportFile.CONSUMER_TYPE.fileName(), null);

        try {
            i.importObjects(owner, importFiles, co);
        }
        catch (ImporterException e) {
            assertEquals(e.getMessage(), i18n.tr("The archive does not contain the " +
                "required consumer_types directory"));
            return;
        }
        fail();
    }

    @Test
    public void testImportNoConsumer()
        throws IOException, ImporterException {
        Importer i = new Importer(null, null, null, null, null, null, null,
            null, config, null, null, null, i18n);
        Owner owner = mock(Owner.class);
        ConflictOverrides co = mock(ConflictOverrides.class);
        Map<String, File> importFiles = getTestImportFiles();

        importFiles.put(ImportFile.CONSUMER.fileName(), null);

        try {
            i.importObjects(owner, importFiles, co);
        }
        catch (ImporterException e) {
            assertEquals(e.getMessage(), i18n.tr("The archive does not contain the " +
                "required consumer.json file"));
            return;
        }
        fail();
    }

    @Test
    public void testImportNoProductDir()
        throws IOException, ImporterException {
        RulesImporter ri = mock(RulesImporter.class);
        Importer i = new Importer(null, null, ri, null, null, null, null,
            null, config, null, null, null, i18n);
        Owner owner = mock(Owner.class);
        ConflictOverrides co = mock(ConflictOverrides.class);
        Map<String, File> importFiles = getTestImportFiles();
        File ruleDir = mock(File.class);
        File[] rulesFiles = createMockJsFile(MOCK_JS_PATH);
        when(ruleDir.listFiles()).thenReturn(rulesFiles);
        File actualmeta = createFile("/tmp/meta.json", "0.0.3", new Date(),
            "test_user", "prefix");
        // this is the hook to stop testing. we confirm that the archive component tests
        //  are passed and then jump out instead of trying to fake the actual file
        //  processing.
        doThrow(new RuntimeException("Done with the test")).when(ri).importObject(
            any(Reader.class));

        importFiles.put(ImportFile.META.fileName(), actualmeta);
        importFiles.put(ImportFile.RULES_FILE.fileName(), rulesFiles[0]);
        importFiles.put(ImportFile.PRODUCTS.fileName(), null);
        importFiles.put(ImportFile.ENTITLEMENTS.fileName(), null);

        try {
            i.importObjects(owner, importFiles, co);
        }
        catch (RuntimeException e) {
            assertEquals(e.getMessage(), "Done with the test");
            return;
        }
        fail();

    }

    @Test
    public void testImportProductNoEntitlementDir()
        throws IOException, ImporterException {
        Importer i = new Importer(null, null, null, null, null, null, null,
            null, config, null, null, null, i18n);
        Owner owner = mock(Owner.class);
        ConflictOverrides co = mock(ConflictOverrides.class);
        Map<String, File> importFiles = getTestImportFiles();

        importFiles.put(ImportFile.ENTITLEMENTS.fileName(), null);

        try {
            i.importObjects(owner, importFiles, co);
        }
        catch (ImporterException e) {
            assertEquals(e.getMessage(), i18n.tr("The archive does not contain the " +
                "required entitlements directory"));
            return;
        }
        fail();
    }

    @After
    public void tearDown() throws Exception {
        PrintStream ps = new PrintStream(new File(this.getClass()
            .getClassLoader().getResource("candlepin_info.properties").toURI()));
        ps.println("version=${version}");
        ps.println("release=${release}");
        ps.close();
        File mockJs = new File(MOCK_JS_PATH);
        mockJs.delete();
    }

    private File createFile(String filename, String version, Date date,
                 String username, String prefix)
        throws JsonGenerationException, JsonMappingException, IOException {

        File f = new File(filename);
        Meta meta = new Meta(version, date, username, prefix);
        mapper.writeValue(f, meta);
        return f;
    }

    private File[] createMockJsFile(String filename)
        throws IOException {

        FileWriter f = new FileWriter(filename);
        f.write("// nothing to see here");
        f.close();

        File[] fileArray = new File[1];
        fileArray[0] = new File(filename);
        return fileArray;
    }

    private Date getDateBeforeDays(int days) {
        long daysinmillis = 24 * 60 * 60 * 1000;
        long ms = System.currentTimeMillis() - (days * daysinmillis);
        Date backDate = new Date();
        backDate.setTime(ms);
        return backDate;
    }

    private void addFileToArchive(ZipOutputStream out, File file)
        throws IOException, FileNotFoundException {
        out.putNextEntry(new ZipEntry(file.getName()));
        FileInputStream in = new FileInputStream(file);

        byte [] buf = new byte[1024];
        int len;
        while ((len = in.read(buf)) > 0) {
            out.write(buf, 0, len);
        }
        out.closeEntry();
        in.close();
    }

}<|MERGE_RESOLUTION|>--- conflicted
+++ resolved
@@ -414,60 +414,13 @@
 
     private Map<String, File> getTestImportFiles() {
         Map<String, File> importFiles = new HashMap<String, File>();
-<<<<<<< HEAD
-=======
-        File ruleDir = mock(File.class);
-        File[] rulesFiles = new File[]{mock(File.class)};
-        when(ruleDir.listFiles()).thenReturn(rulesFiles);
-
-        importFiles.put(ImportFile.META.fileName(), null);
-        importFiles.put(ImportFile.RULES.fileName(), ruleDir);
-        importFiles.put(ImportFile.CONSUMER_TYPE.fileName(), mock(File.class));
-        importFiles.put(ImportFile.CONSUMER.fileName(), mock(File.class));
-        importFiles.put(ImportFile.PRODUCTS.fileName(), mock(File.class));
-        importFiles.put(ImportFile.ENTITLEMENTS.fileName(), mock(File.class));
-
-        try {
-            i.importObjects(owner, importFiles, co);
-        }
-        catch (ImporterException e) {
-            assertEquals(e.getMessage(), i18n.tr("The archive does not contain the " +
-                "required meta.json file"));
-            return;
-        }
-        fail();
-    }
-
-    @Test
-    public void testImportNoRulesDir()
-        throws IOException, ImporterException {
-        Importer i = new Importer(null, null, null, null, null, null, null,
-            null, config, null, null, null, i18n);
-        Owner owner = mock(Owner.class);
-        ConflictOverrides co = mock(ConflictOverrides.class);
-        Map<String, File> importFiles = new HashMap<String, File>();
-
->>>>>>> 87f370d5
         importFiles.put(ImportFile.META.fileName(), mock(File.class));
         importFiles.put(ImportFile.RULES_FILE.fileName(), mock(File.class));
         importFiles.put(ImportFile.CONSUMER_TYPE.fileName(), mock(File.class));
         importFiles.put(ImportFile.CONSUMER.fileName(), mock(File.class));
         importFiles.put(ImportFile.PRODUCTS.fileName(), mock(File.class));
         importFiles.put(ImportFile.ENTITLEMENTS.fileName(), mock(File.class));
-<<<<<<< HEAD
         return importFiles;
-=======
-
-        try {
-            i.importObjects(owner, importFiles, co);
-        }
-        catch (ImporterException e) {
-            assertEquals(e.getMessage(), i18n.tr("The archive does not contain the " +
-                "required rules directory"));
-            return;
-        }
-        fail();
->>>>>>> 87f370d5
     }
 
     @Test
