/**
 * Copyright (c) 2009 - 2012 Red Hat, Inc.
 *
 * This software is licensed to you under the GNU General Public License,
 * version 2 (GPLv2). There is NO WARRANTY for this software, express or
 * implied, including the implied warranties of MERCHANTABILITY or FITNESS
 * FOR A PARTICULAR PURPOSE. You should have received a copy of GPLv2
 * along with this software; if not, see
 * http://www.gnu.org/licenses/old-licenses/gpl-2.0.txt.
 *
 * Red Hat trademarks are not licensed under GPLv2. No permission is
 * granted to use or replicate Red Hat trademarks that are incorporated
 * in this software or its documentation.
 */
package org.candlepin.resource;

import java.io.File;
import java.io.IOException;
import java.security.GeneralSecurityException;
import java.util.ArrayList;
import java.util.Calendar;
import java.util.Date;
import java.util.HashSet;
import java.util.LinkedList;
import java.util.List;
import java.util.Set;
import java.util.regex.Pattern;

import javax.servlet.http.HttpServletResponse;
import javax.ws.rs.Consumes;
import javax.ws.rs.DELETE;
import javax.ws.rs.DefaultValue;
import javax.ws.rs.GET;
import javax.ws.rs.POST;
import javax.ws.rs.PUT;
import javax.ws.rs.Path;
import javax.ws.rs.PathParam;
import javax.ws.rs.Produces;
import javax.ws.rs.QueryParam;
import javax.ws.rs.core.Context;
import javax.ws.rs.core.MediaType;
import javax.ws.rs.core.Response;

import org.apache.log4j.Logger;
import org.candlepin.audit.Event;
import org.candlepin.audit.EventAdapter;
import org.candlepin.audit.EventFactory;
import org.candlepin.audit.EventSink;
import org.candlepin.auth.Access;
import org.candlepin.auth.NoAuthPrincipal;
import org.candlepin.auth.Principal;
import org.candlepin.auth.UserPrincipal;
import org.candlepin.auth.interceptor.SecurityHole;
import org.candlepin.auth.interceptor.Verify;
import org.candlepin.config.Config;
import org.candlepin.config.ConfigProperties;
import org.candlepin.controller.Entitler;
import org.candlepin.controller.PoolManager;
import org.candlepin.exceptions.BadRequestException;
import org.candlepin.exceptions.CandlepinException;
import org.candlepin.exceptions.ForbiddenException;
import org.candlepin.exceptions.IseException;
import org.candlepin.exceptions.NotFoundException;
import org.candlepin.model.ActivationKey;
import org.candlepin.model.ActivationKeyCurator;
import org.candlepin.model.ActivationKeyPool;
import org.candlepin.model.CertificateSerialDto;
import org.candlepin.model.Consumer;
import org.candlepin.model.ConsumerCapability;
import org.candlepin.model.ConsumerCurator;
import org.candlepin.model.ConsumerInstalledProduct;
import org.candlepin.model.ConsumerType;
import org.candlepin.model.ConsumerType.ConsumerTypeEnum;
import org.candlepin.model.ConsumerTypeCurator;
import org.candlepin.model.DeleteResult;
import org.candlepin.model.DeletedConsumer;
import org.candlepin.model.DeletedConsumerCurator;
import org.candlepin.model.DistributorVersion;
import org.candlepin.model.DistributorVersionCapability;
import org.candlepin.model.DistributorVersionCurator;
import org.candlepin.model.Entitlement;
import org.candlepin.model.EntitlementCertificate;
import org.candlepin.model.EntitlementCurator;
import org.candlepin.model.Environment;
import org.candlepin.model.EnvironmentCurator;
import org.candlepin.model.EventCurator;
import org.candlepin.model.GuestId;
import org.candlepin.model.IdentityCertificate;
import org.candlepin.model.Owner;
import org.candlepin.model.OwnerCurator;
import org.candlepin.model.Pool;
import org.candlepin.model.PoolCurator;
import org.candlepin.model.PoolQuantity;
import org.candlepin.model.Product;
import org.candlepin.model.Release;
import org.candlepin.model.User;
import org.candlepin.pinsetter.tasks.EntitlerJob;
import org.candlepin.policy.js.compliance.ComplianceRules;
import org.candlepin.policy.js.compliance.ComplianceStatus;
import org.candlepin.policy.js.consumer.ConsumerRules;
import org.candlepin.resource.util.ConsumerInstalledProductEnricher;
import org.candlepin.resource.util.ResourceDateParser;
import org.candlepin.service.EntitlementCertServiceAdapter;
import org.candlepin.service.IdentityCertServiceAdapter;
import org.candlepin.service.ProductServiceAdapter;
import org.candlepin.service.SubscriptionServiceAdapter;
import org.candlepin.service.UserServiceAdapter;
import org.candlepin.sync.ExportCreationException;
import org.candlepin.sync.Exporter;
import org.candlepin.util.Util;
import org.candlepin.version.CertVersionConflictException;
import org.jboss.resteasy.annotations.providers.jaxb.Wrapped;
import org.quartz.JobDetail;
import org.xnap.commons.i18n.I18n;

import com.google.inject.Inject;
import com.google.inject.persist.Transactional;

/**
 * API Gateway for Consumers
 */
@Path("/consumers")
public class ConsumerResource {
    private Pattern consumerSystemNamePattern;
    private Pattern consumerPersonNamePattern;

    private static Logger log = Logger.getLogger(ConsumerResource.class);
    private ConsumerCurator consumerCurator;
    private ConsumerTypeCurator consumerTypeCurator;
    private ProductServiceAdapter productAdapter;
    private SubscriptionServiceAdapter subAdapter;
    private EntitlementCurator entitlementCurator;
    private IdentityCertServiceAdapter identityCertService;
    private EntitlementCertServiceAdapter entCertService;
    private UserServiceAdapter userService;
    private I18n i18n;
    private EventSink sink;
    private EventFactory eventFactory;
    private EventCurator eventCurator;
    private EventAdapter eventAdapter;
    private static final int FEED_LIMIT = 1000;
    private Exporter exporter;
    private PoolManager poolManager;
    private PoolCurator poolCurator;
    private ConsumerRules consumerRules;
    private OwnerCurator ownerCurator;
    private ActivationKeyCurator activationKeyCurator;
    private Entitler entitler;
    private ComplianceRules complianceRules;
    private DeletedConsumerCurator deletedConsumerCurator;
    private EnvironmentCurator environmentCurator;
    private DistributorVersionCurator distributorVersionCurator;
    private Config config;

    @Inject
    public ConsumerResource(ConsumerCurator consumerCurator,
        ConsumerTypeCurator consumerTypeCurator,
        ProductServiceAdapter productAdapter,
        SubscriptionServiceAdapter subAdapter,
        EntitlementCurator entitlementCurator,
        IdentityCertServiceAdapter identityCertService,
        EntitlementCertServiceAdapter entCertServiceAdapter, I18n i18n,
        EventSink sink, EventFactory eventFactory, EventCurator eventCurator,
        EventAdapter eventAdapter, UserServiceAdapter userService,
        Exporter exporter, PoolManager poolManager, PoolCurator poolCurator,
        ConsumerRules consumerRules, OwnerCurator ownerCurator,
        ActivationKeyCurator activationKeyCurator, Entitler entitler,
        ComplianceRules complianceRules, DeletedConsumerCurator deletedConsumerCurator,
        EnvironmentCurator environmentCurator,
        DistributorVersionCurator distributorVersionCurator,
        Config config) {

        this.consumerCurator = consumerCurator;
        this.consumerTypeCurator = consumerTypeCurator;
        this.productAdapter = productAdapter;
        this.subAdapter = subAdapter;
        this.entitlementCurator = entitlementCurator;
        this.identityCertService = identityCertService;
        this.entCertService = entCertServiceAdapter;
        this.i18n = i18n;
        this.sink = sink;
        this.eventFactory = eventFactory;
        this.eventCurator = eventCurator;
        this.userService = userService;
        this.exporter = exporter;
        this.poolManager = poolManager;
        this.poolCurator = poolCurator;
        this.consumerRules = consumerRules;
        this.ownerCurator = ownerCurator;
        this.eventAdapter = eventAdapter;
        this.activationKeyCurator = activationKeyCurator;
        this.entitler = entitler;
        this.complianceRules = complianceRules;
        this.deletedConsumerCurator = deletedConsumerCurator;
        this.environmentCurator = environmentCurator;
<<<<<<< HEAD
        this.distributorVersionCurator = distributorVersionCurator;
        this.consumerPersonNamePattern =
            Pattern.compile(config.getString("candlepin.consumer_person_name_pattern"));
        this.consumerSystemNamePattern =
            Pattern.compile(config.getString("candlepin.consumer_system_name_pattern"));
=======
        this.consumerPersonNamePattern = Pattern.compile(config.getString(
            ConfigProperties.CONSUMER_PERSON_NAME_PATTERN));
        this.consumerSystemNamePattern = Pattern.compile(config.getString(
            ConfigProperties.CONSUMER_SYSTEM_NAME_PATTERN));
>>>>>>> 114b3624
        this.config = config;
    }
    /**
     * List available Consumers
     *
     * @return list of available consumers.
     * @httpcode 400
     * @httpcode 404
     * @httpcode 200
     */
    @GET
    @Produces(MediaType.APPLICATION_JSON)
    @Wrapped(element = "consumers")
    public List<Consumer> list(@QueryParam("username") String userName,
        @QueryParam("type") String typeLabel,
        @QueryParam("owner") String ownerKey) {
        ConsumerType type = null;

        if (typeLabel != null) {
            type = lookupConsumerType(typeLabel);
        }

        Owner owner = null;
        if (ownerKey != null) {
            owner = ownerCurator.lookupByKey(ownerKey);

            if (owner == null) {
                throw new NotFoundException(
                    i18n.tr("Organization with key: {0} was not found.",
                        ownerKey));
            }
        }

        // We don't look up the user and warn if it doesn't exist here to not
        // give away usernames
        return consumerCurator.listByUsernameAndType(userName, type, owner);
    }

    /**
     * Return the consumer identified by the given uuid.
     *
     * @param uuid uuid of the consumer sought.
     * @return the consumer identified by the given uuid.
     * @httpcode 404
     * @httpcode 200
     */
    @GET
    @Produces(MediaType.APPLICATION_JSON)
    @Path("{consumer_uuid}")
    public Consumer getConsumer(
        @PathParam("consumer_uuid") @Verify(Consumer.class) String uuid) {
        Consumer consumer = verifyAndLookupConsumer(uuid);

        if (consumer != null) {
            IdentityCertificate idcert = consumer.getIdCert();
            Date expire = idcert.getSerial().getExpiration();
            int days = config.getInt(ConfigProperties.IDENTITY_CERT_EXPIRY_THRESHOLD, 90);
            Date futureExpire = Util.addDaysToDt(days);
            // if expiration is within 90 days, regenerate it
            if (log.isDebugEnabled()) {
                log.debug("Threshold [" + days + "] expires on [" + expire +
                    "] futureExpire [" + futureExpire + "]");
            }

            if (expire.before(futureExpire)) {
                log.warn("regenerating certificate for [" + uuid + "]");
                consumer = this.regenerateIdentityCertificates(uuid);
            }

            // enrich with subscription data
            consumer.setCanActivate(subAdapter
                .canActivateSubscription(consumer));
            // enrich with installed product data
            addDataToInstalledProducts(consumer);
        }

        return consumer;
    }

    /**
     * Create a Consumer. NOTE: Opening this method up to everyone, as we have
     * nothing we can reliably verify in the method signature. Instead we have
     * to figure out what owner this consumer is destined for (due to backward
     * compatability with existing clients which do not specify an owner during
     * registration), and then check the access to the specified owner in the
     * method itself.
     *
     * @param consumer Consumer metadata
     * @return newly created Consumer
     * @throws BadRequestException generic exception type for web services We
     *         are calling this "registerConsumer" in the api discussions
     * @httpcode 400
     * @httpcode 403
     * @httpcode 404
     * @httpcode 200
     */
    @POST
    @Consumes(MediaType.APPLICATION_JSON)
    @Produces(MediaType.APPLICATION_JSON)
    @SecurityHole(noAuth = true)
    @Transactional
    public Consumer create(Consumer consumer, @Context Principal principal,
        @QueryParam("username") String userName,
        @QueryParam("owner") String ownerKey,
        @QueryParam("activation_keys") String activationKeys)
        throws BadRequestException {
        // API:registerConsumer
        Set<String> keyStrings = splitKeys(activationKeys);

        // Only let NoAuth principals through if there are activation keys to
        // consider:
        if ((principal instanceof NoAuthPrincipal) && (keyStrings.size() == 0)) {
            throw new ForbiddenException(i18n.tr("Insufficient permissions"));
        }

        if (keyStrings.size() > 0) {
            if (ownerKey == null) {
                throw new BadRequestException(
                    i18n.tr("Must specify an org to register with activation keys."));
            }
            if (userName != null) {
                throw new BadRequestException(
                    i18n.tr("Cannot specify username with activation keys."));
            }
        }

        Owner owner = setupOwner(principal, ownerKey);
        // Raise an exception if any keys were specified which do not exist
        // for this owner.
        List<ActivationKey> keys = new ArrayList<ActivationKey>();
        if (keyStrings.size() > 0) {
            for (String keyString : keyStrings) {
                ActivationKey key = findKey(keyString, owner);
                keys.add(key);
            }
        }

        userName = setUserName(consumer, principal, userName);

        checkConsumerName(consumer);

        ConsumerType type = lookupConsumerType(consumer.getType().getLabel());
        if (type.isType(ConsumerTypeEnum.PERSON)) {
            if (keys.size() > 0) {
                throw new BadRequestException(
                    i18n.tr("A consumer type of 'person' cannot be" +
                        " used with activation keys"));
            }
            if (!isConsumerPersonNameValid(consumer.getName())) {
                throw new BadRequestException(
                    i18n.tr("System name cannot contain most special characters."));
            }

            verifyPersonConsumer(consumer, type, owner, userName);
        }

        if (type.isType(ConsumerTypeEnum.SYSTEM)) {
            if (!isConsumerSystemNameValid(consumer.getName())) {
                throw new BadRequestException(
                    i18n.tr("System name cannot contain most special characters."));
            }
        }
        consumer.setOwner(owner);
        consumer.setType(type);
        consumer.setCanActivate(subAdapter.canActivateSubscription(consumer));
        consumer.setAutoheal(true); // this is the default
        if (consumer.getServiceLevel() == null) {
            consumer.setServiceLevel("");
        }

        // If no service level was specified, and the owner has a default set, use it:
        if (consumer.getServiceLevel().equals("") &&
            owner.getDefaultServiceLevel() != null) {
            consumer.setServiceLevel(owner.getDefaultServiceLevel());
        }
        updateCapabilities(consumer, null);

        logNewConsumerDebugInfo(consumer, keys, type);

        if (consumer.getInstalledProducts() != null) {
            for (ConsumerInstalledProduct p : consumer.getInstalledProducts()) {
                p.setConsumer(consumer);
            }
        }
        if (consumer.getGuestIds() != null) {
            for (GuestId g : consumer.getGuestIds()) {
                g.setConsumer(consumer);
            }
        }

        checkServiceLevel(owner, consumer.getServiceLevel());

        try {
            consumer = consumerCurator.create(consumer);
            IdentityCertificate idCert = generateIdCert(consumer, false);
            consumer.setIdCert(idCert);

            sink.emitConsumerCreated(consumer);

            // Process activation keys.
            for (ActivationKey ak : keys) {
                for (ActivationKeyPool akp : ak.getPools()) {
                    List<Entitlement> entitlements = null;

                    String poolId = Util.assertNotNull(akp.getPool().getId(),
                        i18n.tr("Pool ID must be provided"));
                    entitlements = entitler.bindByPool(poolId, consumer, akp
                        .getQuantity().intValue());

                    // Trigger events:
                    entitler.sendEvents(entitlements);
                }
            }

            ComplianceStatus compliance = complianceRules.getStatus(consumer,
                Calendar.getInstance().getTime());
            consumer.setEntitlementStatus(compliance.getStatus());
            consumerCurator.update(consumer);

            return consumer;
        }
        catch (CandlepinException ce) {
            // If it is one of ours, rethrow it.
            throw ce;
        }
        catch (Exception e) {
            log.error("Problem creating consumer:", e);
            e.printStackTrace();
            throw new BadRequestException(i18n.tr(
                "Problem creating consumer {0}", consumer));
        }
    }
    /**
     * @param consumer
     * @param principal
     * @param userName
     * @return
     */
    private String setUserName(Consumer consumer, Principal principal,
        String userName) {
        if (userName == null) {
            userName = principal.getUsername();
        }

        if (userName != null) {
            consumer.setUsername(userName);
        }
        return userName;
    }

    /**
     * @param existing
     * @param update
     * @return
     */
    private boolean updateCapabilities(Consumer existing, Consumer update) {
        boolean change = false;
        if (update == null) {
            // create
            if ((existing.getCapabilities() == null ||
                existing.getCapabilities().isEmpty()) &&
                existing.getFact("distributor_version") !=  null) {
                Set<DistributorVersionCapability> capabilities = distributorVersionCurator.
                    findCapabilitiesByDistVersion(existing.getFact("distributor_version"));
                if (capabilities != null) {
                    Set<ConsumerCapability> ccaps = new HashSet<ConsumerCapability>();
                    for (DistributorVersionCapability dvc : capabilities) {
                        ConsumerCapability cc =
                            new ConsumerCapability(existing, dvc.getName());
                        ccaps.add(cc);
                    }
                    existing.setCapabilities(ccaps);
                }
                change = true;
            }
        }
        else {
            // update
            if (update.getCapabilities() != null) {
                change = update.getCapabilities().equals(existing.getCapabilities());
                existing.setCapabilities(update.getCapabilities());
            }
            else if (update.getFact("distributor_version") !=  null) {
                DistributorVersion dv = distributorVersionCurator.findByName(
                    update.getFact("distributor_version"));
                if (dv != null) {
                    Set<ConsumerCapability> ccaps = new HashSet<ConsumerCapability>();
                    for (DistributorVersionCapability dvc : dv.getCapabilities()) {
                        ConsumerCapability cc =
                            new ConsumerCapability(existing, dvc.getName());
                        ccaps.add(cc);
                    }
                    existing.setCapabilities(ccaps);
                }
                change = true;
            }
        }
        return change;
    }

    /**
     * @param consumer
     * @param principal
     * @param userName
     * @return
     */
    private void checkConsumerName(Consumer consumer) {

        if (consumer.getName() == null) {
            throw new BadRequestException(
                i18n.tr("System name cannot be null."));
        }

        // for now this applies to both types consumer
        if (consumer.getName().indexOf('#') == 0) {
            // this is a bouncycastle restriction
            throw new BadRequestException(
                i18n.tr("System name cannot begin with # character"));
        }
    }

    private void checkServiceLevel(Owner owner, String serviceLevel)
        throws BadRequestException {
        if (serviceLevel != null &&
            !serviceLevel.trim().equals("")) {
            for (String level : poolCurator.retrieveServiceLevelsForOwner(owner, false)) {
                if (serviceLevel.equalsIgnoreCase(level)) {
                    return;
                }
            }
            throw new BadRequestException(
                i18n.tr(
                    "Service level ''{0}'' is not available " +
                    "to consumers of organization {1}.",
                    serviceLevel, owner.getKey()));
        }
    }

    private void logNewConsumerDebugInfo(Consumer consumer,
        List<ActivationKey> keys, ConsumerType type) {
        if (log.isDebugEnabled()) {
            log.debug("Got consumerTypeLabel of: " + type.getLabel());
            log.debug("got facts: \n" + consumer.getFacts());

            if (consumer.getFacts() != null) {
                for (String key : consumer.getFacts().keySet()) {
                    log.debug("   " + key + " = " + consumer.getFact(key));
                }
            }

            log.debug("Activation keys:");
            for (ActivationKey activationKey : keys) {
                log.debug("   " + activationKey.getName());
            }
        }
    }

    private ActivationKey findKey(String keyName, Owner owner) {
        ActivationKey key = activationKeyCurator.lookupForOwner(keyName, owner);

        if (key == null) {
            throw new NotFoundException(i18n.tr(
                "Activation key ''{0}'' not found for organization ''{1}''.",
                keyName, owner.getKey()));
        }
        return key;
    }

    private void verifyPersonConsumer(Consumer consumer, ConsumerType type,
        Owner owner, String username) {

        User user = null;
        try {
            user = userService.findByLogin(username);
        }
        catch (UnsupportedOperationException e) {
            log.warn("User service does not allow user lookups, " +
                "cannot verify person consumer.");
        }

        if (user == null) {
            throw new NotFoundException(i18n.tr("No such user: {0}"));
        }

        // When registering person consumers we need to be sure the username
        // has some association with the owner the consumer is destined for:
        if (!user.hasOwnerAccess(owner, Access.ALL) && !user.isSuperAdmin()) {
            throw new ForbiddenException(i18n.tr(
                "User {0} has no roles for organization {1}",
                user.getUsername(), owner.getKey()));
        }

        // TODO: Refactor out type specific checks?
        if (type.isType(ConsumerTypeEnum.PERSON)) {
            Consumer existing = consumerCurator.findByUser(user);

            if (existing != null &&
                existing.getType().isType(ConsumerTypeEnum.PERSON)) {
                // TODO: This is not the correct error code for this situation!
                throw new BadRequestException(i18n.tr(
                    "User {0} has already registered a personal consumer",
                    user.getUsername()));
            }
            consumer.setName(user.getUsername());
        }
    }

    private Owner setupOwner(Principal principal, String ownerKey) {
        // If no owner was specified, try to assume based on which owners the
        // principal
        // has admin rights for. If more than one, we have to error out.
        if (ownerKey == null && (principal instanceof UserPrincipal)) {
            // check for this cast?
            List<String> ownerKeys = ((UserPrincipal) principal).getOwnerKeys();

            if (ownerKeys.size() != 1) {
                throw new BadRequestException(
                    i18n.tr("You must specify an organization for new consumers."));
            }

            ownerKey = ownerKeys.get(0);
        }

        createOwnerIfNeeded(principal);

        Owner owner = ownerCurator.lookupByKey(ownerKey);
        if (owner == null) {
            throw new BadRequestException(i18n.tr(
                "Organization {0} does not exist.", ownerKey));
        }

        // Check permissions for current principal on the owner:
        if ((principal instanceof UserPrincipal)) {
            if (!principal.canAccess(owner, Access.ALL)) {
                throw new ForbiddenException(i18n.tr(
                    "User {0} cannot access organization {1}",
                    principal.getPrincipalName(), owner.getKey()));
            }
        }

        return owner;
    }

    /*
     * verify that the consumer name is approriate for system
     * consumers
     */
    private boolean isConsumerSystemNameValid(String name) {
        if (name == null) {
            return false;
        }

        return consumerSystemNamePattern.matcher(name).matches();
    }

    /*
     * verify the consumer name is approariate for person consumers
     */
    private boolean isConsumerPersonNameValid(String name) {
        if (name == null) {
            return false;
        }

        return consumerPersonNamePattern.matcher(name).matches();
    }

    /*
     * During registration of new consumers we support an edge case where the
     * user service may have authenticated a username/password for an owner
     * which we have not yet created in the Candlepin database. If we detect
     * this during registration we need to create the new owner, and adjust the
     * principal that was created during authentication to carry it.
     */
    // TODO: Re-evaluate if this is still an issue with the new membership
    // scheme!
    private void createOwnerIfNeeded(Principal principal) {
        if (!(principal instanceof UserPrincipal)) {
            // If this isn't a user principal we can't check for owners that may
            // need to
            // be created.
            return;
        }
        for (Owner owner : ((UserPrincipal) principal).getOwners()) {
            Owner existingOwner = ownerCurator.lookupByKey(owner.getKey());
            if (existingOwner == null) {
                log.info("Principal carries permission for owner that does not exist.");
                log.info("Creating new owner: " + owner.getKey());
                existingOwner = ownerCurator.create(owner);
                poolManager.getRefresher().add(existingOwner).run();
            }
        }
    }

    private ConsumerType lookupConsumerType(String label) {
        ConsumerType type = consumerTypeCurator.lookupByLabel(label);

        if (type == null) {
            throw new BadRequestException(i18n.tr("No such consumer type: {0}",
                label));
        }
        return type;
    }

    /**
     * @httpcode 404
     * @httpcode 200
     */
    // While this is a PUT, we are treating it as a PATCH until this operation
    // becomes more prevalent. We only update the portions of the consumer that appear
    // to be set.
    @PUT
    @Produces(MediaType.APPLICATION_JSON)
    @Path("{consumer_uuid}")
    @Transactional
    public void updateConsumer(
        @PathParam("consumer_uuid") @Verify(Consumer.class) String uuid,
        Consumer consumer) {
        Consumer toUpdate = verifyAndLookupConsumer(uuid);

        if (performConsumerUpdates(consumer, toUpdate)) {
            consumerCurator.update(toUpdate);
        }
    }
    @PUT
    @Produces(MediaType.APPLICATION_JSON)
    @Path("{consumer_uuid}/checkin")
    @Transactional
    public void updateLastCheckin(
        @PathParam("consumer_uuid") String uuid,
        @QueryParam("checkin_date") String checkinDateStr) {
        Date checkinDate = null;
        if (checkinDateStr != null) {
            checkinDate = ResourceDateParser.parseDateString(checkinDateStr);
        }
        log.debug("parsed " + checkinDateStr + " to " + checkinDate);

        Consumer c = verifyAndLookupConsumer(uuid);

        if (checkinDate != null) {
            consumerCurator.updateLastCheckin(c, checkinDate);
        }
        else {
            consumerCurator.updateLastCheckin(c);
        }
    }


    // Requires security hole since security interceptor will intercept when the method is
    // called. This is because it is protected. This method is called from other resources,
    // and therefore it assumes the caller is screened first.
    // TODO Might be a better way to do this.
    @SecurityHole(noAuth = true)
    protected boolean performConsumerUpdates(Consumer updated, Consumer toUpdate) {
        if (log.isDebugEnabled()) {
            log.debug("Updating consumer: " + toUpdate.getUuid());
        }
        // We need a representation of the consumer before making any modifications.
        // If nothing changes we won't send.
        Event event = eventFactory.consumerModified(toUpdate, updated);

        // version changed on non-checked in consumer, or list of capabilities
        // changed on checked in consumer
        boolean changesMade = updateCapabilities(toUpdate, updated);

        changesMade = checkForFactsUpdate(toUpdate, updated) || changesMade;
        changesMade = checkForInstalledProductsUpdate(toUpdate, updated) || changesMade;
        changesMade = checkForGuestsUpdate(toUpdate, updated) || changesMade;

        // Allow optional setting of the autoheal attribute:
        if (updated.isAutoheal() != null &&
             !updated.isAutoheal().equals(toUpdate.isAutoheal())) {
            if (log.isDebugEnabled()) {
                log.debug("   Updating consumer autoheal setting.");
            }
            toUpdate.setAutoheal(updated.isAutoheal());
            changesMade = true;
        }

        if (updated.getReleaseVer() != null &&
            (updated.getReleaseVer().getReleaseVer() != null) &&
            !updated.getReleaseVer().equals(toUpdate.getReleaseVer())) {
            if (log.isDebugEnabled()) {
                log.debug("   Updating consumer releaseVer setting.");
            }
            toUpdate.setReleaseVer(updated.getReleaseVer());
            changesMade = true;
        }

        // Allow optional setting of the service level attribute:
        String level = updated.getServiceLevel();
        if (level != null &&
            !level.equals(toUpdate.getServiceLevel())) {
            if (log.isDebugEnabled()) {
                log.debug("   Updating consumer service level setting.");
            }
            checkServiceLevel(toUpdate.getOwner(), level);
            toUpdate.setServiceLevel(level);
            changesMade = true;
        }

        String environmentId =
            updated.getEnvironment() == null ? null : updated.getEnvironment().getId();
        if (environmentId != null && (toUpdate.getEnvironment() == null ||
                    !toUpdate.getEnvironment().getId().equals(environmentId))) {
            Environment e = environmentCurator.find(environmentId);
            if (e == null) {
                throw new NotFoundException(i18n.tr("No such environment: {0}",
                                            environmentId));
            }
            toUpdate.setEnvironment(e);

            // lazily regenerate certs, so the client can still work
            poolManager.regenerateEntitlementCertificates(toUpdate, true);
            changesMade = true;
        }

        // like the other values in an update, if consumer name is null, act as if
        // it should remain the same
        if (updated.getName() != null && !toUpdate.getName().equals(updated.getName())) {
            checkConsumerName(updated);
            toUpdate.setName(updated.getName());

            // get the new name into the id cert
            IdentityCertificate ic = generateIdCert(toUpdate, true);
            toUpdate.setIdCert(ic);
        }

        if (changesMade) {
            log.info("Consumer " + toUpdate.getUuid() + " updated.");

            ComplianceStatus compliance = complianceRules.getStatus(toUpdate,
                Calendar.getInstance().getTime());
            toUpdate.setEntitlementStatus(compliance.getStatus());

            // Set the updated date here b/c @PreUpdate will not get fired
            // since only the facts table will receive the update.
            toUpdate.setUpdated(new Date());
            sink.sendEvent(event);
        }
        return changesMade;
    }

    /**
     * Check if the consumers facts have changed. If they do not appear to have been
     * specified in this PUT, skip updating facts entirely.
     *
     * @param existing existing consumer
     * @param incoming incoming consumer
     * @return True if facts were included in request and have changed.
     */
    private boolean checkForFactsUpdate(Consumer existing, Consumer incoming) {
        if (incoming.getFacts() == null) {
            if (log.isDebugEnabled()) {
                log.debug("Facts not included in this consumer update, skipping update.");
            }
            return false;
        }
        else if (!existing.factsAreEqual(incoming)) {
            if (log.isDebugEnabled()) {
                log.debug("Updating consumer facts.");
            }
            existing.setFacts(incoming.getFacts());
            return true;
        }
        return false;
    }

    /**
     * Check if the consumers installed products have changed. If they do not appear to
     * have been specified in this PUT, skip updating installed products entirely.
     *
     * @param existing existing consumer
     * @param incoming incoming consumer
     * @return True if installed products were included in request and have changed.
     */
    private boolean checkForInstalledProductsUpdate(Consumer existing, Consumer incoming) {

        if (incoming.getInstalledProducts() == null) {
            if (log.isDebugEnabled()) {
                log.debug("Installed packages not included in this consumer update, " +
                    "skipping update.");
            }
            return false;
        }
        else if (!existing.getInstalledProducts().equals(incoming.getInstalledProducts())) {
            if (log.isDebugEnabled()) {
                log.debug("Updating installed products.");
            }
            existing.getInstalledProducts().clear();
            for (ConsumerInstalledProduct cip : incoming.getInstalledProducts()) {
                existing.addInstalledProduct(cip);
            }
            return true;
        }
        if (log.isDebugEnabled()) {
            log.debug("No change to installed products.");
        }
        return false;
    }

    /**
     * Check if the consumers guest IDs have changed. If they do not appear to
     * have been specified in this PUT, skip updating guest IDs entirely.
     *
     * If a consumer's guest was already reported by another consumer (host),
     * all entitlements related to the other host are revoked. Also, if a
     * guest ID is removed from this host, then all entitlements related to
     * this host are revoked from the guest.
     *
     * @param existing existing consumer
     * @param incoming incoming consumer
     * @return True if guest IDs were included in request and have changed.
     */
    private boolean checkForGuestsUpdate(Consumer existing, Consumer incoming) {

        if (incoming.getGuestIds() == null) {
            if (log.isDebugEnabled()) {
                log.debug("Guests not included in this consumer update, " +
                    "skipping update.");
            }
            return false;
        }

        if (log.isDebugEnabled()) {
            log.debug("Updating consumer's guest IDs.");
        }
        List<GuestId> removedGuests = getRemovedGuestIds(existing, incoming);
        List<GuestId> addedGuests = getAddedGuestIds(existing, incoming);

        // Ensure that existing actually has guest ids initialized.
        if (existing.getGuestIds() != null) {
            // Always clear existing id so that the timestamps are updated
            // on each ID.
            existing.getGuestIds().clear();
        }

        if (log.isDebugEnabled()) {
            log.debug("Updating guest entitlements.");
        }

        // Check guests that are existing/added.
        for (GuestId guestId : incoming.getGuestIds()) {
            Consumer host = consumerCurator.getHost(guestId.getGuestId());
            Consumer guest = consumerCurator.findByVirtUuid(guestId.getGuestId(),
                existing.getOwner().getId());

            // Add back the guestId.
            existing.addGuestId(guestId);

            // If adding a new GuestId send notification.
            if (addedGuests.contains(guestId)) {
                if (log.isDebugEnabled()) {
                    log.debug("New guest ID added: " + guestId.getGuestId());
                }
                sink.sendEvent(eventFactory.guestIdCreated(existing, guestId));
            }

            // The guest has not registered. No need to process entitlements.
            if (guest == null) {
                continue;
            }

            // Check if the guest was already reported by another host.
            if (host != null && !existing.equals(host)) {
                // If the guest already existed and its host consumer is not the same
                // as the one being updated, then log a warning.
                if (!removedGuests.contains(guestId) && !addedGuests.contains(guestId)) {
                    log.warn("Guest " + guestId.getGuestId() +
                        " is currently being hosted by two hosts: " +
                        existing.getName() + " " + host.getName());
                }

                // Revoke any entitlements related to the other host.
                log.warn("Guest was associated with another host. Revoking " +
                        "invalidated host-specific entitlements related to host: " +
                        host.getName());

                revokeGuestEntitlementsNotMatchingHost(existing, guest);
                // commented out per mkhusid (see 768872, around comment #41)
                /*
                // now autosubscribe to the new host. We bypass bind() since we
                // are being invoked via the host, not the guest.

                // only attempt this if there are installed products, otherwise there
                // is nothing to bind to
                if (guest.getInstalledProducts() == null ||
                    guest.getInstalledProducts().isEmpty()) {
                    log.debug("No installed products for guest, unable to autosubscribe");
                }
                else {
                    log.debug("Autosubscribing migrated guest.");
                    List<Entitlement> entitlements =  entitler.bindByProducts(
                                                                    null, guest, null);
                    entitler.sendEvents(entitlements);
                }*/
            }
            else if (host == null) {
                // now check for any entitlements that may have come from another host
                // that properly reported the guest consumer as going away,
                // and revoke those.
                revokeGuestEntitlementsNotMatchingHost(existing, guest);
            }
        }

        // Check guests that have been removed.
        for (GuestId guestId : removedGuests) {
            // Report that the guestId was removed.
            if (log.isDebugEnabled()) {
                log.debug("Guest ID removed: " + guestId.getGuestId());
            }
            sink.sendEvent(eventFactory.guestIdDeleted(existing, guestId));

        }

        // If nothing shows as being added, and nothing shows as being removed, we should
        // return false here and stop. This is done after the above logic however, as we
        // still need to watch out for multiple hosts reporting the same guest, even if
        // the list they are reporting has not changed.
        if (removedGuests.size() == 0 && addedGuests.size() == 0) {
            return false;
        }

        // Otherwise something must have changed:
        return true;
    }

    private List<GuestId> getAddedGuestIds(Consumer existing, Consumer incoming) {
        return getDifferenceInGuestIds(incoming, existing);
    }

    private List<GuestId> getRemovedGuestIds(Consumer existing, Consumer incoming) {
        return getDifferenceInGuestIds(existing, incoming);
    }

    private List<GuestId> getDifferenceInGuestIds(Consumer c1, Consumer c2) {
        List<GuestId> ids1 = c1.getGuestIds() == null ?
            new ArrayList<GuestId>() : new ArrayList<GuestId>(c1.getGuestIds());
        List<GuestId> ids2 = c2.getGuestIds() == null ?
            new ArrayList<GuestId>() : new ArrayList<GuestId>(c2.getGuestIds());

        List<GuestId> removedGuests = new ArrayList<GuestId>(ids1);
        removedGuests.removeAll(ids2);
        return removedGuests;
    }

    private void revokeGuestEntitlementsNotMatchingHost(Consumer host, Consumer guest) {
        // we need to create a list of entitlements to delete before actually
        // deleting, otherwise we are tampering with the loop iterator (BZ #786730)
        Set<Entitlement> deletableGuestEntitlements = new HashSet<Entitlement>();
        for (Entitlement entitlement : guest.getEntitlements()) {
            Pool pool = entitlement.getPool();

            // If there is no host required, do not revoke the entitlement.
            if (!pool.hasAttribute("requires_host")) {
                continue;
            }

            String requiredHost = getRequiredHost(pool);
            if (isVirtOnly(pool) && !requiredHost.equals(host.getUuid())) {
                log.warn("Removing entitlement " + entitlement.getProductId() +
                    " from guest " + guest.getName());
                deletableGuestEntitlements.add(entitlement);
            }
            else {
                log.info("Entitlement " + entitlement.getProductId() +
                         " on " + guest.getName() +
                         " is still valid, and will not be removed.");
            }
        }
        // perform the entitlement revocation
        for (Entitlement entitlement : deletableGuestEntitlements) {
            poolManager.revokeEntitlement(entitlement);
        }

    }

    private String getRequiredHost(Pool pool) {
        return pool.hasAttribute("requires_host") ?
            pool.getAttributeValue("requires_host") : "";
    }

    private boolean isVirtOnly(Pool pool) {
        String virtOnly = pool.hasAttribute("virt_only") ?
            pool.getAttributeValue("virt_only") : "false";
        return virtOnly.equalsIgnoreCase("true") || virtOnly.equals("1");
    }

    /**
     * delete the consumer.
     *
     * @param uuid uuid of the consumer to delete.
     * @httpcode 403
     * @httpcode 404
     * @httpcode 200
     */
    @DELETE
    @Produces(MediaType.APPLICATION_JSON)
    @Path("{consumer_uuid}")
    @Transactional
    public void deleteConsumer(
        @PathParam("consumer_uuid") @Verify(Consumer.class) String uuid,
        @Context Principal principal) {
        if (log.isDebugEnabled()) {
            log.debug("deleting  consumer_uuid" + uuid);
        }
        Consumer toDelete = verifyAndLookupConsumer(uuid);
        try {
            this.poolManager.revokeAllEntitlements(toDelete);
        }
        catch (ForbiddenException e) {
            String msg = e.message().getDisplayMessage();
            throw new ForbiddenException(i18n.tr(
                "Cannot unregister {0} consumer {1} because: {2}", toDelete
                    .getType().getLabel(), toDelete.getName(), msg), e);

        }
        consumerRules.onConsumerDelete(toDelete);

        Event event = eventFactory.consumerDeleted(toDelete);
        consumerCurator.delete(toDelete);
        identityCertService.deleteIdentityCert(toDelete);
        sink.sendEvent(event);
    }

    /**
     * Return the entitlement certificate for the given consumer.
     *
     * @param consumerUuid UUID of the consumer
     * @return list of the client certificates for the given consumer.
     * @httpcode 404
     * @httpcode 200
     */
    @GET
    @Path("{consumer_uuid}/certificates")
    @Produces(MediaType.APPLICATION_JSON)
    public List<EntitlementCertificate> getEntitlementCertificates(
        @PathParam("consumer_uuid") @Verify(Consumer.class) String consumerUuid,
        @QueryParam("serials") String serials) {

        if (log.isDebugEnabled()) {
            log.debug("Getting client certificates for consumer: " + consumerUuid);
        }
        Consumer consumer = verifyAndLookupConsumer(consumerUuid);
        poolManager.regenerateDirtyEntitlements(
            entitlementCurator.listByConsumer(consumer));

        Set<Long> serialSet = this.extractSerials(serials);

        List<EntitlementCertificate> returnCerts = new LinkedList<EntitlementCertificate>();
        List<EntitlementCertificate> allCerts = entCertService
            .listForConsumer(consumer);
        for (EntitlementCertificate cert : allCerts) {
            if (serialSet.isEmpty() ||
                serialSet.contains(cert.getSerial().getId())) {
                returnCerts.add(cert);
            }
        }
        return returnCerts;
    }

    /**
     * @return a File of exported certificates
     * @httpcode 500
     * @httpcode 404
     * @httpcode 200
     */
    @GET
    @Produces("application/zip")
    @Path("/{consumer_uuid}/certificates")
    public File exportCertificates(
        @Context HttpServletResponse response,
        @PathParam("consumer_uuid") @Verify(Consumer.class) String consumerUuid,
        @QueryParam("serials") String serials) {

        if (log.isDebugEnabled()) {
            log.debug("Getting client certificate zip file for consumer: " +
                consumerUuid);
        }
        Consumer consumer = verifyAndLookupConsumer(consumerUuid);
        poolManager.regenerateDirtyEntitlements(
            entitlementCurator.listByConsumer(consumer));

        Set<Long> serialSet = this.extractSerials(serials);
        // filtering requires a null set, so make this null if it is
        // empty
        if (serialSet.isEmpty()) {
            serialSet = null;
        }

        File archive;
        try {
            archive = exporter.getEntitlementExport(consumer, serialSet);
            response.addHeader("Content-Disposition", "attachment; filename=" +
                archive.getName());

            return archive;
        }
        catch (ExportCreationException e) {
            throw new IseException(
                i18n.tr("Unable to create entitlement certificate archive"), e);
        }
    }

    private Set<Long> extractSerials(String serials) {
        Set<Long> serialSet = new HashSet<Long>();
        if (serials != null) {
            if (log.isDebugEnabled()) {
                log.debug("Requested serials: " + serials);
            }
            for (String s : serials.split(",")) {
                if (log.isDebugEnabled()) {
                    log.debug("   " + s);
                }
                serialSet.add(Long.valueOf(s));
            }
        }

        return serialSet;
    }

    private Set<String> splitKeys(String activationKeyString) {
        Set<String> keys = new HashSet<String>();
        if (activationKeyString != null && !activationKeyString.equals("")) {
            for (String s : activationKeyString.split(",")) {
                keys.add(s);
            }
        }
        return keys;
    }

    /**
     * Return the client certificate metadatthat a for the given consumer. This
     * is a small subset of data clients can use to determine which certificates
     * they need to update/fetch.
     *
     * @param consumerUuid UUID of the consumer
     * @return list of the client certificate metadata for the given consumer.
     * @httpcode 404
     * @httpcode 200
     */
    @GET
    @Path("{consumer_uuid}/certificates/serials")
    @Produces(MediaType.APPLICATION_JSON)
    @Wrapped(element = "serials")
    public List<CertificateSerialDto> getEntitlementCertificateSerials(
        @PathParam("consumer_uuid") @Verify(Consumer.class) String consumerUuid) {

        if (log.isDebugEnabled()) {
            log.debug("Getting client certificate serials for consumer: " +
                consumerUuid);
        }
        Consumer consumer = verifyAndLookupConsumer(consumerUuid);
        poolManager.regenerateDirtyEntitlements(
            entitlementCurator.listByConsumer(consumer));

        List<CertificateSerialDto> allCerts = new LinkedList<CertificateSerialDto>();
        for (EntitlementCertificate cert : entCertService
            .listForConsumer(consumer)) {
            allCerts.add(new CertificateSerialDto(cert.getSerial().getId()));
        }

        return allCerts;
    }

    /**
     * Request an entitlement.
     *
     * If a pool ID is specified, we know we're binding to that exact pool. Specifying
     * an entitle date in this case makes no sense and will throw an error.
     *
     * If a list of product IDs are specified, we attempt to auto-bind to subscriptions
     * which will provide those products. An optional date can be specified allowing
     * the consumer to get compliant for some date in the future. If no date is specified
     * we assume the current date.
     *
     * If neither a pool nor an ID is specified, this is a healing request. The path
     * is similar to the bind by products, but in this case we use the installed products
     * on the consumer, and their current compliant status, to determine which product IDs
     * should be requested. The entitle date is used the same as with bind by products.
     *
     * @param consumerUuid Consumer identifier to be entitled
     * @param poolIdString Entitlement pool id.
     * @param email email address.
     * @param emailLocale locale for email address.
     * @param async True if bind should be asynchronous, defaults to false.
     * @param entitleDateStr specific date to entitle by.
     * @return Response with a list of entitlements or if async is true, a
     *         JobDetail.
     * @httpcode 400
     * @httpcode 403
     * @httpcode 404
     * @httpcode 200
     */
    @POST
    @Consumes(MediaType.APPLICATION_JSON)
    @Produces(MediaType.APPLICATION_JSON)
    @Path("/{consumer_uuid}/entitlements")
    public Response bind(
        @PathParam("consumer_uuid") @Verify(Consumer.class) String consumerUuid,
        @QueryParam("pool") String poolIdString,
        @QueryParam("product") String[] productIds,
        @QueryParam("quantity") @DefaultValue("1") Integer quantity,
        @QueryParam("email") String email,
        @QueryParam("email_locale") String emailLocale,
        @QueryParam("async") @DefaultValue("false") boolean async,
        @QueryParam("entitle_date") String entitleDateStr) {

        // Check that only one query param was set:
        if (poolIdString != null && productIds != null && productIds.length > 0) {
            throw new BadRequestException(
                i18n.tr("Cannot bind by multiple parameters."));
        }

        if (poolIdString == null && quantity > 1) {
            throw new BadRequestException(
                i18n.tr("Cannot specify a quantity when auto-binding."));
        }

        // doesn't make sense to bind by pool and a date.
        if (poolIdString != null && entitleDateStr != null) {
            throw new BadRequestException(
                i18n.tr("Cannot bind by multiple parameters."));
        }

        // TODO: really should do this in a before we get to this call
        // so the method takes in a real Date object and not just a String.
        Date entitleDate = null;
        if (entitleDateStr != null) {
            entitleDate = ResourceDateParser.parseDateString(entitleDateStr);
        }

        // Verify consumer exists:
        Consumer consumer = verifyAndLookupConsumer(consumerUuid);

        log.debug("Consumer (post verify): " + consumer);
        try {
            // I hate double negatives, but if they have accepted all
            // terms, we want comeToTerms to be true.
            if (subAdapter.hasUnacceptedSubscriptionTerms(consumer.getOwner())) {
                return Response.serverError().build();
            }
        }
        catch (CandlepinException e) {
            if (log.isDebugEnabled()) {
                log.debug(e.getMessage());
            }
            throw e;
        }

        //
        // HANDLE ASYNC
        //
        if (async) {
            JobDetail detail = null;

            if (poolIdString != null) {
                detail = EntitlerJob.bindByPool(poolIdString, consumerUuid, quantity);
            }
            else if (productIds != null && productIds.length > 0) {
                detail = EntitlerJob.bindByProducts(productIds,
                        consumerUuid, entitleDate);
            }

            // events will be triggered by the job
            return Response.status(Response.Status.OK)
                .type(MediaType.APPLICATION_JSON).entity(detail).build();
        }


        //
        // otherwise we do what we do today.
        //
        List<Entitlement> entitlements = null;

        if (poolIdString != null) {
            entitlements = entitler.bindByPool(poolIdString, consumer, quantity);
        }
        else {
            try {
                entitlements = entitler.bindByProducts(productIds, consumer, entitleDate);
            }
            catch (ForbiddenException fe) {
                throw fe;
            }
            catch (CertVersionConflictException cvce) {
                throw cvce;
            }
            catch (RuntimeException re) {
                log.warn(i18n.tr("Unable to attach a subscription for a product that " +
                    "has no pool: {0} ", re.getMessage()));
            }
        }

        // Trigger events:
        entitler.sendEvents(entitlements);

        return Response.status(Response.Status.OK)
            .type(MediaType.APPLICATION_JSON).entity(entitlements).build();
    }

    /**
     * Request a list of pools and quantities that would result in an actual auto-bind.
     *
     * This is a dry run of an autobind. It allows the client to see what would be the
     * result of an autobind without executing it. It can only do this for the prevously
     * established list of installed products for the consumer
     *
     * If a service level is included in the request, then that level will override the
     * one stored on the consumer. If no service level is included then the existing
     * one will be used.
     *
     * @param consumerUuid Consumer identifier to be entitled
     * @param serviceLevel String service level override to be used for run
     * @return Response with a list of PoolQuantities containing the pool and number.
     * @httpcode 400
     * @httpcode 403
     * @httpcode 404
     * @httpcode 200
     */
    @GET
    @Consumes(MediaType.APPLICATION_JSON)
    @Produces(MediaType.APPLICATION_JSON)
    @Path("/{consumer_uuid}/entitlements/dry-run")
    public List<PoolQuantity> dryBind(
        @PathParam("consumer_uuid") @Verify(Consumer.class) String consumerUuid,
        @QueryParam("service_level") String serviceLevel) {

        // Verify consumer exists:
        Consumer consumer = verifyAndLookupConsumer(consumerUuid);

        List<PoolQuantity> dryRunPools = new ArrayList<PoolQuantity>();

        try {
            checkServiceLevel(consumer.getOwner(), serviceLevel);
            dryRunPools = entitler.getDryRun(consumer, serviceLevel);
        }
        catch (ForbiddenException fe) {
            return dryRunPools;
        }
        catch (BadRequestException bre) {
            throw bre;
        }
        catch (RuntimeException re) {
            return dryRunPools;
        }

        return dryRunPools;
    }

    private Consumer verifyAndLookupConsumer(String consumerUuid) {
        Consumer consumer = consumerCurator.findByUuid(consumerUuid);

        if (consumer == null) {
            throw new NotFoundException(i18n.tr("No such consumer: {0}",
                consumerUuid));
        }
        return consumer;
    }

    private Entitlement verifyAndLookupEntitlement(String entitlementId) {
        Entitlement entitlement = entitlementCurator.find(entitlementId);

        if (entitlement == null) {
            throw new NotFoundException(i18n.tr("No such subscription: {0}",
                entitlementId));
        }
        return entitlement;
    }

    /**
     * @return a list of Entitlement objects
     * @httpcode 400
     * @httpcode 404
     * @httpcode 200
     */
    @GET
    @Produces(MediaType.APPLICATION_JSON)
    @Path("/{consumer_uuid}/entitlements")
    public List<Entitlement> listEntitlements(
        @PathParam("consumer_uuid") @Verify(Consumer.class) String consumerUuid,
        @QueryParam("product") String productId) {

        Consumer consumer = verifyAndLookupConsumer(consumerUuid);
        List<Entitlement> returnedEntitlements;
        if (productId != null) {
            Product p = productAdapter.getProductById(productId);
            if (p == null) {
                throw new BadRequestException(i18n.tr("No such product: {0}",
                    productId));
            }
            returnedEntitlements = entitlementCurator.listByConsumerAndProduct(consumer,
                productId);
        }
        else {
            returnedEntitlements = entitlementCurator.listByConsumer(consumer);
        }

        poolManager.regenerateDirtyEntitlements(returnedEntitlements);
        return returnedEntitlements;
    }

    /**
     * @return an Owner
     * @httpcode 404
     * @httpcode 200
     */
    @GET
    @Produces(MediaType.APPLICATION_JSON)
    @Path("/{consumer_uuid}/owner")
    public Owner getOwner(
        @PathParam("consumer_uuid") @Verify(Consumer.class) String consumerUuid) {

        Consumer consumer = verifyAndLookupConsumer(consumerUuid);
        return consumer.getOwner();
    }

    /**
     * Unbind all entitlements.
     *
     * @param consumerUuid Unique id for the Consumer.
     * @return the total number of entitlements unbound.
     * @httpcode 404
     * @httpcode 200
     */
    @DELETE
    @Produces(MediaType.APPLICATION_JSON)
    @Path("/{consumer_uuid}/entitlements")
    public DeleteResult unbindAll(
        @PathParam("consumer_uuid") @Verify(Consumer.class) String consumerUuid) {

        // FIXME: just a stub, needs CertifcateService (and/or a
        // CertificateCurator) to lookup by serialNumber
        Consumer consumer = verifyAndLookupConsumer(consumerUuid);

        if (consumer == null) {
            throw new NotFoundException(i18n.tr("Consumer with ID " +
                consumerUuid + " could not be found."));
        }

        int total = poolManager.revokeAllEntitlements(consumer);
        log.debug("Revoked " + total + " entitlements from " + consumerUuid);
        return new DeleteResult(total);

        // Need to parse off the value of subscriptionNumberArgs, probably
        // use comma separated see IntergerList in sparklines example in
        // jersey examples find all entitlements for this consumer and
        // subscription numbers delete all of those (and/or return them to
        // entitlement pool)
    }

    /**
     * Remove an entitlement by ID.
     *
     * @param dbid the entitlement to delete.
     * @httpcode 403
     * @httpcode 404
     * @httpcode 200
     */
    @DELETE
    @Path("/{consumer_uuid}/entitlements/{dbid}")
    public void unbind(
        @PathParam("consumer_uuid") @Verify(Consumer.class) String consumerUuid,
        @PathParam("dbid") String dbid, @Context Principal principal) {

        verifyAndLookupConsumer(consumerUuid);

        Entitlement toDelete = entitlementCurator.find(dbid);
        if (toDelete != null) {
            poolManager.revokeEntitlement(toDelete);
            return;
        }

        throw new NotFoundException(i18n.tr(
            "Entitlement with ID ''{0}'' could not be found.", dbid));
    }

    /**
     * @httpcode 403
     * @httpcode 404
     * @httpcode 200
     */
    @DELETE
    @Path("/{consumer_uuid}/certificates/{serial}")
    public void unbindBySerial(
        @PathParam("consumer_uuid") @Verify(Consumer.class) String consumerUuid,
        @PathParam("serial") Long serial) {

        verifyAndLookupConsumer(consumerUuid);
        Entitlement toDelete = entitlementCurator
            .findByCertificateSerial(serial);

        if (toDelete != null) {
            poolManager.revokeEntitlement(toDelete);
            return;
        }
        throw new NotFoundException(
            i18n.tr(
                "Entitlement Certificate with serial number {0} could not be found.",
                serial.toString())); // prevent serial number formatting.
    }

    /**
     * @return a list of Event objects
     * @httpcode 404
     * @httpcode 200
     */
    @GET
    @Produces(MediaType.APPLICATION_JSON)
    @Path("{consumer_uuid}/events")
    public List<Event> getConsumerEvents(
        @PathParam("consumer_uuid") @Verify(Consumer.class) String consumerUuid) {
        Consumer consumer = verifyAndLookupConsumer(consumerUuid);
        List<Event> events = this.eventCurator.listMostRecent(FEED_LIMIT,
            consumer);
        if (events != null) {
            eventAdapter.addMessageText(events);
        }
        return events;
    }

    /**
     * @httpcode 404
     * @httpcode 200
     */
    @PUT
    @Path("/{consumer_uuid}/certificates")
    public void regenerateEntitlementCertificates(
        @PathParam("consumer_uuid") @Verify(Consumer.class) String consumerUuid,
        @QueryParam("entitlement") String entitlementId,
        @QueryParam("lazy_regen") @DefaultValue("true") Boolean lazyRegen) {
        if (entitlementId != null) {
            Entitlement e = verifyAndLookupEntitlement(entitlementId);
            poolManager.regenerateCertificatesOf(e, false, lazyRegen);
        }
        else {
            Consumer c = verifyAndLookupConsumer(consumerUuid);
            poolManager.regenerateEntitlementCertificates(c, lazyRegen);
        }
    }

    /**
     * @return a File
     * @httpcode 403
     * @httpcode 500
     * @httpcode 404
     * @httpcode 200
     */
    @GET
    @Produces("application/zip")
    @Path("{consumer_uuid}/export")
    public File exportData(
        @Context HttpServletResponse response,
        @PathParam("consumer_uuid")
        @Verify(value = Consumer.class, require = Access.ALL) String consumerUuid) {

        Consumer consumer = verifyAndLookupConsumer(consumerUuid);
        if (consumer.getType() == null ||
            !consumer.getType().isManifest()) {
            throw new ForbiddenException(
                i18n.tr(
                    "Consumer {0} cannot be exported. " +
                    "A manifest cannot be made for consumer of type ''{1}''.",
                    consumerUuid, consumer.getType().getLabel()));
        }

        poolManager.regenerateDirtyEntitlements(
            entitlementCurator.listByConsumer(consumer));

        File archive;
        try {
            archive = exporter.getFullExport(consumer);
            response.addHeader("Content-Disposition", "attachment; filename=" +
                archive.getName());

            sink.sendEvent(eventFactory.exportCreated(consumer));
            return archive;
        }
        catch (ExportCreationException e) {
            throw new IseException(i18n.tr("Unable to create export archive"),
                e);
        }
    }

    /**
     * Return the consumer identified by the given uuid.
     *
     * @param uuid uuid of the consumer sought.
     * @return the consumer identified by the given uuid.
     * @httpcode 400
     * @httpcode 404
     * @httpcode 200
     */
    @POST
    @Produces(MediaType.APPLICATION_JSON)
    @Path("{consumer_uuid}")
    public Consumer regenerateIdentityCertificates(
        @PathParam("consumer_uuid") @Verify(Consumer.class) String uuid) {

        Consumer c = verifyAndLookupConsumer(uuid);

        IdentityCertificate ic = generateIdCert(c, true);
        c.setIdCert(ic);
        consumerCurator.update(c);
        Event consumerModified = this.eventFactory.consumerModified(c);
        this.sink.sendEvent(consumerModified);
        return c;
    }

    /**
     * Generates the identity certificate for the given consumer and user.
     * Throws RuntimeException if there is a problem with generating the
     * certificate.
     *
     * Regenerating an Id Cert is ok to do at any time. Since we only check
     * that the cert's date range is valid, and that it is signed by us,
     * and that the consumer UUID is in our db, it doesn't matter if the actual
     * cert itself is the one stored in our db (and therefore the most recent
     * version) or not.
     *
     * @param c Consumer whose certificate needs to be generated.
     * @param regen if true, forces a regen of the certificate.
     * @return The identity certificate for the given consumer.
     */
    private IdentityCertificate generateIdCert(Consumer c, boolean regen) {
        IdentityCertificate idCert = null;
        boolean errored = false;

        try {
            if (regen) {
                idCert = identityCertService.regenerateIdentityCert(c);
            }
            else {
                idCert = identityCertService.generateIdentityCert(c);
            }

            if (idCert == null) {
                errored = true;
            }
        }
        catch (GeneralSecurityException e) {
            log.error("Problem regenerating id cert for consumer:", e);
            errored = true;
        }
        catch (IOException e) {
            log.error("Problem regenerating id cert for consumer:", e);
            errored = true;
        }

        if (errored) {
            throw new BadRequestException(i18n.tr(
                "Problem regenerating id cert for consumer {0}", c));
        }

        if (log.isDebugEnabled()) {
            log.debug("Generated identity cert: " + idCert);
            log.debug("Created consumer: " + c);
        }

        return idCert;
    }

    /**
     * @return Registered guest consumers for the given host.
     * @httpcode 404
     * @httpcode 200
     */
    @GET
    @Produces(MediaType.APPLICATION_JSON)
    @Path("/{consumer_uuid}/guests")
    public List<Consumer> getGuests(
        @PathParam("consumer_uuid") @Verify(Consumer.class) String consumerUuid) {
        Consumer consumer = verifyAndLookupConsumer(consumerUuid);
        return consumerCurator.getGuests(consumer);
    }

    /**
     * @return Registered host consumer for the given guest consumer.
     * @httpcode 404
     * @httpcode 200
     */
    @GET
    @Produces(MediaType.APPLICATION_JSON)
    @Path("/{consumer_uuid}/host")
    public Consumer getHost(
        @PathParam("consumer_uuid") @Verify(Consumer.class) String consumerUuid) {
        Consumer consumer = verifyAndLookupConsumer(consumerUuid);
        if (consumer.getFact("virt.uuid") == null ||
            consumer.getFact("virt.uuid").trim().equals("")) {
            throw new BadRequestException(i18n.tr(
                "The consumer with UUID {0} is not a virtual guest.",
                consumer.getUuid()));
        }
        return consumerCurator.getHost(consumer.getFact("virt.uuid"));
    }

    @GET
    @Produces(MediaType.APPLICATION_JSON)
    @Path("/{consumer_uuid}/release")
    public Release getRelease(
        @PathParam("consumer_uuid") @Verify(Consumer.class) String consumerUuid) {
        Consumer consumer = verifyAndLookupConsumer(consumerUuid);
        if (consumer.getReleaseVer() != null) {
            return consumer.getReleaseVer();
        }
        return new Release("");
    }

    /**
     * Return the compliance status of the specified consumer.
     *
     * @param uuid uuid of the consumer to get status for.
     * @return the compliance status by the given uuid.
     * @httpcode 404
     * @httpcode 200
     */
    @GET
    @Produces(MediaType.APPLICATION_JSON)
    @Path("{consumer_uuid}/compliance")
    @Transactional
    public ComplianceStatus getComplianceStatus(
        @PathParam("consumer_uuid") @Verify(Consumer.class) String uuid) {
        Consumer consumer = verifyAndLookupConsumer(uuid);
        ComplianceStatus status = this.complianceRules.getStatus(consumer,
            Calendar.getInstance().getTime());

        // NOTE: If this method ever changes to accept an optional date, do not update this
        // field on the consumer if the date is specified:
        consumer.setEntitlementStatus(status.getStatus());

        return status;
    }

    private void addDataToInstalledProducts(Consumer consumer) {

        ComplianceStatus complianceStatus = complianceRules.getStatus(
                           consumer, Calendar.getInstance().getTime());

        ConsumerInstalledProductEnricher enricher = new ConsumerInstalledProductEnricher(
            consumer, complianceStatus, complianceRules);

        for (ConsumerInstalledProduct cip : consumer.getInstalledProducts()) {
            String prodId = cip.getProductId();
            Product prod = productAdapter.getProductById(prodId);
            if (prod != null) {
                enricher.enrich(cip, prod);
            }
        }
    }
    /*
     *
     * Allows the superadmin to remove a deletion record for a consumer. The
     * main use case for this would be if a user accidently deleted a non-RHEL
     * hypervisor, causing it to no longer be auto-detected via virt-who.
     *
     * @param uuid
     *
     * @httpcode 404
     * @httpcode 200
     */
    @DELETE
    @Path("{consumer_uuid}/deletionrecord")
    @Produces(MediaType.APPLICATION_JSON)
    @Transactional
    public void removeDeletionRecord(@PathParam("consumer_uuid") String uuid) {
        DeletedConsumer dc = deletedConsumerCurator.findByConsumerUuid(uuid);
        if (dc == null) {
            throw new NotFoundException("Deletion record for hypervisor " +
                            uuid + " not found.");
        }
        deletedConsumerCurator.delete(dc);
    }
}<|MERGE_RESOLUTION|>--- conflicted
+++ resolved
@@ -193,18 +193,11 @@
         this.complianceRules = complianceRules;
         this.deletedConsumerCurator = deletedConsumerCurator;
         this.environmentCurator = environmentCurator;
-<<<<<<< HEAD
         this.distributorVersionCurator = distributorVersionCurator;
-        this.consumerPersonNamePattern =
-            Pattern.compile(config.getString("candlepin.consumer_person_name_pattern"));
-        this.consumerSystemNamePattern =
-            Pattern.compile(config.getString("candlepin.consumer_system_name_pattern"));
-=======
         this.consumerPersonNamePattern = Pattern.compile(config.getString(
             ConfigProperties.CONSUMER_PERSON_NAME_PATTERN));
         this.consumerSystemNamePattern = Pattern.compile(config.getString(
             ConfigProperties.CONSUMER_SYSTEM_NAME_PATTERN));
->>>>>>> 114b3624
         this.config = config;
     }
     /**
