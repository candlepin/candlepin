// Version: 2.0

/*
 * Default Candlepin rule set.
 *
 * Minor version number bumped on every content change. Major version bumped
 * when the API between the engine and these rules changes.
 */



var SOCKET_FACT="cpu.cpu_socket(s)";
var RAM_FACT = "memory.memtotal";
var UNAME_FACT = "uname.machine";

function entitlement_name_space() {
    return Entitlement;
}

function compliance_name_space() {
    return Compliance;
}

function autobind_name_space() {
    return Autobind;
}



/*
 * Model object related functions.
 */

function createPool(pool) {
<<<<<<< HEAD
    // Add some functions onto pool objects:

    pool.getProductAttribute = function (attrName) {
        return this.productAttributes[attrName]
    };
=======
    // Translate productAttributes to a simple object:
    /*
    origProdAttrs = pool.productAttributes;
    if (Array.isArray(origProdAttrs)) {
        pool.productAttributes = {};
        for (var k = 0; k < origProdAttrs.length; k++) {
            var attr = origProdAttrs[k];

            pool.productAttributes[attr.name] = attr.value;
        }
    }
    */

    pool.getProductAttribute = function (attrName) {
        for (var k = 0; k < this.productAttributes.length; k++) {
            var attr = this.productAttributes[k];

            if (attr.name == attrName) {
                return attr.value;
            }
        }
        return null;
    }
>>>>>>> e973a7d9

    pool.provides = function (productId) {
        if (this.productId == productId) {
            return true;
        }
        for (var k = 0; k < this.providedProducts.length; k++) {
            var provided = this.providedProducts[k];

            if (provided.productId == productId) {
                return true;
            }
        }
        return false;
    };

    return pool;
}

/*
 * Model object related functions.
 */

/* Utility functions */
function contains(a, obj) {
    for (var i = 0; i < a.length; i++) {
        var result = a[i] == obj;
        if (result) {
            return true;
        }
    }
    return false;
}

function containsAll(a, b) {
    for (var i = 0 ; i < b.length ; i++) {
        if (!contains(a, b[i])) {
            return false;
        }
    }

    return true;
}

function getRelevantProvidedProducts(pool, products) {
    var provided = [];
    log.debug ("products: " + products);
    log.debug ("pool.products: " + pool.products);
 
    for each (product in products) {
        log.debug ("product.id: " + product.id);
        if (pool.provides(product.id)) {
            provided.push(product);
    	}
    }
    return provided;
}

function providesSameProducts(products1, products2) {
    return containsAll(products1, products2) && containsAll(products2, products1);
}

function arrayToString(a) {
    msg = "[";
    for (var j = 0; j < a.length; j++) {
        var q = a[j];

        msg += q.getId() + " ";
    }
    msg += "]";
    return msg;
}

// Compute the set of all sets of combinations of elements in a.
function powerSet(a, n) {
    if (a.length == 0) {
        return [];
    }

    var res = [];
    for (var j = 0; j < powerSet(a.slice(1), n).length; j++) {
        var x = powerSet(a.slice(1), n)[j];

        if (x.length <= n) {
            res.push(x);
        }
        if (x.length + 1 <= n) {
            var z = x.slice(0);
            z.push(a[0]);
            res.push(z);
        }
    }
    res.push([a[0]]);
    return res;
}


// Check if the provided list of pools contains any duplicated products
// We don't need to worry about checking multi-entitle allowed products,
// as you can use as many of those as you want.
function hasNoProductOverlap(combination) {
    var seen_product_ids = [];
    for (var j = 0; j < combination.length; j++) {
        var pool_class = combination[j];

        var pool = pool_class[0];
        var products = pool.products;
        log.debug("products: " + products);
        for each (product in products) {
            if (!contains(seen_product_ids, product.id)) {
                seen_product_ids.push(product.id);
            } else if (pool.getProductAttribute("multi-entitlement") != "yes") {
                return false;
            }
        }
    }

    return true;
}

//Check to see if a pool  any products that are already compliant
function hasNoInstalledOverlap(pool, compliance) {
    var products = pool.products;
    for each (product in products) {
        log.debug("installed overlap: " + product);
        if (pool.getProductAttribute("multi-entitlement") != "yes" &&
            compliance.compliantProducts[product.productId]) {
            return false;
        }
    }

    return true;
}

function architectureMatches(prod_arch_string, consumer) {
    // Non-system consumers without an architecture fact can pass this rule
    // regardless what arch the product requires.
    log.debug("Architecture matches");
    log.debug("Product arch String: " + prod_arch_string);    
    var uname = consumer.facts[UNAME_FACT];
    log.debug("UNAME_FACT: " + uname);
    if (uname === "undefined" && !consumer.type.label.equals("system")) {
        return true;
    }

    var supportedArches = [];
    if (prod_arch_string != null) {
        supportedArches = prod_arch_string.toUpperCase().split(prodAttrSeparator);

        supportedArches = new java.util.HashSet(java.util.Arrays.asList(supportedArches));

        // If X86 is supported, add all variants to this list:
        if (supportedArches.contains("X86")) {
           supportedArches.add("I386");
           supportedArches.add("I586");
           supportedArches.add("I686");
        }

        if(!supportedArches.contains('ALL') &&
           (uname === "undefined"  ||
            !supportedArches.contains(uname.toUpperCase())
            )
          ){
           return false;
       }
   }

   return true;
}

function get_attribute_from_pool(pool, attributeName) {
    // this can be either a ReadOnlyPool or a Pool, so deal with attributes as appropriate.
    var attribute = pool.getProductAttribute(attributeName);
    if ("getValue" in attribute) {
        var value = attribute.getValue();
    }
    else {
        var value = attribute;
    }
    return value
}

// get the number of sockets that each entitlement from a pool covers.
// if sockets is set to 0 or is not set, it is considered to be unlimited.
//
// TODO: WARNING: method has been forked for new JS objects approach, switch all callers
// to new new_pool_sockets and delete this once all namespaces are converted.
function get_pool_sockets(pool) {
    if (pool.getProductAttribute("sockets")) {
        var sockets = get_attribute_from_pool(pool, "sockets");
        if (sockets == 0) {
            return Infinity;
        }
        else {
            return parseInt(sockets);
        }
    }
    else {
        return Infinity;
    }
}

function new_get_pool_sockets(pool) {
    for (var j = 0; j < pool.productAttributes.length; j++) {
        var prodAttr = pool.productAttributes[j];

        if (prodAttr.name == "sockets") {
            var sockets = prodAttr.value;
            // TODO: is this 0 right? We would have a string here...
            if (sockets == 0) {
                return Infinity;
            }
            else {
                return parseInt(sockets);
            }
        }
    }
    return Infinity;
}


// assumptions: number of pools consumed from is not considered, so we might not be taking from the smallest amount.
// we only stack within the same pool_class. if you have stacks that provide different sets of products,
// you won't be able to stack from them
//
// iterate over a pool class, and determine the quantity of entitlements needed
// to satisfy any stacking on the pools in the class, for the given consumer
//
// If we find a pool that has no stacking requirements, just use that one
// (as we'll only need a quantity of one)
// otherwise, group the pools by stack id, then select the pools we wish to use
// based on which grouping will come closest to fully stacking.
//
//
function findStackingPools(pool_class, consumer, compliance) {
    log.debug("Find Stacking pools");
    var consumer_sockets = 1;
    for (key in consumer.facts) {
        log.debug("Key: " + key + ", value: " + consumer.facts[key]);
    }
    if (consumer.facts[SOCKET_FACT]) {
        consumer_sockets = consumer.facts[SOCKET_FACT];
     }

    var stackToEntitledSockets = {};
    var stackToPoolMap = {};
    var notStackable = [];

    // data for existing partial stacks
    // we need a map of product id to stack id
    // (to see if there is an existing stack for a product
    // we can build upon, or a conflicting stack)
    var productIdToStackId = {};
    var partialStacks = compliance.partialStacks;

    // going to assume one stack per product on the system
<<<<<<< HEAD
    for each (stack in compliance.partialStacks) {
        var covered_sockets = 0;
        for each (entitlement in stack) {
            covered_sockets += entitlement.quantity * new_get_pool_sockets(entitlement.pool);
            productIdToStackId[entitlement.pool.productId] = stack_id;
            for each (product in entitlement.pool.providedProducts) {
                productIdToStackId[product.productId] = stack_id;
=======
    for (var j = 0; j < compliance.getPartialStacks().keySet().toArray().length; j++) {
        var stack_id = compliance.getPartialStacks().keySet().toArray()[j];

        var covered_sockets = 0;
        for (var k = 0; k < partialStacks.get(stack_id).toArray().length; k++) {
            var entitlement = partialStacks.get(stack_id).toArray()[k];

            covered_sockets += entitlement.getQuantity() * get_pool_sockets(entitlement.getPool());
            productIdToStackId[entitlement.getPool().getProductId()] = stack_id;
            for (var m = 0; m < entitlement.getPool().getProvidedProducts().toArray().length; m++) {
                var product = entitlement.getPool().getProvidedProducts().toArray()[m];

                productIdToStackId[product.getProductId()] = stack_id;
>>>>>>> e973a7d9
            }
        }
        // we can start entitling from the partial stack
        stackToEntitledSockets[stack_id] = covered_sockets;
    }

    for (var j = 0; j < pool_class.length; j++) {
        var pool = pool_class[j];

        var quantity = 0;
        // ignore any pools that clash with installed compliant products
        if (!hasNoInstalledOverlap(pool, compliance)) {
            log.debug("installed overlap found, skipping: " + pool.getId());
            continue;
        }

        if (pool.getProductAttribute("multi-entitlement") && pool.getProductAttribute("stacking_id")) {

            // make sure there isn't a conflicting pool already on the system
            var installed_stack_id;
            var seen_stack_id = false;
            var conflicting_stacks = false;
            for (var m = 0; m < pool.getProducts().length; m++) {
                var product = pool.getProducts()[m];

                if (productIdToStackId.hasOwnProperty(product.id)) {
                    var new_installed_stack_id = productIdToStackId[product.id];
                    if (new_installed_stack_id != installed_stack_id) {
                        // the first id will be different
                        if (!seen_stack_id) {
                            installed_stack_id = new_installed_stack_id;
                            seen_stack_id = true;
                        } else {
                            conflicting_stacks = true;
                        }
                    }
                }
            }

            // this pool provides 2 or more products that already have entitlements on the system,
            // with multiple stack ids
            if (conflicting_stacks) {
                continue;
            }

            var stack_id = pool.getProductAttribute("stacking_id");
            // check if this pool matches the stack id of an existing partial stack
            if (seen_stack_id && installed_stack_id != stack_id) {
                continue;
            }


            if (!stackToPoolMap.hasOwnProperty(stack_id)) {
                stackToPoolMap[stack_id] = getJsMap();

                // we might already have the partial stack from compliance
                if (!stackToEntitledSockets.hasOwnProperty(stack_id)) {
                    stackToEntitledSockets[stack_id] = 0;
                }
            }

            // if this stack is already done, no need to add more to it.
            if (stackToEntitledSockets[stack_id] >= consumer_sockets) {
                continue;
            }

            var product_sockets = 0;
            var pool_sockets = new_get_pool_sockets(pool);

            while (stackToEntitledSockets[stack_id] + product_sockets < consumer_sockets) {
                product_sockets += pool_sockets;
                quantity++;
            }

            // don't take more entitlements than are available!
            if (quantity > pool.getMaxMembers() - pool.getCurrentMembers()) {
                quantity = pool.getMaxMembers() - pool.getCurrentMembers();
            }

            stackToEntitledSockets[stack_id] += quantity * pool_sockets;

            stackToPoolMap[stack_id].put(pool, quantity);
        } else {
            // not stackable, just take one.
            notStackable.push(pool);
        }

    }

    var found_pool = false;

    var not_stacked_sockets = 0;
    var not_stacked_pool_map = getJsMap();
    // We have a not stackable pool.
    if (notStackable.length > 0) {
<<<<<<< HEAD
        for each (pool in notStackable) {
            var covered_sockets = new_get_pool_sockets(pool);
=======
        for (var k = 0; k < notStackable.length; k++) {
            var pool = notStackable[k];

            var covered_sockets = get_pool_sockets(pool);
>>>>>>> e973a7d9
            if (covered_sockets > not_stacked_sockets) {
                found_pool = true;
                not_stacked_pool_map = getJsMap();
                not_stacked_pool_map.push(pool, 1);
                not_stacked_sockets = covered_sockets;
            }
        }
    }

    not_stacked_pool_map.dump("not_stacked_pool_map");

    // if an unstacked pool can cover all our products, take that.
    if (not_stacked_sockets >= consumer_sockets) {
        return not_stacked_pool_map;
    }

    // loop over our potential stacks, and just take the first stack that covers all sockets.
    // else take the stack that covers the most sockets.
    var best_sockets = 0;
    var best_stack;
    for (stack_id in stackToPoolMap) {
        found_pool = true;
        if (stackToEntitledSockets[stack_id] >= consumer_sockets) {
            return stackToPoolMap[stack_id];
        }
        else if (stackToEntitledSockets[stack_id] > best_sockets) {
            best_stack = stack_id;
            best_sockets = stackToEntitledSockets[stack_id];
        }
    }

    // All possible pools may have overlapped with existing products
    // so return nothing!
    if (!found_pool) {
        return getJsMap();
    }

    // we can't fully cover the product. either select the best non stacker, or the best stacker.
    if (not_stacked_sockets >= best_sockets) {
        return not_stacked_pool_map;
    }
    else {
        return stackToPoolMap[best_stack];
    }
}


// given 2 pools, select the best one. It is a assumed that the pools offer the
// same selection of products.
// returns true if pool1 is a better choice than pool2, else false
function comparePools(pool1, pool2) {

    // Prefer a virt_only pool over a regular pool, else fall through to the next rules.
    // At this point virt_only pools will have already been filtered out by the pre rules
    // for non virt machines.
    if (pool1.getProductAttribute("virt_only") == "true" && pool2.getProductAttribute("virt_only") != "true") {
        return true;
    }
    else if (pool2.getProductAttribute("virt_only") == "true" && pool1.getProductAttribute("virt_only") != "true") {
        return false;
    }

    // If both virt_only, prefer one with host_requires, otherwise keep looking
    // for a reason to pick one or the other. We know that the host must match
    // as pools are filtered before even being passed to select best pools.
    if (pool1.getProductAttribute("virt_only") == "true" && pool2.getProductAttribute("virt_only") == "true") {
        if (pool1.getProductAttribute("requires_host") != null && pool2.getProductAttribute("requires_host") == null) {
            return true;
        }
        if (pool2.getProductAttribute("requires_host") != null && pool1.getProductAttribute("requires_host") == null) {
            return false;
        }
        // If neither condition is true, no preference...
    }

    // If two pools are still considered equal, select the pool that expires first
    if (pool2.endDate > pool1.endDate) {
        return true;
    }

}

function isLevelExempt (level, exemptList) {
<<<<<<< HEAD
    for each (var exemptLevel in exemptList) {
=======
    for (var j = 0; j < exemptList.toArray().length; j++) {
        var exemptLevel = exemptList.toArray()[j];

>>>>>>> e973a7d9
        if (exemptLevel.equalsIgnoreCase(level)) {
            return true;
        }
    }
    return false;
}

var Entitlement = {

    // defines mapping of product attributes to functions
    // the format is: <function name>:<order number>:<attr1>:...:<attrn>, comma-separated ex.:
    // func1:1:attr1:attr2:attr3, func2:2:attr3:attr4
    attribute_mappings: function() {
        return  "architecture:1:arch," +
            "sockets:1:sockets," +
            "ram:1:ram," +
            "requires_consumer_type:1:requires_consumer_type," +
            "user_license:1:user_license," +
            "virt_only:1:virt_only," +
            "virt_limit:1:virt_limit," +
            "requires_host:1:requires_host";
    },

    pre_virt_only: function() {
        var virt_pool = 'true'.equalsIgnoreCase(attributes.get('virt_only'));
        var guest = false;
        if (consumer.hasFact('virt.is_guest')) {
            guest = 'true'.equalsIgnoreCase(consumer.getFact('virt.is_guest'));
        }

        if (virt_pool && !guest) {
            pre.addError("rulefailed.virt.only");
        }
    },

    pre_requires_host: function() {
        // It shouldn't be possible to get a host restricted pool in hosted, but just in
        // case, make sure it won't be enforced if we do.
        if (!standalone) {
            return;
        }
        if (!consumer.hasFact("virt.uuid")) {
            pre.addError("rulefailed.virt.only");
            return;
        }
        var hostConsumer = pre.getHostConsumer(consumer.getFact("virt.uuid"));

        if (hostConsumer == null || !hostConsumer.getUuid().equals(attributes.get('requires_host'))) {
            pre.addError("virt.guest.host.does.not.match.pool.owner");
        }
    },

    pre_requires_consumer_type: function() {
        if (!attributes.get("requires_consumer_type").equals(consumer.getType()) &&
                !consumer.getType().equals("uebercert")) {
            pre.addError("rulefailed.consumer.type.mismatch");
        }
    },

    pre_virt_limit: function() {
    },

    pre_architecture: function() {
       if (!architectureMatches(product.attributes["arch"], consumer)) {
         pre.addWarning("rulewarning.architecture.mismatch");
       }
    },

    pre_sockets: function() {
        //usually, we assume socket count to be 1 if it is undef. However, we need to know if it's
        //undef here in order to know to skip the socket comparison (per acarter/jomara)
        if (consumer.hasFact(SOCKET_FACT) && !product.hasAttribute("stacking_id")) {
            if ((parseInt(product.getAttribute("sockets")) > 0) &&
                (parseInt(product.getAttribute("sockets")) < parseInt(consumer.getFact(SOCKET_FACT)))) {
                pre.addWarning("rulewarning.unsupported.number.of.sockets");
            }
        }
    },

    pre_ram: function() {
        var consumerRam = old_get_consumer_ram(consumer);
        log.debug("Consumer has " + consumerRam + "GB of RAM.");

        var productRam = parseInt(product.getAttribute("ram"));
        log.debug("Product has " + productRam + "GB of RAM");
        if (consumerRam > productRam) {
            pre.addWarning("rulewarning.unsupported.ram");
        }
    },

    pre_global: function() {
        if (!consumer.isManifest()) {
            if (consumer.hasEntitlement(pool.getId()) && product.getAttribute("multi-entitlement") != "yes") {
                pre.addError("rulefailed.consumer.already.has.product");
            }

            if (pre.getQuantity() > 1 && product.getAttribute("multi-entitlement") != "yes") {
                pre.addError("rulefailed.pool.does.not.support.multi-entitlement");
            }

            // If the product has no required consumer type, assume it is restricted to "system".
            // "hypervisor"/"uebercert" type are essentially the same as "system".
            if (!product.hasAttribute("requires_consumer_type")) {
                if (!consumer.getType().equals("system") && !consumer.getType().equals("hypervisor") &&
                        !consumer.getType().equals("uebercert")) {
                    pre.addError("rulefailed.consumer.type.mismatch");
                }

            }

            if (pool.getRestrictedToUsername() != null && !pool.getRestrictedToUsername().equals(consumer.getUsername())) {
                pre.addError("pool.not.available.to.user, pool= '" + pool.getRestrictedToUsername() + "', actual username='" + consumer.getUsername() + "'" );
            }
        }

        // Manifest consumers should not be able to find to any derived pools. Because
        // they are exempt from all pre-rules, to keep these derived pools out of the list
        // they can bind to we must use pre_global, which is used for manifest consumers.
        else {
            if (pool.getAttributes().containsKey("pool_derived")) {
                pre.addError("pool.not.available.to.manifest.consumers");
            }
        }

        // FIXME
        // for auto sub stacking, we need to be able to pull across multiple
        // pools eventually, so this would need to go away in that case
        pre.checkQuantity(pool);
    },

}

var Autobind = {

    select_pools: function() {
        // Greedy selection for now, in order
        // XXX need to watch out for multientitle products - how so?

        // An array of arrays of pools. each array is a grouping of pools that provide the
        // same subset of products which are applicable to the requested products.
        // further, each array is sorted, from best to worst. (pool fitness is determined
        // arbitrarily by rules herein.
        var context = eval(json_context);
        var pools_by_class = [];

        // "pools" is a list of all the owner's pools which are compatible for the system:
<<<<<<< HEAD
        log.debug("Selecting best pools from: " + context.pools.length);
        for each (pool in context.pools) {
            log.debug("   " + pool.id);
        }
        var consumerSLA = context.consumer.serviceLevelOverride;
        if (!consumerSLA || consumerSLA.equals("")) {
            consumerSLA = context.consumer.serviceLevel;
=======
        if (log.isDebugEnabled()) {
            log.debug("Selecting best pools from: " + pools.length);
            for (var m = 0; m < pools.length; m++) {
                var pool = pools[m];

                log.debug("   " + pool.getId());
            }
>>>>>>> e973a7d9
        }
        if (consumerSLA && !consumerSLA.equals("")) {
            log.debug("Filtering pools by SLA: " + consumerSLA);
        }

        // Builds out the pools_by_class by iterating each pool, checking which products it provides (that
        // are relevant to this request), then filtering out other pools which provide the *exact* same products
        // by selecting the preferred pool based on other criteria.
        for (var i = 0 ; i < context.pools.length ; i++) {
            var pool = createPool(context.pools[i]);

            // If the SLA of the consumer does not match that of the pool
            // we do not consider the pool unless the level is exempt
            var poolSLA = pool.getProductAttribute("support_level");
            var poolSLAExempt = isLevelExempt(poolSLA, context.exemptList);

            if (!poolSLAExempt && consumerSLA &&
                !consumerSLA.equals("") && !consumerSLA.equalsIgnoreCase(poolSLA)) {
                log.debug("Skipping pool " + pool.id +
                        " since SLA does not match that of the consumer.");
                continue;
            }

            log.debug("Checking pool for best unique provides combination: " +
                    pool.id);
            log.debug("  " + pool.endDate);
            log.debug("  top level product: " + pool.productId);
            if (architectureMatches(pool.getProductAttribute("arch"), context.consumer)) {
                var provided_products = getRelevantProvidedProducts(pool, context.products);
                log.debug("  relevant provided products: ");
<<<<<<< HEAD
                for each (pp in provided_products) {
                    log.debug("    " + pp.id);
=======
                for (var n = 0; n < provided_products.length; n++) {
                    var pp = provided_products[n];

                    log.debug("    " + pp.getId());
>>>>>>> e973a7d9
                }
                // XXX wasteful, should be a hash or something.
                // Tracks if we found another pool previously looked at which had the exact same provided products:
                var duplicate_found = false;

                // Check current pool against previous best to see if it's better:
                for (var n = 0; n < pools_by_class.length; n++) {
                    var pool_class = pools_by_class[n];

                    var best_pool = pool_class[0];
                    var best_provided_products = getRelevantProvidedProducts(best_pool, context.products);

                    if (providesSameProducts(provided_products, best_provided_products)) {
                        duplicate_found = true;
                        log.debug("  provides same product combo as: " + pool.id);

                        // figure out where to insert this pool in its sorted class
                        var i = 0;
                        for (; i < pool_class.length; i++) {
                            if (comparePools(pool, best_pool)) {
                                break;
                            }
                        }
                        log.debug("  inserted into slot: " + i);

                        // now insert the pool into the middle of the array
                        pool_class.splice(i, 0, pool);
                        break;
                    }
                }

                // If we did not find a duplicate pool providing the same products,
                if (!duplicate_found) {
                    log.debug("  no duplicate found");
                    var pool_class = [];
                    pool_class.push(pool);
                    pools_by_class.push(pool_class);
                }
            }
        }

        var candidate_combos = powerSet(pools_by_class, context.products.length);

        log.debug("Selecting " + context.products.length + " products from " + pools_by_class.length +
                  " pools in " + candidate_combos.length + " possible combinations");

        // Select the best pool combo. We prefer:
        // -The combo that provides the most products
        // -The combo that uses the fewest entitlements


        var selected_pools = getJsMap();
        var best_provided_count = 0;
        var best_entitlements_count = 0;

        for (var k = 0; k < candidate_combos.length; k++) {
            var pool_combo = candidate_combos[k];

            var provided_count = 0;
            var unique_provided = [];
            for (var m = 0; m < pool_combo.length; m++) {
                var pool_class = pool_combo[m];

                var pool = pool_class[0];
<<<<<<< HEAD
                var provided_products = getRelevantProvidedProducts(pool, context.products);
                for each (provided_product in provided_products) {
                    log.debug("\t\tprovided_product " + provided_product);
=======
                var provided_products = getRelevantProvidedProducts(pool, products);
                for (var n = 0; n < provided_products.length; n++) {
                    var provided_product = provided_products[n];

                    log.debug("\t\tprovided_product " + provided_product.getId());
>>>>>>> e973a7d9
                    if (!contains(unique_provided, provided_product)) {
                        unique_provided.push(provided_product);
                    }
                }
            }

<<<<<<< HEAD
            for each (product in unique_provided){
                log.debug("unique_provided " + product);
=======
            for (var m = 0; m < unique_provided.length; m++) {
                var product = unique_provided[m];

                log.debug("unique_provided " + product.getId() + " " + product.getName());
>>>>>>> e973a7d9
            }

            // number of provided products is less than our best selection. keep our current selection.
            if (unique_provided.length < best_provided_count) {
                continue;
            }

            // we do it after the unique provided.length check because that value is the best we can do
            // create 'best' stacking combo here
            // use that best combo for the following comparison

            if (unique_provided.length > best_provided_count || pool_combo.length < best_entitlements_count) {
                // XXX we'll have to do something here to ensure no product overlap after selecting the actual pool/pools from the combo
                if (hasNoProductOverlap(pool_combo)) {
                    var new_selection = getJsMap();
                    var total_entitlements = 0;
<<<<<<< HEAD
                    for each (pool_class in pool_combo) {
                        var pool_map = findStackingPools(pool_class, context.consumer, context.compliance);
                        pool_map.dump("pool_map")
                        new_selection.add_all(pool_map);
                        new_selection.dump("new_selection")
=======
                    for (var p = 0; p < pool_combo.length; p++) {
                        var pool_class = pool_combo[p];

                        var poolMap = findStackingPools(pool_class, consumer, compliance);
                        new_selection.putAll(poolMap);
>>>>>>> e973a7d9

                        var quantity = 0;
                        for (value in pool_map.values()) {
                            quantity += value;
                        }

                        total_entitlements += quantity;
                    }

                    // now verify that after selecting our actual pools from the pool combo,
                    // we still have a better choice here
                    if (new_selection.has_entries() > 0) {
                        selected_pools = new_selection;
                        best_provided_count = unique_provided.length;
                        best_entitlements_count = total_entitlements;
                    }
                }
            }
        }

        // We may not have selected pools for all products; that's ok.
        selected_pools.dump("selected_pools");
        var output = JSON.stringify(selected_pools.map);
        log.debug("OUTPUT: " + output);
        return output;
    }
}

function is_stacked(ent) {
    for (var j = 0; j < ent.pool.productAttributes.length; j++) {
        var attr = ent.pool.productAttributes[j];

        if (attr.name == "stacking_id") {
            return true;
        }
    }
    return false;
}

// TODO: remove this once entitlement namespace is ported to json in/out
function old_get_consumer_ram(consumer) {
    var consumerRam = 1;
    if (consumer.hasFact(RAM_FACT)) {
        var ramGb = parseInt(consumer.getFact(RAM_FACT)) / 1024 / 1024;
        consumerRam = Math.round(ramGb);
    }
    return consumerRam;
}


function get_consumer_ram(consumer) {
    var consumerRam = 1;
    if (!(typeof consumer.facts[RAM_FACT] === undefined)) {
        var ramGb = parseInt(consumer.facts[RAM_FACT]) / 1024 / 1024;
        consumerRam = Math.round(ramGb);
    }
    return consumerRam;
}

/**
 * Returns an array of product IDs the entitlement provides which are relevant
 * (installed) on the given consumer.
 */
function find_relevant_pids(entitlement, consumer) {
    provided_pids = [];
    if (consumer.installedProducts == null) {
        return provided_pids;
    }
    for (var j = 0; j < consumer.installedProducts.length; j++) {
        var installed_prod = consumer.installedProducts[j];

        var installed_pid = installed_prod.productId;
        if (entitlement.pool.provides(installed_pid)) {
            log.debug("pool provides: " + installed_pid);
            provided_pids.push(installed_pid);
        }
    }
    return provided_pids;
}

/*
 * Namespace for determining compliance status of a consumer system on a
 * specific date.
 *
 * Compares entitlements against installed products, accounts for stacking,
 * socket and RAM usage.
 */
var Compliance = {
    get_status_context: function() {
        context = eval(json_context);
        context.ondate = new Date(context.ondate);

        // Add some methods to the various Pool objects:
        for (var k = 0; k < ((context.entitlements) ? context.entitlements.length : 0); k++) {
            var e = context.entitlements[k];

            e.pool = createPool(e.pool);
        }
        if ("entitlement" in context) {
            context.entitlement.pool = createPool(context.entitlement.pool);
        }

        return context;
    },

    get_status: function() {
        log.debug("INPUT: " + json_context);
        var context = Compliance.get_status_context();
        var compStatus = Compliance.getComplianceStatusOnDate(context.consumer,
            context.entitlements, context.ondate, log);
        var compliantUntil = context.ondate;
        if (compStatus.isCompliant()) {
            if (context.entitlements.length == 0) {
                compliantUntil = null;
            }
            else {
                compliantUntil = Compliance.determineCompliantUntilDate(context.consumer,
                    context.entitlements, context.ondate, log);
            }
        }
        compStatus.compliantUntil = compliantUntil;
        var output = JSON.stringify(compStatus);
        log.debug("OUTPUT: " + output);
        return output;
    },

    is_stack_compliant: function() {
        var context = Compliance.get_status_context();
        return Compliance.stack_is_compliant(context.consumer, context.stack_id,
            context.entitlements, log);
    },

    is_ent_compliant: function () {
        var context = Compliance.get_status_context();
        return Compliance.ent_is_compliant(context.consumer, context.entitlement, log);
    },

    filterEntitlementsByDate: function (entitlements, date) {
        var filtered_ents = [];
        for (var k = 0; k < entitlements.length; k++) {
            var ent = entitlements[k];

            var startDate = new Date(ent.startDate);
            var endDate = new Date(ent.endDate);
            if (Utils.date_compare(startDate, date) <= 0 && Utils.date_compare(endDate, date) >= 0) {
                filtered_ents.push(ent);
            }
        }
        return filtered_ents;
    },

    getSortedEndDates: function(entitlements) {
        var sorter = function(date1, date2) {
            var e1End = new Date(e1.endDate);
            var e2End = new Date(e2.endDate);
            return Utils.date_compare(e1End, e2End);
        };

        var dates = [];
        for (var k = 0; k < entitlements.length; k++) {
            var ent = entitlements[k];

            dates.push(new Date(ent.endDate));
        }
        dates.sort(function(d1, d2) { Utils.date_compare(d1, d2) });
        return dates;
    },

    /**
     * Checks compliance status for a consumer on a given date.
     */
    getComplianceStatusOnDate: function(consumer, entitlements, ondate, log) {
        var status = new org.candlepin.policy.js.compliance.ComplianceStatus(ondate);
        var compStatus = {

            date: ondate,

            // Maps partially compliant stack IDs to entitlements:
            partialStacks: {},

            // Maps partially compliant product IDs to entitlements:
            partiallyCompliantProducts: {},

            // Maps compliant product IDs to entitlements:
            compliantProducts: {},

            // List of non-compliant product IDs:
            nonCompliantProducts: [],

            /*
             * Add entitlement to partial stack list, or create list if it does not
             * already exist.
             */
            add_partial_stack: function (stack_id, entitlement) {
                this.partialStacks[stack_id] = this.partialStacks[stack_id] || [];
                this.partialStacks[stack_id].push(entitlement);
            },

            /*
             * Add entitlement to partial products list, or create list if it does not
             * already exist.
             */
            add_partial_product: function (product_id, entitlement) {
                this.partiallyCompliantProducts[product_id] = this.partiallyCompliantProducts[product_id] || [];
                this.partiallyCompliantProducts[product_id].push(entitlement);
            },

            /*
             * Add entitlement to compliant products list, or create list if it does not
             * already exist.
             */
            add_compliant_product: function (product_id, entitlement) {
                this.compliantProducts[product_id] = this.compliantProducts[product_id] || [];
                this.compliantProducts[product_id].push(entitlement);
            },

            /*
             * Return boolean indicating whether the system is compliant or not.
             */
            isCompliant: function() {
                return this.nonCompliantProducts.length == 0 &&
                    Object.keys(this.partiallyCompliantProducts).length == 0;
            }
        };

        // Track the stack IDs we've already checked to save some time:
        // TODO: don't use java sets
        var compliant_stack_ids = new java.util.HashSet();
        var non_compliant_stack_ids = new java.util.HashSet();

        log.debug("Checking compliance status for consumer: " + consumer.uuid + " on date: " + ondate);
        var entitlementsOnDate = Compliance.filterEntitlementsByDate(entitlements, ondate);
        for (var k = 0; k < entitlementsOnDate.length; k++) {
            var e = entitlementsOnDate[k];

            log.debug("  checking entitlement: " + e.id);
            relevant_pids = find_relevant_pids(e, consumer);
            log.debug("    relevant products: " + relevant_pids);

            partially_stacked = false;
            var ent_is_stacked = is_stacked(e);
            // If the pool is stacked, check that the stack requirements are met:
            if (ent_is_stacked) {
                var stack_id = e.pool.getProductAttribute("stacking_id");
                log.debug("    pool has stack ID: " + stack_id);

                // Shortcuts for stacks we've already checked:
                if (non_compliant_stack_ids.contains(stack_id) > 0) {
                    log.debug("    stack already found to be non-compliant");
                    partially_stacked = true;
                    compStatus.add_partial_stack(stack_id, e);
                }
                else if (compliant_stack_ids.contains(stack_id) > 0) {
                    log.debug("    stack already found to be compliant");
                }
                // Otherwise check the stack and add appropriately:
                else if(!Compliance.stack_is_compliant(consumer, stack_id, entitlements, log)) {
                    log.debug("    stack is non-compliant");
                    partially_stacked = true;
                    compStatus.add_partial_stack(stack_id, e);
                    non_compliant_stack_ids.add(stack_id);
                }
                else {
                    log.debug("    stack is compliant");
                    compliant_stack_ids.add(stack_id);
                }
            }

            for (var m = 0; m < relevant_pids.length; m++) {
                var relevant_pid = relevant_pids[m];

                if (partially_stacked) {
                    log.debug("   partially compliant: " + relevant_pid);
                    compStatus.add_partial_product(relevant_pid, e);
                }
                else if (!Compliance.ent_is_compliant(consumer, e, log) && !ent_is_stacked) {
                    log.debug("    partially compliant (non-stacked): " + relevant_pid);
                    compStatus.add_partial_product(relevant_pid, e);
                }
                else  {
                    log.debug("    fully compliant: " + relevant_pid);
                    compStatus.add_compliant_product(relevant_pid, e);
                }
            }
        }

        // Run through each partially compliant product, if we also found a
        // regular entitlement which provides that product, then it should not be
        // considered partially compliant as well. We do however still leave the *stack*
        // in partial stacks list, as this should be repaired. (it could offer other
        // products)
        for (var partial_prod in compStatus.partiallyCompliantProducts) {
            if (!(typeof compStatus.compliantProducts[partial_prod] === "undefined")) {
                delete compStatus.partiallyCompliantProducts[partial_prod];
            }
        }

        // Run through the consumer's installed products and see if there are any we
        // didn't find an entitlement for along the way:
        for (var k = 0; k < ((consumer.installedProducts) ? consumer.installedProducts.length : 0); k++) {
            var installed_prod = consumer.installedProducts[k];

            var installed_pid = installed_prod.productId;
            // Not compliant if we didn't find any entitlements for this product:
            if (typeof compStatus.compliantProducts[installed_pid] === "undefined" &&
                    typeof compStatus.partiallyCompliantProducts[installed_pid] === "undefined") {
                compStatus.nonCompliantProducts.push(installed_pid);
            }
        }
        return compStatus;
    },

    /**
     * Determine the compliant until date for a consumer based on the specified start date
     * and entitlements.
     */
    determineCompliantUntilDate: function(consumer, entitlements, startDate, log) {
        var initialEntitlements = Compliance.filterEntitlementsByDate(entitlements, startDate);

        // Get all end dates from current entitlements sorted ascending.
        var dates = Compliance.getSortedEndDates(initialEntitlements);

        for (var k = 0; k < dates.length; k++) {
            var dateToCheck = dates[k];


            // Ignore past dates.
            if (dateToCheck < startDate) {
                continue;
            }

            // Need to check if we are still compliant after the end date,
            // so we add one second.
            dateToCheck.setSeconds(dateToCheck.getSeconds() + 1);

            var compStatus = Compliance.getComplianceStatusOnDate(consumer, entitlements,
                                                       dateToCheck, log);
            if (!compStatus.isCompliant()) {
                return dateToCheck;
            }
        }
        return null;
    },

    /**
     * Check the given list of entitlements to see if a stack ID is compliant for
     * a consumer's socket count.
     */
    stack_is_compliant: function(consumer, stack_id, ents, log) {
        log.debug("Checking stack compliance for: " + stack_id);
        var consumer_sockets = 1;
        if (consumer.facts[SOCKET_FACT]) {
            consumer_sockets = parseInt(consumer.facts[SOCKET_FACT]);
        }
        log.debug("Consumer sockets: " + consumer_sockets);

        var covered_sockets = 0;
        for (var k = 0; k < ents.length; k++) {
            var ent = ents[k];

            if (is_stacked(ent)) {
                var currentStackId = ent.pool.getProductAttribute("stacking_id");
                if (currentStackId == stack_id) {
                    covered_sockets += new_get_pool_sockets(ent.pool) * ent.quantity;
                    log.debug("Ent " + ent.id + " took covered sockets to: " + covered_sockets);
                }
            }
        }

        return covered_sockets >= consumer_sockets;
    },

    /*
     * Check an entitlement to see if it provides sufficent CPU sockets a consumer.
     */
    ent_is_compliant: function(consumer, ent, log) {
        log.debug("Checking entitlement compliance: " + ent.id);
        var consumerSockets = 1;
        if (!(typeof consumer.facts[SOCKET_FACT] === undefined)) {
            consumerSockets = parseInt(consumer.facts[SOCKET_FACT]);
        }
        log.debug("  Consumer sockets found: " + consumerSockets);

        var coveredSockets = new_get_pool_sockets(ent.pool);
        log.debug("  Sockets covered by pool: " + coveredSockets);

        if (coveredSockets < consumerSockets) {
            log.debug("  Entitlement does not cover system sockets.");
            return false;
        }

        // Verify RAM coverage if required.
        // Default consumer RAM to 1 GB if not defined
        var consumerRam = get_consumer_ram(consumer);
        log.debug("  Consumer RAM found: " + consumerRam);

        var poolRam = ent.pool.getProductAttribute("ram");
        log.debug("poolRam: " + poolRam);
        if (poolRam == null) {
            log.debug("  No RAM attribute on pool. Skipping RAM check.");
        }
        else {
            if (!poolRam == "") {
                var ram = parseInt(poolRam);
                log.debug("  Pool RAM found: " + ram)
                if (consumerRam > ram) {
                    return false;
                }
            }
            else {
                log.debug("  Pool's RAM attribute was empty. Skipping RAM check.");
            }
        }

        return true
    }

}


var Utils = {

    date_compare: function(d1, d2) {
        if (d1 - d2 > 0) {
            return 1;
        }

        if (d1 - d2 < 0) {
            return -1;
        }

        return 0;
    }
}

function getJsMap() {
    var js_map = {
        map: {},
        
		push: function (key, value) {
		    log.debug("key: " + key.id + ", value: " + value);
		    this.map[key.id] = value;
		    log.debug(this.map[key.id]);
		},
		
		add_all: function (add_js_map) {
		    var add_map = add_js_map.map
		    for(key in add_map)
		    {
		        this.map[key] = add_map[key];
		    }
	     },
	     
	     values: function () {
	        values = [];
		    for(key in this.map)
		    {
		        values.push(this.map[key]);
		    }
	        return values;
	     },
	     
	     has_entries: function () {
		     for(key in this.map) {
		         return true;
	         }
	         return false;
	     },
 
	     dump: function (name) {
	        log.debug("Map name: " + name);
		    for(key in this.map)
		    {
		        log.debug("    Key: " + key + ", value: " + this.map[key]);
		    }
	     }
     };
     return js_map;
 }<|MERGE_RESOLUTION|>--- conflicted
+++ resolved
@@ -32,37 +32,12 @@
  */
 
 function createPool(pool) {
-<<<<<<< HEAD
+
     // Add some functions onto pool objects:
 
     pool.getProductAttribute = function (attrName) {
         return this.productAttributes[attrName]
     };
-=======
-    // Translate productAttributes to a simple object:
-    /*
-    origProdAttrs = pool.productAttributes;
-    if (Array.isArray(origProdAttrs)) {
-        pool.productAttributes = {};
-        for (var k = 0; k < origProdAttrs.length; k++) {
-            var attr = origProdAttrs[k];
-
-            pool.productAttributes[attr.name] = attr.value;
-        }
-    }
-    */
-
-    pool.getProductAttribute = function (attrName) {
-        for (var k = 0; k < this.productAttributes.length; k++) {
-            var attr = this.productAttributes[k];
-
-            if (attr.name == attrName) {
-                return attr.value;
-            }
-        }
-        return null;
-    }
->>>>>>> e973a7d9
 
     pool.provides = function (productId) {
         if (this.productId == productId) {
@@ -318,7 +293,6 @@
     var partialStacks = compliance.partialStacks;
 
     // going to assume one stack per product on the system
-<<<<<<< HEAD
     for each (stack in compliance.partialStacks) {
         var covered_sockets = 0;
         for each (entitlement in stack) {
@@ -326,21 +300,6 @@
             productIdToStackId[entitlement.pool.productId] = stack_id;
             for each (product in entitlement.pool.providedProducts) {
                 productIdToStackId[product.productId] = stack_id;
-=======
-    for (var j = 0; j < compliance.getPartialStacks().keySet().toArray().length; j++) {
-        var stack_id = compliance.getPartialStacks().keySet().toArray()[j];
-
-        var covered_sockets = 0;
-        for (var k = 0; k < partialStacks.get(stack_id).toArray().length; k++) {
-            var entitlement = partialStacks.get(stack_id).toArray()[k];
-
-            covered_sockets += entitlement.getQuantity() * get_pool_sockets(entitlement.getPool());
-            productIdToStackId[entitlement.getPool().getProductId()] = stack_id;
-            for (var m = 0; m < entitlement.getPool().getProvidedProducts().toArray().length; m++) {
-                var product = entitlement.getPool().getProvidedProducts().toArray()[m];
-
-                productIdToStackId[product.getProductId()] = stack_id;
->>>>>>> e973a7d9
             }
         }
         // we can start entitling from the partial stack
@@ -436,15 +395,8 @@
     var not_stacked_pool_map = getJsMap();
     // We have a not stackable pool.
     if (notStackable.length > 0) {
-<<<<<<< HEAD
         for each (pool in notStackable) {
             var covered_sockets = new_get_pool_sockets(pool);
-=======
-        for (var k = 0; k < notStackable.length; k++) {
-            var pool = notStackable[k];
-
-            var covered_sockets = get_pool_sockets(pool);
->>>>>>> e973a7d9
             if (covered_sockets > not_stacked_sockets) {
                 found_pool = true;
                 not_stacked_pool_map = getJsMap();
@@ -528,13 +480,7 @@
 }
 
 function isLevelExempt (level, exemptList) {
-<<<<<<< HEAD
     for each (var exemptLevel in exemptList) {
-=======
-    for (var j = 0; j < exemptList.toArray().length; j++) {
-        var exemptLevel = exemptList.toArray()[j];
-
->>>>>>> e973a7d9
         if (exemptLevel.equalsIgnoreCase(level)) {
             return true;
         }
@@ -681,7 +627,6 @@
         var pools_by_class = [];
 
         // "pools" is a list of all the owner's pools which are compatible for the system:
-<<<<<<< HEAD
         log.debug("Selecting best pools from: " + context.pools.length);
         for each (pool in context.pools) {
             log.debug("   " + pool.id);
@@ -689,15 +634,6 @@
         var consumerSLA = context.consumer.serviceLevelOverride;
         if (!consumerSLA || consumerSLA.equals("")) {
             consumerSLA = context.consumer.serviceLevel;
-=======
-        if (log.isDebugEnabled()) {
-            log.debug("Selecting best pools from: " + pools.length);
-            for (var m = 0; m < pools.length; m++) {
-                var pool = pools[m];
-
-                log.debug("   " + pool.getId());
-            }
->>>>>>> e973a7d9
         }
         if (consumerSLA && !consumerSLA.equals("")) {
             log.debug("Filtering pools by SLA: " + consumerSLA);
@@ -728,15 +664,8 @@
             if (architectureMatches(pool.getProductAttribute("arch"), context.consumer)) {
                 var provided_products = getRelevantProvidedProducts(pool, context.products);
                 log.debug("  relevant provided products: ");
-<<<<<<< HEAD
                 for each (pp in provided_products) {
                     log.debug("    " + pp.id);
-=======
-                for (var n = 0; n < provided_products.length; n++) {
-                    var pp = provided_products[n];
-
-                    log.debug("    " + pp.getId());
->>>>>>> e973a7d9
                 }
                 // XXX wasteful, should be a hash or something.
                 // Tracks if we found another pool previously looked at which had the exact same provided products:
@@ -801,32 +730,17 @@
                 var pool_class = pool_combo[m];
 
                 var pool = pool_class[0];
-<<<<<<< HEAD
                 var provided_products = getRelevantProvidedProducts(pool, context.products);
                 for each (provided_product in provided_products) {
                     log.debug("\t\tprovided_product " + provided_product);
-=======
-                var provided_products = getRelevantProvidedProducts(pool, products);
-                for (var n = 0; n < provided_products.length; n++) {
-                    var provided_product = provided_products[n];
-
-                    log.debug("\t\tprovided_product " + provided_product.getId());
->>>>>>> e973a7d9
                     if (!contains(unique_provided, provided_product)) {
                         unique_provided.push(provided_product);
                     }
                 }
             }
 
-<<<<<<< HEAD
             for each (product in unique_provided){
                 log.debug("unique_provided " + product);
-=======
-            for (var m = 0; m < unique_provided.length; m++) {
-                var product = unique_provided[m];
-
-                log.debug("unique_provided " + product.getId() + " " + product.getName());
->>>>>>> e973a7d9
             }
 
             // number of provided products is less than our best selection. keep our current selection.
@@ -843,19 +757,11 @@
                 if (hasNoProductOverlap(pool_combo)) {
                     var new_selection = getJsMap();
                     var total_entitlements = 0;
-<<<<<<< HEAD
                     for each (pool_class in pool_combo) {
                         var pool_map = findStackingPools(pool_class, context.consumer, context.compliance);
                         pool_map.dump("pool_map")
                         new_selection.add_all(pool_map);
                         new_selection.dump("new_selection")
-=======
-                    for (var p = 0; p < pool_combo.length; p++) {
-                        var pool_class = pool_combo[p];
-
-                        var poolMap = findStackingPools(pool_class, consumer, compliance);
-                        new_selection.putAll(poolMap);
->>>>>>> e973a7d9
 
                         var quantity = 0;
                         for (value in pool_map.values()) {
