--- conflicted
+++ resolved
@@ -183,11 +183,7 @@
 desc "The Candlepin Project"
 define "candlepin" do
   project.group = "org.candlepin"
-<<<<<<< HEAD
-  project.version = "1.0"
-=======
   project.version = pom_version(path_to('pom.xml'))
->>>>>>> 074cdd9c
   manifest["Copyright"] = "Red Hat, Inc. #{Date.today.strftime('%Y')}"
 
   compile.options.target = '1.6'
@@ -243,11 +239,7 @@
     ])
     test.using :java_args => [ '-Xmx2g', '-XX:+HeapDumpOnOutOfMemoryError' ]
 
-<<<<<<< HEAD
-    common_jar = package(:jar).tap do |jar|
-=======
     package(:jar).tap do |jar|
->>>>>>> 074cdd9c
       jar.include(:from => msgfmt.destination)
     end
 
@@ -353,9 +345,6 @@
       war.classes << resources.target
       war.classes << msgfmt.destination if msgfmt.enabled?
     end
-<<<<<<< HEAD
-    pom.provided_dependencies = PROVIDED
-=======
 
     # We need to add this dependency so that the Maven assembly plugin will
     # include the source of the common project in the final assembly.
@@ -370,7 +359,6 @@
     end
     pom.provided_dependencies.concat(PROVIDED)
     pom.additional_properties['release'] = release_number
->>>>>>> 074cdd9c
   end
 
   desc "The Candlepin Server"
@@ -455,11 +443,6 @@
     candlepin_path = "org/candlepin"
     compiled_cp_path = "#{compile.target}/#{candlepin_path}"
 
-<<<<<<< HEAD
-    pom.provided_dependencies = PROVIDED
-
-    api_jar = package(:jar, :id=>'candlepin-api').tap do |jar|
-=======
     # We need to add this dependency so that the Maven assembly plugin will
     # include the source of the common project in the final assembly.
     common = project('common')
@@ -475,7 +458,6 @@
     pom.provided_dependencies.concat(PROVIDED)
 
     package(:jar, :id=>'candlepin-api').tap do |jar|
->>>>>>> 074cdd9c
       jar.clean
       pkgs = %w{auth config jackson model pki resteasy service util}.map { |pkg| "#{compiled_cp_path}/#{pkg}" }
       p = jar.path(candlepin_path)
